--- conflicted
+++ resolved
@@ -99,11 +99,7 @@
 
 	/* user-configured CPUs and Memory Nodes allow to tasks */
 	cpumask_var_t cpus_allowed;
-<<<<<<< HEAD
 	cpumask_var_t cpus_requested;   /* CPUS requested, but not used because of hotplug */
-=======
-	cpumask_var_t cpus_requested;
->>>>>>> a749771a
 	nodemask_t mems_allowed;
 
 	/* effective CPUs and Memory Nodes allow to tasks */
@@ -971,14 +967,6 @@
 		retval = cpulist_parse(buf, trialcs->cpus_requested);
 		if (retval < 0)
 			return retval;
-<<<<<<< HEAD
-
-		if (!cpumask_subset(trialcs->cpus_requested, cpu_present_mask))
-			return -EINVAL;
-
-		cpumask_and(trialcs->cpus_allowed, trialcs->cpus_requested, cpu_active_mask);
-=======
->>>>>>> a749771a
 	}
 
 	if (!cpumask_subset(trialcs->cpus_requested, cpu_present_mask))
@@ -1976,19 +1964,11 @@
 	if (!cs)
 		return ERR_PTR(-ENOMEM);
 	if (!alloc_cpumask_var(&cs->cpus_allowed, GFP_KERNEL))
-<<<<<<< HEAD
 		goto error_allowed;
 	if (!alloc_cpumask_var(&cs->effective_cpus, GFP_KERNEL))
 		goto error_effective;
 	if (!alloc_cpumask_var(&cs->cpus_requested, GFP_KERNEL))
 		goto error_requested;
-=======
-		goto free_cs;
-	if (!alloc_cpumask_var(&cs->cpus_requested, GFP_KERNEL))
-		goto free_allowed;
-	if (!alloc_cpumask_var(&cs->effective_cpus, GFP_KERNEL))
-		goto free_requested;
->>>>>>> a749771a
 
 	set_bit(CS_SCHED_LOAD_BALANCE, &cs->flags);
 	cpumask_clear(cs->cpus_allowed);
@@ -2001,15 +1981,9 @@
 
 	return &cs->css;
 
-<<<<<<< HEAD
 error_requested:
 	free_cpumask_var(cs->effective_cpus);
 error_effective:
-=======
-free_requested:
-	free_cpumask_var(cs->cpus_requested);
-free_allowed:
->>>>>>> a749771a
 	free_cpumask_var(cs->cpus_allowed);
 error_allowed:
 	kfree(cs);
@@ -2329,12 +2303,8 @@
 		goto retry;
 	}
 
-<<<<<<< HEAD
 	cpumask_and(&new_cpus, cs->cpus_requested,
 						parent_cs(cs)->effective_cpus);
-=======
-	cpumask_and(&new_cpus, cs->cpus_requested, parent_cs(cs)->effective_cpus);
->>>>>>> a749771a
 	nodes_and(new_mems, cs->mems_allowed, parent_cs(cs)->effective_mems);
 
 	cpus_updated = !cpumask_equal(&new_cpus, cs->effective_cpus);
