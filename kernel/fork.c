--- conflicted
+++ resolved
@@ -78,10 +78,7 @@
 #include <linux/compiler.h>
 #include <linux/sysctl.h>
 #include <linux/kcov.h>
-<<<<<<< HEAD
-=======
 #include <linux/cpufreq_times.h>
->>>>>>> 449846c3
 
 #include <asm/pgtable.h>
 #include <asm/pgalloc.h>
@@ -184,21 +181,13 @@
 # else
 static struct kmem_cache *thread_stack_cache;
 
-<<<<<<< HEAD
-static struct thread_info *alloc_thread_stack_node(struct task_struct *tsk,
-=======
 static unsigned long *alloc_thread_stack_node(struct task_struct *tsk,
->>>>>>> 449846c3
 						  int node)
 {
 	return kmem_cache_alloc_node(thread_stack_cache, THREADINFO_GFP, node);
 }
 
-<<<<<<< HEAD
-static void free_stack(unsigned long *stack)
-=======
 static void free_thread_stack(unsigned long *stack)
->>>>>>> 449846c3
 {
 	kmem_cache_free(thread_stack_cache, stack);
 }
@@ -746,30 +735,13 @@
 	int mm_freed = 0;
 	might_sleep();
 
-	if (atomic_dec_and_test(&mm->mm_users))
-		__mmput(mm);
-}
-EXPORT_SYMBOL_GPL(mmput);
-
-static void mmput_async_fn(struct work_struct *work)
-{
-	struct mm_struct *mm = container_of(work, struct mm_struct, async_put_work);
-	__mmput(mm);
-}
-
-void mmput_async(struct mm_struct *mm)
-{
 	if (atomic_dec_and_test(&mm->mm_users)) {
-<<<<<<< HEAD
 		__mmput(mm);
 		mm_freed = 1;
-=======
-		INIT_WORK(&mm->async_put_work, mmput_async_fn);
-		schedule_work(&mm->async_put_work);
->>>>>>> 449846c3
 	}
 	return mm_freed;
 }
+EXPORT_SYMBOL_GPL(mmput);
 
 static void mmput_async_fn(struct work_struct *work)
 {
