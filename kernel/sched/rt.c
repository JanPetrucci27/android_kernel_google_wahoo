--- conflicted
+++ resolved
@@ -980,16 +980,9 @@
 	return 0;
 }
 
-<<<<<<< HEAD
 /* TODO: Make configurable */
 #define RT_SCHEDTUNE_INTERVAL 50000000ULL
 
-static void sched_rt_update_capacity_req(struct rq *rq);
-
-=======
-#define RT_SCHEDTUNE_INTERVAL 50000000ULL
-
->>>>>>> 449846c3
 static enum hrtimer_restart rt_schedtune_timer(struct hrtimer *timer)
 {
 	struct sched_rt_entity *rt_se = container_of(timer,
@@ -1023,10 +1016,6 @@
 	 */
 	rt_se->schedtune_enqueued = false;
 	schedtune_dequeue_task(p, cpu_of(rq));
-<<<<<<< HEAD
-	sched_rt_update_capacity_req(rq);
-=======
->>>>>>> 449846c3
 	cpufreq_update_this_cpu(rq, SCHED_CPUFREQ_RT);
 out:
 	raw_spin_unlock(&rq->lock);
@@ -1412,11 +1401,8 @@
 	if (!task_current(rq, p) && p->nr_cpus_allowed > 1)
 		enqueue_pushable_task(rq, p);
 
-<<<<<<< HEAD
 	*per_cpu_ptr(&incoming_rt_task, cpu_of(rq)) = false;
 
-=======
->>>>>>> 449846c3
 	if (!schedtune_task_boost(p))
 		return;
 
@@ -1442,10 +1428,6 @@
 
 	rt_se->schedtune_enqueued = true;
 	schedtune_enqueue_task(p, cpu_of(rq));
-<<<<<<< HEAD
-	sched_rt_update_capacity_req(rq);
-=======
->>>>>>> 449846c3
 	cpufreq_update_this_cpu(rq, SCHED_CPUFREQ_RT);
 }
 
@@ -1470,10 +1452,6 @@
 
 	rt_se->schedtune_enqueued = false;
 	schedtune_dequeue_task(p, cpu_of(rq));
-<<<<<<< HEAD
-	sched_rt_update_capacity_req(rq);
-=======
->>>>>>> 449846c3
 	cpufreq_update_this_cpu(rq, SCHED_CPUFREQ_RT);
 }
 
@@ -1568,33 +1546,6 @@
 	/* schedtune_enqueued is true, deboost it */
 	rt_se->schedtune_enqueued = false;
 	schedtune_dequeue_task(p, task_cpu(p));
-	sched_rt_update_capacity_req(rq);
-	cpufreq_update_this_cpu(rq, SCHED_CPUFREQ_RT);
-}
-
-/*
- * Perform a schedtune dequeue and cancelation of boost timers if needed.
- * Should be called only with the rq->lock held.
- */
-static void schedtune_dequeue_rt(struct rq *rq, struct task_struct *p)
-{
-	struct sched_rt_entity *rt_se = &p->rt;
-
-	BUG_ON(!raw_spin_is_locked(&rq->lock));
-
-	if (!rt_se->schedtune_enqueued)
-		return;
-
-	/*
-	 * Incase of class change cancel any active timers. If an enqueued
-	 * timer was cancelled, put the task ref.
-	 */
-	if (hrtimer_try_to_cancel(&rt_se->schedtune_timer) == 1)
-		put_task_struct(p);
-
-	/* schedtune_enqueued is true, deboost it */
-	rt_se->schedtune_enqueued = false;
-	schedtune_dequeue_task(p, task_cpu(p));
 	cpufreq_update_this_cpu(rq, SCHED_CPUFREQ_RT);
 }
 
@@ -1711,41 +1662,6 @@
 		check_preempt_equal_prio(rq, p);
 #endif
 }
-
-#ifdef CONFIG_SMP
-static void sched_rt_update_capacity_req(struct rq *rq)
-{
-	u64 total, used, age_stamp, avg;
-	s64 delta;
-
-	if (!sched_freq())
-		return;
-
-	sched_avg_update(rq);
-	/*
-	 * Since we're reading these variables without serialization make sure
-	 * we read them once before doing sanity checks on them.
-	 */
-	age_stamp = READ_ONCE(rq->age_stamp);
-	avg = READ_ONCE(rq->rt_avg);
-	delta = rq_clock(rq) - age_stamp;
-
-	if (unlikely(delta < 0))
-		delta = 0;
-
-	total = sched_avg_period() + delta;
-
-	used = div_u64(avg, total);
-	if (unlikely(used > SCHED_CAPACITY_SCALE))
-		used = SCHED_CAPACITY_SCALE;
-
-	set_rt_cpu_capacity(rq->cpu, 1, (unsigned long)(used));
-}
-#else
-static inline void sched_rt_update_capacity_req(struct rq *rq)
-{ }
-
-#endif
 
 static struct sched_rt_entity *pick_next_rt_entity(struct rq *rq,
 						   struct rt_rq *rt_rq)
@@ -1815,17 +1731,8 @@
 	if (prev->sched_class == &rt_sched_class)
 		update_curr_rt(rq);
 
-	if (!rt_rq->rt_queued) {
-		/*
-		 * The next task to be picked on this rq will have a lower
-		 * priority than rt tasks so we can spend some time to update
-		 * the capacity used by rt tasks based on the last activity.
-		 * This value will be the used as an estimation of the next
-		 * activity.
-		 */
-		sched_rt_update_capacity_req(rq);
+	if (!rt_rq->rt_queued)
 		return NULL;
-	}
 
 	put_prev_task(rq, prev);
 
@@ -2690,9 +2597,6 @@
 
 	update_curr_rt(rq);
 
-	if (rq->rt.rt_nr_running)
-		sched_rt_update_capacity_req(rq);
-
 	watchdog(rq, p);
 
 	/*
