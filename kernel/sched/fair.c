/*
 * Completely Fair Scheduling (CFS) Class (SCHED_NORMAL/SCHED_BATCH)
 *
 *  Copyright (C) 2007 Red Hat, Inc., Ingo Molnar <mingo@redhat.com>
 *
 *  Interactivity improvements by Mike Galbraith
 *  (C) 2007 Mike Galbraith <efault@gmx.de>
 *
 *  Various enhancements by Dmitry Adamushko.
 *  (C) 2007 Dmitry Adamushko <dmitry.adamushko@gmail.com>
 *
 *  Group scheduling enhancements by Srivatsa Vaddagiri
 *  Copyright IBM Corporation, 2007
 *  Author: Srivatsa Vaddagiri <vatsa@linux.vnet.ibm.com>
 *
 *  Scaled math optimizations by Thomas Gleixner
 *  Copyright (C) 2007, Thomas Gleixner <tglx@linutronix.de>
 *
 *  Adaptive scheduling granularity, math enhancements by Peter Zijlstra
 *  Copyright (C) 2007 Red Hat, Inc., Peter Zijlstra
 */

#include <linux/latencytop.h>
#include <linux/sched.h>
#include <linux/cpumask.h>
#include <linux/cpuidle.h>
#include <linux/slab.h>
#include <linux/profile.h>
#include <linux/interrupt.h>
#include <linux/mempolicy.h>
#include <linux/migrate.h>
#include <linux/task_work.h>
#include <linux/module.h>

#include "sched.h"
<<<<<<< HEAD
#include <trace/events/sched.h>
=======
#include "tune.h"
#include "walt.h"
>>>>>>> 0a9cbce7

/*
 * Targeted preemption latency for CPU-bound tasks:
 * (default: 6ms * (1 + ilog(ncpus)), units: nanoseconds)
 *
 * NOTE: this latency value is not the same as the concept of
 * 'timeslice length' - timeslices in CFS are of variable length
 * and have no persistent notion like in traditional, time-slice
 * based scheduling concepts.
 *
 * (to see the precise effective timeslice length of your workload,
 *  run vmstat and monitor the context-switches (cs) field)
 */
unsigned int sysctl_sched_latency = 6000000ULL;
unsigned int normalized_sysctl_sched_latency = 6000000ULL;

unsigned int sysctl_sched_is_big_little = 0;
unsigned int sysctl_sched_sync_hint_enable = 1;
unsigned int sysctl_sched_initial_task_util = 0;
unsigned int sysctl_sched_cstate_aware = 1;

#ifdef CONFIG_SCHED_WALT
unsigned int sysctl_sched_use_walt_cpu_util = 1;
unsigned int sysctl_sched_use_walt_task_util = 1;
__read_mostly unsigned int sysctl_sched_walt_cpu_high_irqload =
    (10 * NSEC_PER_MSEC);
#endif
/*
 * The initial- and re-scaling of tunables is configurable
 * (default SCHED_TUNABLESCALING_LOG = *(1+ilog(ncpus))
 *
 * Options are:
 * SCHED_TUNABLESCALING_NONE - unscaled, always *1
 * SCHED_TUNABLESCALING_LOG - scaled logarithmical, *1+ilog(ncpus)
 * SCHED_TUNABLESCALING_LINEAR - scaled linear, *ncpus
 */
enum sched_tunable_scaling sysctl_sched_tunable_scaling
	= SCHED_TUNABLESCALING_LOG;

/*
 * Minimal preemption granularity for CPU-bound tasks:
 * (default: 0.75 msec * (1 + ilog(ncpus)), units: nanoseconds)
 */
unsigned int sysctl_sched_min_granularity = 750000ULL;
unsigned int normalized_sysctl_sched_min_granularity = 750000ULL;

/*
 * is kept at sysctl_sched_latency / sysctl_sched_min_granularity
 */
static unsigned int sched_nr_latency = 8;

/*
 * After fork, child runs first. If set to 0 (default) then
 * parent will (try to) run first.
 */
unsigned int sysctl_sched_child_runs_first __read_mostly;

/*
 * Controls whether, when SD_SHARE_PKG_RESOURCES is on, if all
 * tasks go to idle CPUs when woken. If this is off, note that the
 * per-task flag PF_WAKE_UP_IDLE can still cause a task to go to an
 * idle CPU upon being woken.
 */
unsigned int __read_mostly sysctl_sched_wake_to_idle;

/*
 * SCHED_OTHER wake-up granularity.
 * (default: 1 msec * (1 + ilog(ncpus)), units: nanoseconds)
 *
 * This option delays the preemption effects of decoupled workloads
 * and reduces their over-scheduling. Synchronous workloads will still
 * have immediate wakeup/sleep latencies.
 */
unsigned int sysctl_sched_wakeup_granularity = 1000000UL;
unsigned int normalized_sysctl_sched_wakeup_granularity = 1000000UL;

const_debug unsigned int sysctl_sched_migration_cost = 500000UL;

/*
 * The exponential sliding  window over which load is averaged for shares
 * distribution.
 * (default: 10msec)
 */
unsigned int __read_mostly sysctl_sched_shares_window = 10000000UL;

#ifdef CONFIG_CFS_BANDWIDTH
/*
 * Amount of runtime to allocate from global (tg) to local (per-cfs_rq) pool
 * each time a cfs_rq requests quota.
 *
 * Note: in the case that the slice exceeds the runtime remaining (either due
 * to consumption or the quota being specified to be smaller than the slice)
 * we will always only issue the remaining available time.
 *
 * default: 5 msec, units: microseconds
  */
unsigned int sysctl_sched_cfs_bandwidth_slice = 5000UL;
#endif

static inline void update_load_add(struct load_weight *lw, unsigned long inc)
{
	lw->weight += inc;
	lw->inv_weight = 0;
}

static inline void update_load_sub(struct load_weight *lw, unsigned long dec)
{
	lw->weight -= dec;
	lw->inv_weight = 0;
}

static inline void update_load_set(struct load_weight *lw, unsigned long w)
{
	lw->weight = w;
	lw->inv_weight = 0;
}

/*
 * Increase the granularity value when there are more CPUs,
 * because with more CPUs the 'effective latency' as visible
 * to users decreases. But the relationship is not linear,
 * so pick a second-best guess by going with the log2 of the
 * number of CPUs.
 *
 * This idea comes from the SD scheduler of Con Kolivas:
 */
static unsigned int get_update_sysctl_factor(void)
{
	unsigned int cpus = min_t(unsigned int, num_online_cpus(), 8);
	unsigned int factor;

	switch (sysctl_sched_tunable_scaling) {
	case SCHED_TUNABLESCALING_NONE:
		factor = 1;
		break;
	case SCHED_TUNABLESCALING_LINEAR:
		factor = cpus;
		break;
	case SCHED_TUNABLESCALING_LOG:
	default:
		factor = 1 + ilog2(cpus);
		break;
	}

	return factor;
}

static void update_sysctl(void)
{
	unsigned int factor = get_update_sysctl_factor();

#define SET_SYSCTL(name) \
	(sysctl_##name = (factor) * normalized_sysctl_##name)
	SET_SYSCTL(sched_min_granularity);
	SET_SYSCTL(sched_latency);
	SET_SYSCTL(sched_wakeup_granularity);
#undef SET_SYSCTL
}

void sched_init_granularity(void)
{
	update_sysctl();
}

#define WMULT_CONST	(~0U)
#define WMULT_SHIFT	32

static void __update_inv_weight(struct load_weight *lw)
{
	unsigned long w;

	if (likely(lw->inv_weight))
		return;

	w = scale_load_down(lw->weight);

	if (BITS_PER_LONG > 32 && unlikely(w >= WMULT_CONST))
		lw->inv_weight = 1;
	else if (unlikely(!w))
		lw->inv_weight = WMULT_CONST;
	else
		lw->inv_weight = WMULT_CONST / w;
}

/*
 * delta_exec * weight / lw.weight
 *   OR
 * (delta_exec * (weight * lw->inv_weight)) >> WMULT_SHIFT
 *
 * Either weight := NICE_0_LOAD and lw \e prio_to_wmult[], in which case
 * we're guaranteed shift stays positive because inv_weight is guaranteed to
 * fit 32 bits, and NICE_0_LOAD gives another 10 bits; therefore shift >= 22.
 *
 * Or, weight =< lw.weight (because lw.weight is the runqueue weight), thus
 * weight/lw.weight <= 1, and therefore our shift will also be positive.
 */
static u64 __calc_delta(u64 delta_exec, unsigned long weight, struct load_weight *lw)
{
	u64 fact = scale_load_down(weight);
	int shift = WMULT_SHIFT;

	__update_inv_weight(lw);

	if (unlikely(fact >> 32)) {
		while (fact >> 32) {
			fact >>= 1;
			shift--;
		}
	}

	/* hint to use a 32x32->64 mul */
	fact = (u64)(u32)fact * lw->inv_weight;

	while (fact >> 32) {
		fact >>= 1;
		shift--;
	}

	return mul_u64_u32_shr(delta_exec, fact, shift);
}

#ifdef CONFIG_SMP
static int active_load_balance_cpu_stop(void *data);
#endif

const struct sched_class fair_sched_class;

/**************************************************************
 * CFS operations on generic schedulable entities:
 */

#ifdef CONFIG_FAIR_GROUP_SCHED

/* cpu runqueue to which this cfs_rq is attached */
static inline struct rq *rq_of(struct cfs_rq *cfs_rq)
{
	return cfs_rq->rq;
}

/* An entity is a task if it doesn't "own" a runqueue */
#define entity_is_task(se)	(!se->my_q)

static inline struct task_struct *task_of(struct sched_entity *se)
{
#ifdef CONFIG_SCHED_DEBUG
	WARN_ON_ONCE(!entity_is_task(se));
#endif
	return container_of(se, struct task_struct, se);
}

/* Walk up scheduling entities hierarchy */
#define for_each_sched_entity(se) \
		for (; se; se = se->parent)

static inline struct cfs_rq *task_cfs_rq(struct task_struct *p)
{
	return p->se.cfs_rq;
}

/* runqueue on which this entity is (to be) queued */
static inline struct cfs_rq *cfs_rq_of(struct sched_entity *se)
{
	return se->cfs_rq;
}

/* runqueue "owned" by this group */
static inline struct cfs_rq *group_cfs_rq(struct sched_entity *grp)
{
	return grp->my_q;
}

static inline void list_add_leaf_cfs_rq(struct cfs_rq *cfs_rq)
{
	if (!cfs_rq->on_list) {
		/*
		 * Ensure we either appear before our parent (if already
		 * enqueued) or force our parent to appear after us when it is
		 * enqueued.  The fact that we always enqueue bottom-up
		 * reduces this to two cases.
		 */
		if (cfs_rq->tg->parent &&
		    cfs_rq->tg->parent->cfs_rq[cpu_of(rq_of(cfs_rq))]->on_list) {
			list_add_rcu(&cfs_rq->leaf_cfs_rq_list,
				&rq_of(cfs_rq)->leaf_cfs_rq_list);
		} else {
			list_add_tail_rcu(&cfs_rq->leaf_cfs_rq_list,
				&rq_of(cfs_rq)->leaf_cfs_rq_list);
		}

		cfs_rq->on_list = 1;
	}
}

static inline void list_del_leaf_cfs_rq(struct cfs_rq *cfs_rq)
{
	if (cfs_rq->on_list) {
		list_del_rcu(&cfs_rq->leaf_cfs_rq_list);
		cfs_rq->on_list = 0;
	}
}

/* Iterate thr' all leaf cfs_rq's on a runqueue */
#define for_each_leaf_cfs_rq(rq, cfs_rq) \
	list_for_each_entry_rcu(cfs_rq, &rq->leaf_cfs_rq_list, leaf_cfs_rq_list)

/* Do the two (enqueued) entities belong to the same group ? */
static inline struct cfs_rq *
is_same_group(struct sched_entity *se, struct sched_entity *pse)
{
	if (se->cfs_rq == pse->cfs_rq)
		return se->cfs_rq;

	return NULL;
}

static inline struct sched_entity *parent_entity(struct sched_entity *se)
{
	return se->parent;
}

static void
find_matching_se(struct sched_entity **se, struct sched_entity **pse)
{
	int se_depth, pse_depth;

	/*
	 * preemption test can be made between sibling entities who are in the
	 * same cfs_rq i.e who have a common parent. Walk up the hierarchy of
	 * both tasks until we find their ancestors who are siblings of common
	 * parent.
	 */

	/* First walk up until both entities are at same depth */
	se_depth = (*se)->depth;
	pse_depth = (*pse)->depth;

	while (se_depth > pse_depth) {
		se_depth--;
		*se = parent_entity(*se);
	}

	while (pse_depth > se_depth) {
		pse_depth--;
		*pse = parent_entity(*pse);
	}

	while (!is_same_group(*se, *pse)) {
		*se = parent_entity(*se);
		*pse = parent_entity(*pse);
	}
}

#else	/* !CONFIG_FAIR_GROUP_SCHED */

static inline struct task_struct *task_of(struct sched_entity *se)
{
	return container_of(se, struct task_struct, se);
}

static inline struct rq *rq_of(struct cfs_rq *cfs_rq)
{
	return container_of(cfs_rq, struct rq, cfs);
}

#define entity_is_task(se)	1

#define for_each_sched_entity(se) \
		for (; se; se = NULL)

static inline struct cfs_rq *task_cfs_rq(struct task_struct *p)
{
	return &task_rq(p)->cfs;
}

static inline struct cfs_rq *cfs_rq_of(struct sched_entity *se)
{
	struct task_struct *p = task_of(se);
	struct rq *rq = task_rq(p);

	return &rq->cfs;
}

/* runqueue "owned" by this group */
static inline struct cfs_rq *group_cfs_rq(struct sched_entity *grp)
{
	return NULL;
}

static inline void list_add_leaf_cfs_rq(struct cfs_rq *cfs_rq)
{
}

static inline void list_del_leaf_cfs_rq(struct cfs_rq *cfs_rq)
{
}

#define for_each_leaf_cfs_rq(rq, cfs_rq) \
		for (cfs_rq = &rq->cfs; cfs_rq; cfs_rq = NULL)

static inline struct sched_entity *parent_entity(struct sched_entity *se)
{
	return NULL;
}

static inline void
find_matching_se(struct sched_entity **se, struct sched_entity **pse)
{
}

#endif	/* CONFIG_FAIR_GROUP_SCHED */

static __always_inline
void account_cfs_rq_runtime(struct cfs_rq *cfs_rq, u64 delta_exec);

/**************************************************************
 * Scheduling class tree data structure manipulation methods:
 */

static inline u64 max_vruntime(u64 max_vruntime, u64 vruntime)
{
	s64 delta = (s64)(vruntime - max_vruntime);
	if (delta > 0)
		max_vruntime = vruntime;

	return max_vruntime;
}

static inline u64 min_vruntime(u64 min_vruntime, u64 vruntime)
{
	s64 delta = (s64)(vruntime - min_vruntime);
	if (delta < 0)
		min_vruntime = vruntime;

	return min_vruntime;
}

static inline int entity_before(struct sched_entity *a,
				struct sched_entity *b)
{
	return (s64)(a->vruntime - b->vruntime) < 0;
}

static void update_min_vruntime(struct cfs_rq *cfs_rq)
{
	u64 vruntime = cfs_rq->min_vruntime;

	if (cfs_rq->curr)
		vruntime = cfs_rq->curr->vruntime;

	if (cfs_rq->rb_leftmost) {
		struct sched_entity *se = rb_entry(cfs_rq->rb_leftmost,
						   struct sched_entity,
						   run_node);

		if (!cfs_rq->curr)
			vruntime = se->vruntime;
		else
			vruntime = min_vruntime(vruntime, se->vruntime);
	}

	/* ensure we never gain time by being placed backwards. */
	cfs_rq->min_vruntime = max_vruntime(cfs_rq->min_vruntime, vruntime);
#ifndef CONFIG_64BIT
	smp_wmb();
	cfs_rq->min_vruntime_copy = cfs_rq->min_vruntime;
#endif
}

/*
 * Enqueue an entity into the rb-tree:
 */
static void __enqueue_entity(struct cfs_rq *cfs_rq, struct sched_entity *se)
{
	struct rb_node **link = &cfs_rq->tasks_timeline.rb_node;
	struct rb_node *parent = NULL;
	struct sched_entity *entry;
	int leftmost = 1;

	/*
	 * Find the right place in the rbtree:
	 */
	while (*link) {
		parent = *link;
		entry = rb_entry(parent, struct sched_entity, run_node);
		/*
		 * We dont care about collisions. Nodes with
		 * the same key stay together.
		 */
		if (entity_before(se, entry)) {
			link = &parent->rb_left;
		} else {
			link = &parent->rb_right;
			leftmost = 0;
		}
	}

	/*
	 * Maintain a cache of leftmost tree entries (it is frequently
	 * used):
	 */
	if (leftmost)
		cfs_rq->rb_leftmost = &se->run_node;

	rb_link_node(&se->run_node, parent, link);
	rb_insert_color(&se->run_node, &cfs_rq->tasks_timeline);
}

static void __dequeue_entity(struct cfs_rq *cfs_rq, struct sched_entity *se)
{
	if (cfs_rq->rb_leftmost == &se->run_node) {
		struct rb_node *next_node;

		next_node = rb_next(&se->run_node);
		cfs_rq->rb_leftmost = next_node;
	}

	rb_erase(&se->run_node, &cfs_rq->tasks_timeline);
}

struct sched_entity *__pick_first_entity(struct cfs_rq *cfs_rq)
{
	struct rb_node *left = cfs_rq->rb_leftmost;

	if (!left)
		return NULL;

	return rb_entry(left, struct sched_entity, run_node);
}

static struct sched_entity *__pick_next_entity(struct sched_entity *se)
{
	struct rb_node *next = rb_next(&se->run_node);

	if (!next)
		return NULL;

	return rb_entry(next, struct sched_entity, run_node);
}

#ifdef CONFIG_SCHED_DEBUG
struct sched_entity *__pick_last_entity(struct cfs_rq *cfs_rq)
{
	struct rb_node *last = rb_last(&cfs_rq->tasks_timeline);

	if (!last)
		return NULL;

	return rb_entry(last, struct sched_entity, run_node);
}

/**************************************************************
 * Scheduling class statistics methods:
 */

int sched_proc_update_handler(struct ctl_table *table, int write,
		void __user *buffer, size_t *lenp,
		loff_t *ppos)
{
	int ret = proc_dointvec_minmax(table, write, buffer, lenp, ppos);
	unsigned int factor = get_update_sysctl_factor();

	if (ret || !write)
		return ret;

	sched_nr_latency = DIV_ROUND_UP(sysctl_sched_latency,
					sysctl_sched_min_granularity);

#define WRT_SYSCTL(name) \
	(normalized_sysctl_##name = sysctl_##name / (factor))
	WRT_SYSCTL(sched_min_granularity);
	WRT_SYSCTL(sched_latency);
	WRT_SYSCTL(sched_wakeup_granularity);
#undef WRT_SYSCTL

	return 0;
}
#endif

/*
 * delta /= w
 */
static inline u64 calc_delta_fair(u64 delta, struct sched_entity *se)
{
	if (unlikely(se->load.weight != NICE_0_LOAD))
		delta = __calc_delta(delta, NICE_0_LOAD, &se->load);

	return delta;
}

/*
 * The idea is to set a period in which each task runs once.
 *
 * When there are too many tasks (sched_nr_latency) we have to stretch
 * this period because otherwise the slices get too small.
 *
 * p = (nr <= nl) ? l : l*nr/nl
 */
static u64 __sched_period(unsigned long nr_running)
{
	if (unlikely(nr_running > sched_nr_latency))
		return nr_running * sysctl_sched_min_granularity;
	else
		return sysctl_sched_latency;
}

/*
 * We calculate the wall-time slice from the period by taking a part
 * proportional to the weight.
 *
 * s = p*P[w/rw]
 */
static u64 sched_slice(struct cfs_rq *cfs_rq, struct sched_entity *se)
{
	u64 slice = __sched_period(cfs_rq->nr_running + !se->on_rq);

	for_each_sched_entity(se) {
		struct load_weight *load;
		struct load_weight lw;

		cfs_rq = cfs_rq_of(se);
		load = &cfs_rq->load;

		if (unlikely(!se->on_rq)) {
			lw = cfs_rq->load;

			update_load_add(&lw, se->load.weight);
			load = &lw;
		}
		slice = __calc_delta(slice, se->load.weight, load);
	}
	return slice;
}

/*
 * We calculate the vruntime slice of a to-be-inserted task.
 *
 * vs = s/w
 */
static u64 sched_vslice(struct cfs_rq *cfs_rq, struct sched_entity *se)
{
	return calc_delta_fair(sched_slice(cfs_rq, se), se);
}

#ifdef CONFIG_SMP
static int select_idle_sibling(struct task_struct *p, int cpu);
static unsigned long task_h_load(struct task_struct *p);

/*
 * We choose a half-life close to 1 scheduling period.
 * Note: The tables runnable_avg_yN_inv and runnable_avg_yN_sum are
 * dependent on this value.
 */
#define LOAD_AVG_PERIOD 32
#define LOAD_AVG_MAX 47742 /* maximum possible load avg */
#define LOAD_AVG_MAX_N 345 /* number of full periods to produce LOAD_AVG_MAX */

/* Give new sched_entity start runnable values to heavy its load in infant time */
void init_entity_runnable_average(struct sched_entity *se)
{
	struct sched_avg *sa = &se->avg;

	sa->last_update_time = 0;
	/*
	 * sched_avg's period_contrib should be strictly less then 1024, so
	 * we give it 1023 to make sure it is almost a period (1024us), and
	 * will definitely be update (after enqueue).
	 */
	sa->period_contrib = 1023;
	sa->load_avg = scale_load_down(se->load.weight);
	sa->load_sum = sa->load_avg * LOAD_AVG_MAX;
	sa->util_avg =  sched_freq() ?
		sysctl_sched_initial_task_util :
		scale_load_down(SCHED_LOAD_SCALE);
	sa->util_sum = sa->util_avg * LOAD_AVG_MAX;
	/* when this task enqueue'ed, it will contribute to its cfs_rq's load_avg */
}

#else
void init_entity_runnable_average(struct sched_entity *se)
{
}
#endif

/*
 * Update the current task's runtime statistics.
 */
static void update_curr(struct cfs_rq *cfs_rq)
{
	struct sched_entity *curr = cfs_rq->curr;
	u64 now = rq_clock_task(rq_of(cfs_rq));
	u64 delta_exec;

	if (unlikely(!curr))
		return;

	delta_exec = now - curr->exec_start;
	if (unlikely((s64)delta_exec <= 0))
		return;

	curr->exec_start = now;

	schedstat_set(curr->statistics.exec_max,
		      max(delta_exec, curr->statistics.exec_max));

	curr->sum_exec_runtime += delta_exec;
	schedstat_add(cfs_rq, exec_clock, delta_exec);

	curr->vruntime += calc_delta_fair(delta_exec, curr);
	update_min_vruntime(cfs_rq);

	if (entity_is_task(curr)) {
		struct task_struct *curtask = task_of(curr);

		trace_sched_stat_runtime(curtask, delta_exec, curr->vruntime);
		cpuacct_charge(curtask, delta_exec);
		account_group_exec_runtime(curtask, delta_exec);
	}

	account_cfs_rq_runtime(cfs_rq, delta_exec);
}

static void update_curr_fair(struct rq *rq)
{
	update_curr(cfs_rq_of(&rq->curr->se));
}

#ifdef CONFIG_SCHEDSTATS
static inline void
update_stats_wait_start(struct cfs_rq *cfs_rq, struct sched_entity *se)
{
	u64 wait_start = rq_clock(rq_of(cfs_rq));

	if (entity_is_task(se) && task_on_rq_migrating(task_of(se)) &&
	    likely(wait_start > se->statistics.wait_start))
		wait_start -= se->statistics.wait_start;

	se->statistics.wait_start = wait_start;
}

static void
update_stats_wait_end(struct cfs_rq *cfs_rq, struct sched_entity *se)
{
	struct task_struct *p;
	u64 delta = rq_clock(rq_of(cfs_rq)) - se->statistics.wait_start;

	if (entity_is_task(se)) {
		p = task_of(se);
		if (task_on_rq_migrating(p)) {
			/*
			 * Preserve migrating task's wait time so wait_start
			 * time stamp can be adjusted to accumulate wait time
			 * prior to migration.
			 */
			se->statistics.wait_start = delta;
			return;
		}
		trace_sched_stat_wait(p, delta);
	}

	se->statistics.wait_max = max(se->statistics.wait_max, delta);
	se->statistics.wait_count++;
	se->statistics.wait_sum += delta;
	se->statistics.wait_start = 0;
}
#else
static inline void
update_stats_wait_start(struct cfs_rq *cfs_rq, struct sched_entity *se)
{
}

static inline void
update_stats_wait_end(struct cfs_rq *cfs_rq, struct sched_entity *se)
{
}
#endif

/*
 * Task is being enqueued - update stats:
 */
static void update_stats_enqueue(struct cfs_rq *cfs_rq, struct sched_entity *se)
{
	/*
	 * Are we enqueueing a waiting task? (for current tasks
	 * a dequeue/enqueue event is a NOP)
	 */
	if (se != cfs_rq->curr)
		update_stats_wait_start(cfs_rq, se);
}

static inline void
update_stats_dequeue(struct cfs_rq *cfs_rq, struct sched_entity *se)
{
	/*
	 * Mark the end of the wait period if dequeueing a
	 * waiting task:
	 */
	if (se != cfs_rq->curr)
		update_stats_wait_end(cfs_rq, se);
}

/*
 * We are picking a new current task - update its stats:
 */
static inline void
update_stats_curr_start(struct cfs_rq *cfs_rq, struct sched_entity *se)
{
	/*
	 * We are starting a new run period:
	 */
	se->exec_start = rq_clock_task(rq_of(cfs_rq));
}

/**************************************************
 * Scheduling class queueing methods:
 */

#ifdef CONFIG_NUMA_BALANCING
/*
 * Approximate time to scan a full NUMA task in ms. The task scan period is
 * calculated based on the tasks virtual memory size and
 * numa_balancing_scan_size.
 */
unsigned int sysctl_numa_balancing_scan_period_min = 1000;
unsigned int sysctl_numa_balancing_scan_period_max = 60000;

/* Portion of address space to scan in MB */
unsigned int sysctl_numa_balancing_scan_size = 256;

/* Scan @scan_size MB every @scan_period after an initial @scan_delay in ms */
unsigned int sysctl_numa_balancing_scan_delay = 1000;

static unsigned int task_nr_scan_windows(struct task_struct *p)
{
	unsigned long rss = 0;
	unsigned long nr_scan_pages;

	/*
	 * Calculations based on RSS as non-present and empty pages are skipped
	 * by the PTE scanner and NUMA hinting faults should be trapped based
	 * on resident pages
	 */
	nr_scan_pages = sysctl_numa_balancing_scan_size << (20 - PAGE_SHIFT);
	rss = get_mm_rss(p->mm);
	if (!rss)
		rss = nr_scan_pages;

	rss = round_up(rss, nr_scan_pages);
	return rss / nr_scan_pages;
}

/* For sanitys sake, never scan more PTEs than MAX_SCAN_WINDOW MB/sec. */
#define MAX_SCAN_WINDOW 2560

static unsigned int task_scan_min(struct task_struct *p)
{
	unsigned int scan_size = READ_ONCE(sysctl_numa_balancing_scan_size);
	unsigned int scan, floor;
	unsigned int windows = 1;

	if (scan_size < MAX_SCAN_WINDOW)
		windows = MAX_SCAN_WINDOW / scan_size;
	floor = 1000 / windows;

	scan = sysctl_numa_balancing_scan_period_min / task_nr_scan_windows(p);
	return max_t(unsigned int, floor, scan);
}

static unsigned int task_scan_max(struct task_struct *p)
{
	unsigned int smin = task_scan_min(p);
	unsigned int smax;

	/* Watch for min being lower than max due to floor calculations */
	smax = sysctl_numa_balancing_scan_period_max / task_nr_scan_windows(p);
	return max(smin, smax);
}

static void account_numa_enqueue(struct rq *rq, struct task_struct *p)
{
	rq->nr_numa_running += (p->numa_preferred_nid != -1);
	rq->nr_preferred_running += (p->numa_preferred_nid == task_node(p));
}

static void account_numa_dequeue(struct rq *rq, struct task_struct *p)
{
	rq->nr_numa_running -= (p->numa_preferred_nid != -1);
	rq->nr_preferred_running -= (p->numa_preferred_nid == task_node(p));
}

struct numa_group {
	atomic_t refcount;

	spinlock_t lock; /* nr_tasks, tasks */
	int nr_tasks;
	pid_t gid;

	struct rcu_head rcu;
	nodemask_t active_nodes;
	unsigned long total_faults;
	/*
	 * Faults_cpu is used to decide whether memory should move
	 * towards the CPU. As a consequence, these stats are weighted
	 * more by CPU use than by memory faults.
	 */
	unsigned long *faults_cpu;
	unsigned long faults[0];
};

/* Shared or private faults. */
#define NR_NUMA_HINT_FAULT_TYPES 2

/* Memory and CPU locality */
#define NR_NUMA_HINT_FAULT_STATS (NR_NUMA_HINT_FAULT_TYPES * 2)

/* Averaged statistics, and temporary buffers. */
#define NR_NUMA_HINT_FAULT_BUCKETS (NR_NUMA_HINT_FAULT_STATS * 2)

pid_t task_numa_group_id(struct task_struct *p)
{
	return p->numa_group ? p->numa_group->gid : 0;
}

/*
 * The averaged statistics, shared & private, memory & cpu,
 * occupy the first half of the array. The second half of the
 * array is for current counters, which are averaged into the
 * first set by task_numa_placement.
 */
static inline int task_faults_idx(enum numa_faults_stats s, int nid, int priv)
{
	return NR_NUMA_HINT_FAULT_TYPES * (s * nr_node_ids + nid) + priv;
}

static inline unsigned long task_faults(struct task_struct *p, int nid)
{
	if (!p->numa_faults)
		return 0;

	return p->numa_faults[task_faults_idx(NUMA_MEM, nid, 0)] +
		p->numa_faults[task_faults_idx(NUMA_MEM, nid, 1)];
}

static inline unsigned long group_faults(struct task_struct *p, int nid)
{
	if (!p->numa_group)
		return 0;

	return p->numa_group->faults[task_faults_idx(NUMA_MEM, nid, 0)] +
		p->numa_group->faults[task_faults_idx(NUMA_MEM, nid, 1)];
}

static inline unsigned long group_faults_cpu(struct numa_group *group, int nid)
{
	return group->faults_cpu[task_faults_idx(NUMA_MEM, nid, 0)] +
		group->faults_cpu[task_faults_idx(NUMA_MEM, nid, 1)];
}

/* Handle placement on systems where not all nodes are directly connected. */
static unsigned long score_nearby_nodes(struct task_struct *p, int nid,
					int maxdist, bool task)
{
	unsigned long score = 0;
	int node;

	/*
	 * All nodes are directly connected, and the same distance
	 * from each other. No need for fancy placement algorithms.
	 */
	if (sched_numa_topology_type == NUMA_DIRECT)
		return 0;

	/*
	 * This code is called for each node, introducing N^2 complexity,
	 * which should be ok given the number of nodes rarely exceeds 8.
	 */
	for_each_online_node(node) {
		unsigned long faults;
		int dist = node_distance(nid, node);

		/*
		 * The furthest away nodes in the system are not interesting
		 * for placement; nid was already counted.
		 */
		if (dist == sched_max_numa_distance || node == nid)
			continue;

		/*
		 * On systems with a backplane NUMA topology, compare groups
		 * of nodes, and move tasks towards the group with the most
		 * memory accesses. When comparing two nodes at distance
		 * "hoplimit", only nodes closer by than "hoplimit" are part
		 * of each group. Skip other nodes.
		 */
		if (sched_numa_topology_type == NUMA_BACKPLANE &&
					dist > maxdist)
			continue;

		/* Add up the faults from nearby nodes. */
		if (task)
			faults = task_faults(p, node);
		else
			faults = group_faults(p, node);

		/*
		 * On systems with a glueless mesh NUMA topology, there are
		 * no fixed "groups of nodes". Instead, nodes that are not
		 * directly connected bounce traffic through intermediate
		 * nodes; a numa_group can occupy any set of nodes.
		 * The further away a node is, the less the faults count.
		 * This seems to result in good task placement.
		 */
		if (sched_numa_topology_type == NUMA_GLUELESS_MESH) {
			faults *= (sched_max_numa_distance - dist);
			faults /= (sched_max_numa_distance - LOCAL_DISTANCE);
		}

		score += faults;
	}

	return score;
}

/*
 * These return the fraction of accesses done by a particular task, or
 * task group, on a particular numa node.  The group weight is given a
 * larger multiplier, in order to group tasks together that are almost
 * evenly spread out between numa nodes.
 */
static inline unsigned long task_weight(struct task_struct *p, int nid,
					int dist)
{
	unsigned long faults, total_faults;

	if (!p->numa_faults)
		return 0;

	total_faults = p->total_numa_faults;

	if (!total_faults)
		return 0;

	faults = task_faults(p, nid);
	faults += score_nearby_nodes(p, nid, dist, true);

	return 1000 * faults / total_faults;
}

static inline unsigned long group_weight(struct task_struct *p, int nid,
					 int dist)
{
	unsigned long faults, total_faults;

	if (!p->numa_group)
		return 0;

	total_faults = p->numa_group->total_faults;

	if (!total_faults)
		return 0;

	faults = group_faults(p, nid);
	faults += score_nearby_nodes(p, nid, dist, false);

	return 1000 * faults / total_faults;
}

bool should_numa_migrate_memory(struct task_struct *p, struct page * page,
				int src_nid, int dst_cpu)
{
	struct numa_group *ng = p->numa_group;
	int dst_nid = cpu_to_node(dst_cpu);
	int last_cpupid, this_cpupid;

	this_cpupid = cpu_pid_to_cpupid(dst_cpu, current->pid);

	/*
	 * Multi-stage node selection is used in conjunction with a periodic
	 * migration fault to build a temporal task<->page relation. By using
	 * a two-stage filter we remove short/unlikely relations.
	 *
	 * Using P(p) ~ n_p / n_t as per frequentist probability, we can equate
	 * a task's usage of a particular page (n_p) per total usage of this
	 * page (n_t) (in a given time-span) to a probability.
	 *
	 * Our periodic faults will sample this probability and getting the
	 * same result twice in a row, given these samples are fully
	 * independent, is then given by P(n)^2, provided our sample period
	 * is sufficiently short compared to the usage pattern.
	 *
	 * This quadric squishes small probabilities, making it less likely we
	 * act on an unlikely task<->page relation.
	 */
	last_cpupid = page_cpupid_xchg_last(page, this_cpupid);
	if (!cpupid_pid_unset(last_cpupid) &&
				cpupid_to_nid(last_cpupid) != dst_nid)
		return false;

	/* Always allow migrate on private faults */
	if (cpupid_match_pid(p, last_cpupid))
		return true;

	/* A shared fault, but p->numa_group has not been set up yet. */
	if (!ng)
		return true;

	/*
	 * Do not migrate if the destination is not a node that
	 * is actively used by this numa group.
	 */
	if (!node_isset(dst_nid, ng->active_nodes))
		return false;

	/*
	 * Source is a node that is not actively used by this
	 * numa group, while the destination is. Migrate.
	 */
	if (!node_isset(src_nid, ng->active_nodes))
		return true;

	/*
	 * Both source and destination are nodes in active
	 * use by this numa group. Maximize memory bandwidth
	 * by migrating from more heavily used groups, to less
	 * heavily used ones, spreading the load around.
	 * Use a 1/4 hysteresis to avoid spurious page movement.
	 */
	return group_faults(p, dst_nid) < (group_faults(p, src_nid) * 3 / 4);
}

static unsigned long weighted_cpuload(const int cpu);
static unsigned long source_load(int cpu, int type);
static unsigned long target_load(int cpu, int type);
static unsigned long capacity_of(int cpu);
static long effective_load(struct task_group *tg, int cpu, long wl, long wg);

/* Cached statistics for all CPUs within a node */
struct numa_stats {
	unsigned long nr_running;
	unsigned long load;

	/* Total compute capacity of CPUs on a node */
	unsigned long compute_capacity;

	/* Approximate capacity in terms of runnable tasks on a node */
	unsigned long task_capacity;
	int has_free_capacity;
};

/*
 * XXX borrowed from update_sg_lb_stats
 */
static void update_numa_stats(struct numa_stats *ns, int nid)
{
	int smt, cpu, cpus = 0;
	unsigned long capacity;

	memset(ns, 0, sizeof(*ns));
	for_each_cpu(cpu, cpumask_of_node(nid)) {
		struct rq *rq = cpu_rq(cpu);

		ns->nr_running += rq->nr_running;
		ns->load += weighted_cpuload(cpu);
		ns->compute_capacity += capacity_of(cpu);

		cpus++;
	}

	/*
	 * If we raced with hotplug and there are no CPUs left in our mask
	 * the @ns structure is NULL'ed and task_numa_compare() will
	 * not find this node attractive.
	 *
	 * We'll either bail at !has_free_capacity, or we'll detect a huge
	 * imbalance and bail there.
	 */
	if (!cpus)
		return;

	/* smt := ceil(cpus / capacity), assumes: 1 < smt_power < 2 */
	smt = DIV_ROUND_UP(SCHED_CAPACITY_SCALE * cpus, ns->compute_capacity);
	capacity = cpus / smt; /* cores */

	ns->task_capacity = min_t(unsigned, capacity,
		DIV_ROUND_CLOSEST(ns->compute_capacity, SCHED_CAPACITY_SCALE));
	ns->has_free_capacity = (ns->nr_running < ns->task_capacity);
}

struct task_numa_env {
	struct task_struct *p;

	int src_cpu, src_nid;
	int dst_cpu, dst_nid;

	struct numa_stats src_stats, dst_stats;

	int imbalance_pct;
	int dist;

	struct task_struct *best_task;
	long best_imp;
	int best_cpu;
};

static void task_numa_assign(struct task_numa_env *env,
			     struct task_struct *p, long imp)
{
	if (env->best_task)
		put_task_struct(env->best_task);

	env->best_task = p;
	env->best_imp = imp;
	env->best_cpu = env->dst_cpu;
}

static bool load_too_imbalanced(long src_load, long dst_load,
				struct task_numa_env *env)
{
	long imb, old_imb;
	long orig_src_load, orig_dst_load;
	long src_capacity, dst_capacity;

	/*
	 * The load is corrected for the CPU capacity available on each node.
	 *
	 * src_load        dst_load
	 * ------------ vs ---------
	 * src_capacity    dst_capacity
	 */
	src_capacity = env->src_stats.compute_capacity;
	dst_capacity = env->dst_stats.compute_capacity;

	/* We care about the slope of the imbalance, not the direction. */
	if (dst_load < src_load)
		swap(dst_load, src_load);

	/* Is the difference below the threshold? */
	imb = dst_load * src_capacity * 100 -
	      src_load * dst_capacity * env->imbalance_pct;
	if (imb <= 0)
		return false;

	/*
	 * The imbalance is above the allowed threshold.
	 * Compare it with the old imbalance.
	 */
	orig_src_load = env->src_stats.load;
	orig_dst_load = env->dst_stats.load;

	if (orig_dst_load < orig_src_load)
		swap(orig_dst_load, orig_src_load);

	old_imb = orig_dst_load * src_capacity * 100 -
		  orig_src_load * dst_capacity * env->imbalance_pct;

	/* Would this change make things worse? */
	return (imb > old_imb);
}

/*
 * This checks if the overall compute and NUMA accesses of the system would
 * be improved if the source tasks was migrated to the target dst_cpu taking
 * into account that it might be best if task running on the dst_cpu should
 * be exchanged with the source task
 */
static void task_numa_compare(struct task_numa_env *env,
			      long taskimp, long groupimp)
{
	struct rq *src_rq = cpu_rq(env->src_cpu);
	struct rq *dst_rq = cpu_rq(env->dst_cpu);
	struct task_struct *cur;
	long src_load, dst_load;
	long load;
	long imp = env->p->numa_group ? groupimp : taskimp;
	long moveimp = imp;
	int dist = env->dist;
	bool assigned = false;

	rcu_read_lock();

	raw_spin_lock_irq(&dst_rq->lock);
	cur = dst_rq->curr;
	/*
	 * No need to move the exiting task or idle task.
	 */
	if ((cur->flags & PF_EXITING) || is_idle_task(cur))
		cur = NULL;
	else {
		/*
		 * The task_struct must be protected here to protect the
		 * p->numa_faults access in the task_weight since the
		 * numa_faults could already be freed in the following path:
		 * finish_task_switch()
		 *     --> put_task_struct()
		 *         --> __put_task_struct()
		 *             --> task_numa_free()
		 */
		get_task_struct(cur);
	}

	raw_spin_unlock_irq(&dst_rq->lock);

	/*
	 * Because we have preemption enabled we can get migrated around and
	 * end try selecting ourselves (current == env->p) as a swap candidate.
	 */
	if (cur == env->p)
		goto unlock;

	/*
	 * "imp" is the fault differential for the source task between the
	 * source and destination node. Calculate the total differential for
	 * the source task and potential destination task. The more negative
	 * the value is, the more rmeote accesses that would be expected to
	 * be incurred if the tasks were swapped.
	 */
	if (cur) {
		/* Skip this swap candidate if cannot move to the source cpu */
		if (!cpumask_test_cpu(env->src_cpu, tsk_cpus_allowed(cur)))
			goto unlock;

		/*
		 * If dst and source tasks are in the same NUMA group, or not
		 * in any group then look only at task weights.
		 */
		if (cur->numa_group == env->p->numa_group) {
			imp = taskimp + task_weight(cur, env->src_nid, dist) -
			      task_weight(cur, env->dst_nid, dist);
			/*
			 * Add some hysteresis to prevent swapping the
			 * tasks within a group over tiny differences.
			 */
			if (cur->numa_group)
				imp -= imp/16;
		} else {
			/*
			 * Compare the group weights. If a task is all by
			 * itself (not part of a group), use the task weight
			 * instead.
			 */
			if (cur->numa_group)
				imp += group_weight(cur, env->src_nid, dist) -
				       group_weight(cur, env->dst_nid, dist);
			else
				imp += task_weight(cur, env->src_nid, dist) -
				       task_weight(cur, env->dst_nid, dist);
		}
	}

	if (imp <= env->best_imp && moveimp <= env->best_imp)
		goto unlock;

	if (!cur) {
		/* Is there capacity at our destination? */
		if (env->src_stats.nr_running <= env->src_stats.task_capacity &&
		    !env->dst_stats.has_free_capacity)
			goto unlock;

		goto balance;
	}

	/* Balance doesn't matter much if we're running a task per cpu */
	if (imp > env->best_imp && src_rq->nr_running == 1 &&
			dst_rq->nr_running == 1)
		goto assign;

	/*
	 * In the overloaded case, try and keep the load balanced.
	 */
balance:
	load = task_h_load(env->p);
	dst_load = env->dst_stats.load + load;
	src_load = env->src_stats.load - load;

	if (moveimp > imp && moveimp > env->best_imp) {
		/*
		 * If the improvement from just moving env->p direction is
		 * better than swapping tasks around, check if a move is
		 * possible. Store a slightly smaller score than moveimp,
		 * so an actually idle CPU will win.
		 */
		if (!load_too_imbalanced(src_load, dst_load, env)) {
			imp = moveimp - 1;
			put_task_struct(cur);
			cur = NULL;
			goto assign;
		}
	}

	if (imp <= env->best_imp)
		goto unlock;

	if (cur) {
		load = task_h_load(cur);
		dst_load -= load;
		src_load += load;
	}

	if (load_too_imbalanced(src_load, dst_load, env))
		goto unlock;

	/*
	 * One idle CPU per node is evaluated for a task numa move.
	 * Call select_idle_sibling to maybe find a better one.
	 */
	if (!cur)
		env->dst_cpu = select_idle_sibling(env->p, env->dst_cpu);

assign:
	assigned = true;
	task_numa_assign(env, cur, imp);
unlock:
	rcu_read_unlock();
	/*
	 * The dst_rq->curr isn't assigned. The protection for task_struct is
	 * finished.
	 */
	if (cur && !assigned)
		put_task_struct(cur);
}

static void task_numa_find_cpu(struct task_numa_env *env,
				long taskimp, long groupimp)
{
	int cpu;

	for_each_cpu(cpu, cpumask_of_node(env->dst_nid)) {
		/* Skip this CPU if the source task cannot migrate */
		if (!cpumask_test_cpu(cpu, tsk_cpus_allowed(env->p)))
			continue;

		env->dst_cpu = cpu;
		task_numa_compare(env, taskimp, groupimp);
	}
}

/* Only move tasks to a NUMA node less busy than the current node. */
static bool numa_has_capacity(struct task_numa_env *env)
{
	struct numa_stats *src = &env->src_stats;
	struct numa_stats *dst = &env->dst_stats;

	if (src->has_free_capacity && !dst->has_free_capacity)
		return false;

	/*
	 * Only consider a task move if the source has a higher load
	 * than the destination, corrected for CPU capacity on each node.
	 *
	 *      src->load                dst->load
	 * --------------------- vs ---------------------
	 * src->compute_capacity    dst->compute_capacity
	 */
	if (src->load * dst->compute_capacity * env->imbalance_pct >

	    dst->load * src->compute_capacity * 100)
		return true;

	return false;
}

static int task_numa_migrate(struct task_struct *p)
{
	struct task_numa_env env = {
		.p = p,

		.src_cpu = task_cpu(p),
		.src_nid = task_node(p),

		.imbalance_pct = 112,

		.best_task = NULL,
		.best_imp = 0,
		.best_cpu = -1
	};
	struct sched_domain *sd;
	unsigned long taskweight, groupweight;
	int nid, ret, dist;
	long taskimp, groupimp;

	/*
	 * Pick the lowest SD_NUMA domain, as that would have the smallest
	 * imbalance and would be the first to start moving tasks about.
	 *
	 * And we want to avoid any moving of tasks about, as that would create
	 * random movement of tasks -- counter the numa conditions we're trying
	 * to satisfy here.
	 */
	rcu_read_lock();
	sd = rcu_dereference(per_cpu(sd_numa, env.src_cpu));
	if (sd)
		env.imbalance_pct = 100 + (sd->imbalance_pct - 100) / 2;
	rcu_read_unlock();

	/*
	 * Cpusets can break the scheduler domain tree into smaller
	 * balance domains, some of which do not cross NUMA boundaries.
	 * Tasks that are "trapped" in such domains cannot be migrated
	 * elsewhere, so there is no point in (re)trying.
	 */
	if (unlikely(!sd)) {
		p->numa_preferred_nid = task_node(p);
		return -EINVAL;
	}

	env.dst_nid = p->numa_preferred_nid;
	dist = env.dist = node_distance(env.src_nid, env.dst_nid);
	taskweight = task_weight(p, env.src_nid, dist);
	groupweight = group_weight(p, env.src_nid, dist);
	update_numa_stats(&env.src_stats, env.src_nid);
	taskimp = task_weight(p, env.dst_nid, dist) - taskweight;
	groupimp = group_weight(p, env.dst_nid, dist) - groupweight;
	update_numa_stats(&env.dst_stats, env.dst_nid);

	/* Try to find a spot on the preferred nid. */
	if (numa_has_capacity(&env))
		task_numa_find_cpu(&env, taskimp, groupimp);

	/*
	 * Look at other nodes in these cases:
	 * - there is no space available on the preferred_nid
	 * - the task is part of a numa_group that is interleaved across
	 *   multiple NUMA nodes; in order to better consolidate the group,
	 *   we need to check other locations.
	 */
	if (env.best_cpu == -1 || (p->numa_group &&
			nodes_weight(p->numa_group->active_nodes) > 1)) {
		for_each_online_node(nid) {
			if (nid == env.src_nid || nid == p->numa_preferred_nid)
				continue;

			dist = node_distance(env.src_nid, env.dst_nid);
			if (sched_numa_topology_type == NUMA_BACKPLANE &&
						dist != env.dist) {
				taskweight = task_weight(p, env.src_nid, dist);
				groupweight = group_weight(p, env.src_nid, dist);
			}

			/* Only consider nodes where both task and groups benefit */
			taskimp = task_weight(p, nid, dist) - taskweight;
			groupimp = group_weight(p, nid, dist) - groupweight;
			if (taskimp < 0 && groupimp < 0)
				continue;

			env.dist = dist;
			env.dst_nid = nid;
			update_numa_stats(&env.dst_stats, env.dst_nid);
			if (numa_has_capacity(&env))
				task_numa_find_cpu(&env, taskimp, groupimp);
		}
	}

	/*
	 * If the task is part of a workload that spans multiple NUMA nodes,
	 * and is migrating into one of the workload's active nodes, remember
	 * this node as the task's preferred numa node, so the workload can
	 * settle down.
	 * A task that migrated to a second choice node will be better off
	 * trying for a better one later. Do not set the preferred node here.
	 */
	if (p->numa_group) {
		if (env.best_cpu == -1)
			nid = env.src_nid;
		else
			nid = env.dst_nid;

		if (node_isset(nid, p->numa_group->active_nodes))
			sched_setnuma(p, env.dst_nid);
	}

	/* No better CPU than the current one was found. */
	if (env.best_cpu == -1)
		return -EAGAIN;

	/*
	 * Reset the scan period if the task is being rescheduled on an
	 * alternative node to recheck if the tasks is now properly placed.
	 */
	p->numa_scan_period = task_scan_min(p);

	if (env.best_task == NULL) {
		ret = migrate_task_to(p, env.best_cpu);
		if (ret != 0)
			trace_sched_stick_numa(p, env.src_cpu, env.best_cpu);
		return ret;
	}

	ret = migrate_swap(p, env.best_task);
	if (ret != 0)
		trace_sched_stick_numa(p, env.src_cpu, task_cpu(env.best_task));
	put_task_struct(env.best_task);
	return ret;
}

/* Attempt to migrate a task to a CPU on the preferred node. */
static void numa_migrate_preferred(struct task_struct *p)
{
	unsigned long interval = HZ;

	/* This task has no NUMA fault statistics yet */
	if (unlikely(p->numa_preferred_nid == -1 || !p->numa_faults))
		return;

	/* Periodically retry migrating the task to the preferred node */
	interval = min(interval, msecs_to_jiffies(p->numa_scan_period) / 16);
	p->numa_migrate_retry = jiffies + interval;

	/* Success if task is already running on preferred CPU */
	if (task_node(p) == p->numa_preferred_nid)
		return;

	/* Otherwise, try migrate to a CPU on the preferred node */
	task_numa_migrate(p);
}

/*
 * Find the nodes on which the workload is actively running. We do this by
 * tracking the nodes from which NUMA hinting faults are triggered. This can
 * be different from the set of nodes where the workload's memory is currently
 * located.
 *
 * The bitmask is used to make smarter decisions on when to do NUMA page
 * migrations, To prevent flip-flopping, and excessive page migrations, nodes
 * are added when they cause over 6/16 of the maximum number of faults, but
 * only removed when they drop below 3/16.
 */
static void update_numa_active_node_mask(struct numa_group *numa_group)
{
	unsigned long faults, max_faults = 0;
	int nid;

	for_each_online_node(nid) {
		faults = group_faults_cpu(numa_group, nid);
		if (faults > max_faults)
			max_faults = faults;
	}

	for_each_online_node(nid) {
		faults = group_faults_cpu(numa_group, nid);
		if (!node_isset(nid, numa_group->active_nodes)) {
			if (faults > max_faults * 6 / 16)
				node_set(nid, numa_group->active_nodes);
		} else if (faults < max_faults * 3 / 16)
			node_clear(nid, numa_group->active_nodes);
	}
}

/*
 * When adapting the scan rate, the period is divided into NUMA_PERIOD_SLOTS
 * increments. The more local the fault statistics are, the higher the scan
 * period will be for the next scan window. If local/(local+remote) ratio is
 * below NUMA_PERIOD_THRESHOLD (where range of ratio is 1..NUMA_PERIOD_SLOTS)
 * the scan period will decrease. Aim for 70% local accesses.
 */
#define NUMA_PERIOD_SLOTS 10
#define NUMA_PERIOD_THRESHOLD 7

/*
 * Increase the scan period (slow down scanning) if the majority of
 * our memory is already on our local node, or if the majority of
 * the page accesses are shared with other processes.
 * Otherwise, decrease the scan period.
 */
static void update_task_scan_period(struct task_struct *p,
			unsigned long shared, unsigned long private)
{
	unsigned int period_slot;
	int ratio;
	int diff;

	unsigned long remote = p->numa_faults_locality[0];
	unsigned long local = p->numa_faults_locality[1];

	/*
	 * If there were no record hinting faults then either the task is
	 * completely idle or all activity is areas that are not of interest
	 * to automatic numa balancing. Related to that, if there were failed
	 * migration then it implies we are migrating too quickly or the local
	 * node is overloaded. In either case, scan slower
	 */
	if (local + shared == 0 || p->numa_faults_locality[2]) {
		p->numa_scan_period = min(p->numa_scan_period_max,
			p->numa_scan_period << 1);

		p->mm->numa_next_scan = jiffies +
			msecs_to_jiffies(p->numa_scan_period);

		return;
	}

	/*
	 * Prepare to scale scan period relative to the current period.
	 *	 == NUMA_PERIOD_THRESHOLD scan period stays the same
	 *       <  NUMA_PERIOD_THRESHOLD scan period decreases (scan faster)
	 *	 >= NUMA_PERIOD_THRESHOLD scan period increases (scan slower)
	 */
	period_slot = DIV_ROUND_UP(p->numa_scan_period, NUMA_PERIOD_SLOTS);
	ratio = (local * NUMA_PERIOD_SLOTS) / (local + remote);
	if (ratio >= NUMA_PERIOD_THRESHOLD) {
		int slot = ratio - NUMA_PERIOD_THRESHOLD;
		if (!slot)
			slot = 1;
		diff = slot * period_slot;
	} else {
		diff = -(NUMA_PERIOD_THRESHOLD - ratio) * period_slot;

		/*
		 * Scale scan rate increases based on sharing. There is an
		 * inverse relationship between the degree of sharing and
		 * the adjustment made to the scanning period. Broadly
		 * speaking the intent is that there is little point
		 * scanning faster if shared accesses dominate as it may
		 * simply bounce migrations uselessly
		 */
		ratio = DIV_ROUND_UP(private * NUMA_PERIOD_SLOTS, (private + shared + 1));
		diff = (diff * ratio) / NUMA_PERIOD_SLOTS;
	}

	p->numa_scan_period = clamp(p->numa_scan_period + diff,
			task_scan_min(p), task_scan_max(p));
	memset(p->numa_faults_locality, 0, sizeof(p->numa_faults_locality));
}

/*
 * Get the fraction of time the task has been running since the last
 * NUMA placement cycle. The scheduler keeps similar statistics, but
 * decays those on a 32ms period, which is orders of magnitude off
 * from the dozens-of-seconds NUMA balancing period. Use the scheduler
 * stats only if the task is so new there are no NUMA statistics yet.
 */
static u64 numa_get_avg_runtime(struct task_struct *p, u64 *period)
{
	u64 runtime, delta, now;
	/* Use the start of this time slice to avoid calculations. */
	now = p->se.exec_start;
	runtime = p->se.sum_exec_runtime;

	if (p->last_task_numa_placement) {
		delta = runtime - p->last_sum_exec_runtime;
		*period = now - p->last_task_numa_placement;
	} else {
		delta = p->se.avg.load_sum / p->se.load.weight;
		*period = LOAD_AVG_MAX;
	}

	p->last_sum_exec_runtime = runtime;
	p->last_task_numa_placement = now;

	return delta;
}

/*
 * Determine the preferred nid for a task in a numa_group. This needs to
 * be done in a way that produces consistent results with group_weight,
 * otherwise workloads might not converge.
 */
static int preferred_group_nid(struct task_struct *p, int nid)
{
	nodemask_t nodes;
	int dist;

	/* Direct connections between all NUMA nodes. */
	if (sched_numa_topology_type == NUMA_DIRECT)
		return nid;

	/*
	 * On a system with glueless mesh NUMA topology, group_weight
	 * scores nodes according to the number of NUMA hinting faults on
	 * both the node itself, and on nearby nodes.
	 */
	if (sched_numa_topology_type == NUMA_GLUELESS_MESH) {
		unsigned long score, max_score = 0;
		int node, max_node = nid;

		dist = sched_max_numa_distance;

		for_each_online_node(node) {
			score = group_weight(p, node, dist);
			if (score > max_score) {
				max_score = score;
				max_node = node;
			}
		}
		return max_node;
	}

	/*
	 * Finding the preferred nid in a system with NUMA backplane
	 * interconnect topology is more involved. The goal is to locate
	 * tasks from numa_groups near each other in the system, and
	 * untangle workloads from different sides of the system. This requires
	 * searching down the hierarchy of node groups, recursively searching
	 * inside the highest scoring group of nodes. The nodemask tricks
	 * keep the complexity of the search down.
	 */
	nodes = node_online_map;
	for (dist = sched_max_numa_distance; dist > LOCAL_DISTANCE; dist--) {
		unsigned long max_faults = 0;
		nodemask_t max_group = NODE_MASK_NONE;
		int a, b;

		/* Are there nodes at this distance from each other? */
		if (!find_numa_distance(dist))
			continue;

		for_each_node_mask(a, nodes) {
			unsigned long faults = 0;
			nodemask_t this_group;
			nodes_clear(this_group);

			/* Sum group's NUMA faults; includes a==b case. */
			for_each_node_mask(b, nodes) {
				if (node_distance(a, b) < dist) {
					faults += group_faults(p, b);
					node_set(b, this_group);
					node_clear(b, nodes);
				}
			}

			/* Remember the top group. */
			if (faults > max_faults) {
				max_faults = faults;
				max_group = this_group;
				/*
				 * subtle: at the smallest distance there is
				 * just one node left in each "group", the
				 * winner is the preferred nid.
				 */
				nid = a;
			}
		}
		/* Next round, evaluate the nodes within max_group. */
		if (!max_faults)
			break;
		nodes = max_group;
	}
	return nid;
}

static void task_numa_placement(struct task_struct *p)
{
	int seq, nid, max_nid = -1, max_group_nid = -1;
	unsigned long max_faults = 0, max_group_faults = 0;
	unsigned long fault_types[2] = { 0, 0 };
	unsigned long total_faults;
	u64 runtime, period;
	spinlock_t *group_lock = NULL;

	/*
	 * The p->mm->numa_scan_seq field gets updated without
	 * exclusive access. Use READ_ONCE() here to ensure
	 * that the field is read in a single access:
	 */
	seq = READ_ONCE(p->mm->numa_scan_seq);
	if (p->numa_scan_seq == seq)
		return;
	p->numa_scan_seq = seq;
	p->numa_scan_period_max = task_scan_max(p);

	total_faults = p->numa_faults_locality[0] +
		       p->numa_faults_locality[1];
	runtime = numa_get_avg_runtime(p, &period);

	/* If the task is part of a group prevent parallel updates to group stats */
	if (p->numa_group) {
		group_lock = &p->numa_group->lock;
		spin_lock_irq(group_lock);
	}

	/* Find the node with the highest number of faults */
	for_each_online_node(nid) {
		/* Keep track of the offsets in numa_faults array */
		int mem_idx, membuf_idx, cpu_idx, cpubuf_idx;
		unsigned long faults = 0, group_faults = 0;
		int priv;

		for (priv = 0; priv < NR_NUMA_HINT_FAULT_TYPES; priv++) {
			long diff, f_diff, f_weight;

			mem_idx = task_faults_idx(NUMA_MEM, nid, priv);
			membuf_idx = task_faults_idx(NUMA_MEMBUF, nid, priv);
			cpu_idx = task_faults_idx(NUMA_CPU, nid, priv);
			cpubuf_idx = task_faults_idx(NUMA_CPUBUF, nid, priv);

			/* Decay existing window, copy faults since last scan */
			diff = p->numa_faults[membuf_idx] - p->numa_faults[mem_idx] / 2;
			fault_types[priv] += p->numa_faults[membuf_idx];
			p->numa_faults[membuf_idx] = 0;

			/*
			 * Normalize the faults_from, so all tasks in a group
			 * count according to CPU use, instead of by the raw
			 * number of faults. Tasks with little runtime have
			 * little over-all impact on throughput, and thus their
			 * faults are less important.
			 */
			f_weight = div64_u64(runtime << 16, period + 1);
			f_weight = (f_weight * p->numa_faults[cpubuf_idx]) /
				   (total_faults + 1);
			f_diff = f_weight - p->numa_faults[cpu_idx] / 2;
			p->numa_faults[cpubuf_idx] = 0;

			p->numa_faults[mem_idx] += diff;
			p->numa_faults[cpu_idx] += f_diff;
			faults += p->numa_faults[mem_idx];
			p->total_numa_faults += diff;
			if (p->numa_group) {
				/*
				 * safe because we can only change our own group
				 *
				 * mem_idx represents the offset for a given
				 * nid and priv in a specific region because it
				 * is at the beginning of the numa_faults array.
				 */
				p->numa_group->faults[mem_idx] += diff;
				p->numa_group->faults_cpu[mem_idx] += f_diff;
				p->numa_group->total_faults += diff;
				group_faults += p->numa_group->faults[mem_idx];
			}
		}

		if (faults > max_faults) {
			max_faults = faults;
			max_nid = nid;
		}

		if (group_faults > max_group_faults) {
			max_group_faults = group_faults;
			max_group_nid = nid;
		}
	}

	update_task_scan_period(p, fault_types[0], fault_types[1]);

	if (p->numa_group) {
		update_numa_active_node_mask(p->numa_group);
		spin_unlock_irq(group_lock);
		max_nid = preferred_group_nid(p, max_group_nid);
	}

	if (max_faults) {
		/* Set the new preferred node */
		if (max_nid != p->numa_preferred_nid)
			sched_setnuma(p, max_nid);

		if (task_node(p) != p->numa_preferred_nid)
			numa_migrate_preferred(p);
	}
}

static inline int get_numa_group(struct numa_group *grp)
{
	return atomic_inc_not_zero(&grp->refcount);
}

static inline void put_numa_group(struct numa_group *grp)
{
	if (atomic_dec_and_test(&grp->refcount))
		kfree_rcu(grp, rcu);
}

static void task_numa_group(struct task_struct *p, int cpupid, int flags,
			int *priv)
{
	struct numa_group *grp, *my_grp;
	struct task_struct *tsk;
	bool join = false;
	int cpu = cpupid_to_cpu(cpupid);
	int i;

	if (unlikely(!p->numa_group)) {
		unsigned int size = sizeof(struct numa_group) +
				    4*nr_node_ids*sizeof(unsigned long);

		grp = kzalloc(size, GFP_KERNEL | __GFP_NOWARN);
		if (!grp)
			return;

		atomic_set(&grp->refcount, 1);
		spin_lock_init(&grp->lock);
		grp->gid = p->pid;
		/* Second half of the array tracks nids where faults happen */
		grp->faults_cpu = grp->faults + NR_NUMA_HINT_FAULT_TYPES *
						nr_node_ids;

		node_set(task_node(current), grp->active_nodes);

		for (i = 0; i < NR_NUMA_HINT_FAULT_STATS * nr_node_ids; i++)
			grp->faults[i] = p->numa_faults[i];

		grp->total_faults = p->total_numa_faults;

		grp->nr_tasks++;
		rcu_assign_pointer(p->numa_group, grp);
	}

	rcu_read_lock();
	tsk = READ_ONCE(cpu_rq(cpu)->curr);

	if (!cpupid_match_pid(tsk, cpupid))
		goto no_join;

	grp = rcu_dereference(tsk->numa_group);
	if (!grp)
		goto no_join;

	my_grp = p->numa_group;
	if (grp == my_grp)
		goto no_join;

	/*
	 * Only join the other group if its bigger; if we're the bigger group,
	 * the other task will join us.
	 */
	if (my_grp->nr_tasks > grp->nr_tasks)
		goto no_join;

	/*
	 * Tie-break on the grp address.
	 */
	if (my_grp->nr_tasks == grp->nr_tasks && my_grp > grp)
		goto no_join;

	/* Always join threads in the same process. */
	if (tsk->mm == current->mm)
		join = true;

	/* Simple filter to avoid false positives due to PID collisions */
	if (flags & TNF_SHARED)
		join = true;

	/* Update priv based on whether false sharing was detected */
	*priv = !join;

	if (join && !get_numa_group(grp))
		goto no_join;

	rcu_read_unlock();

	if (!join)
		return;

	BUG_ON(irqs_disabled());
	double_lock_irq(&my_grp->lock, &grp->lock);

	for (i = 0; i < NR_NUMA_HINT_FAULT_STATS * nr_node_ids; i++) {
		my_grp->faults[i] -= p->numa_faults[i];
		grp->faults[i] += p->numa_faults[i];
	}
	my_grp->total_faults -= p->total_numa_faults;
	grp->total_faults += p->total_numa_faults;

	my_grp->nr_tasks--;
	grp->nr_tasks++;

	spin_unlock(&my_grp->lock);
	spin_unlock_irq(&grp->lock);

	rcu_assign_pointer(p->numa_group, grp);

	put_numa_group(my_grp);
	return;

no_join:
	rcu_read_unlock();
	return;
}

void task_numa_free(struct task_struct *p)
{
	struct numa_group *grp = p->numa_group;
	void *numa_faults = p->numa_faults;
	unsigned long flags;
	int i;

	if (grp) {
		spin_lock_irqsave(&grp->lock, flags);
		for (i = 0; i < NR_NUMA_HINT_FAULT_STATS * nr_node_ids; i++)
			grp->faults[i] -= p->numa_faults[i];
		grp->total_faults -= p->total_numa_faults;

		grp->nr_tasks--;
		spin_unlock_irqrestore(&grp->lock, flags);
		RCU_INIT_POINTER(p->numa_group, NULL);
		put_numa_group(grp);
	}

	p->numa_faults = NULL;
	kfree(numa_faults);
}

/*
 * Got a PROT_NONE fault for a page on @node.
 */
void task_numa_fault(int last_cpupid, int mem_node, int pages, int flags)
{
	struct task_struct *p = current;
	bool migrated = flags & TNF_MIGRATED;
	int cpu_node = task_node(current);
	int local = !!(flags & TNF_FAULT_LOCAL);
	int priv;

	if (!static_branch_likely(&sched_numa_balancing))
		return;

	/* for example, ksmd faulting in a user's mm */
	if (!p->mm)
		return;

	/* Allocate buffer to track faults on a per-node basis */
	if (unlikely(!p->numa_faults)) {
		int size = sizeof(*p->numa_faults) *
			   NR_NUMA_HINT_FAULT_BUCKETS * nr_node_ids;

		p->numa_faults = kzalloc(size, GFP_KERNEL|__GFP_NOWARN);
		if (!p->numa_faults)
			return;

		p->total_numa_faults = 0;
		memset(p->numa_faults_locality, 0, sizeof(p->numa_faults_locality));
	}

	/*
	 * First accesses are treated as private, otherwise consider accesses
	 * to be private if the accessing pid has not changed
	 */
	if (unlikely(last_cpupid == (-1 & LAST_CPUPID_MASK))) {
		priv = 1;
	} else {
		priv = cpupid_match_pid(p, last_cpupid);
		if (!priv && !(flags & TNF_NO_GROUP))
			task_numa_group(p, last_cpupid, flags, &priv);
	}

	/*
	 * If a workload spans multiple NUMA nodes, a shared fault that
	 * occurs wholly within the set of nodes that the workload is
	 * actively using should be counted as local. This allows the
	 * scan rate to slow down when a workload has settled down.
	 */
	if (!priv && !local && p->numa_group &&
			node_isset(cpu_node, p->numa_group->active_nodes) &&
			node_isset(mem_node, p->numa_group->active_nodes))
		local = 1;

	task_numa_placement(p);

	/*
	 * Retry task to preferred node migration periodically, in case it
	 * case it previously failed, or the scheduler moved us.
	 */
	if (time_after(jiffies, p->numa_migrate_retry))
		numa_migrate_preferred(p);

	if (migrated)
		p->numa_pages_migrated += pages;
	if (flags & TNF_MIGRATE_FAIL)
		p->numa_faults_locality[2] += pages;

	p->numa_faults[task_faults_idx(NUMA_MEMBUF, mem_node, priv)] += pages;
	p->numa_faults[task_faults_idx(NUMA_CPUBUF, cpu_node, priv)] += pages;
	p->numa_faults_locality[local] += pages;
}

static void reset_ptenuma_scan(struct task_struct *p)
{
	/*
	 * We only did a read acquisition of the mmap sem, so
	 * p->mm->numa_scan_seq is written to without exclusive access
	 * and the update is not guaranteed to be atomic. That's not
	 * much of an issue though, since this is just used for
	 * statistical sampling. Use READ_ONCE/WRITE_ONCE, which are not
	 * expensive, to avoid any form of compiler optimizations:
	 */
	WRITE_ONCE(p->mm->numa_scan_seq, READ_ONCE(p->mm->numa_scan_seq) + 1);
	p->mm->numa_scan_offset = 0;
}

/*
 * The expensive part of numa migration is done from task_work context.
 * Triggered from task_tick_numa().
 */
void task_numa_work(struct callback_head *work)
{
	unsigned long migrate, next_scan, now = jiffies;
	struct task_struct *p = current;
	struct mm_struct *mm = p->mm;
	struct vm_area_struct *vma;
	unsigned long start, end;
	unsigned long nr_pte_updates = 0;
	long pages, virtpages;

	WARN_ON_ONCE(p != container_of(work, struct task_struct, numa_work));

	work->next = work; /* protect against double add */
	/*
	 * Who cares about NUMA placement when they're dying.
	 *
	 * NOTE: make sure not to dereference p->mm before this check,
	 * exit_task_work() happens _after_ exit_mm() so we could be called
	 * without p->mm even though we still had it when we enqueued this
	 * work.
	 */
	if (p->flags & PF_EXITING)
		return;

	if (!mm->numa_next_scan) {
		mm->numa_next_scan = now +
			msecs_to_jiffies(sysctl_numa_balancing_scan_delay);
	}

	/*
	 * Enforce maximal scan/migration frequency..
	 */
	migrate = mm->numa_next_scan;
	if (time_before(now, migrate))
		return;

	if (p->numa_scan_period == 0) {
		p->numa_scan_period_max = task_scan_max(p);
		p->numa_scan_period = task_scan_min(p);
	}

	next_scan = now + msecs_to_jiffies(p->numa_scan_period);
	if (cmpxchg(&mm->numa_next_scan, migrate, next_scan) != migrate)
		return;

	/*
	 * Delay this task enough that another task of this mm will likely win
	 * the next time around.
	 */
	p->node_stamp += 2 * TICK_NSEC;

	start = mm->numa_scan_offset;
	pages = sysctl_numa_balancing_scan_size;
	pages <<= 20 - PAGE_SHIFT; /* MB in pages */
	virtpages = pages * 8;	   /* Scan up to this much virtual space */
	if (!pages)
		return;


	down_read(&mm->mmap_sem);
	vma = find_vma(mm, start);
	if (!vma) {
		reset_ptenuma_scan(p);
		start = 0;
		vma = mm->mmap;
	}
	for (; vma; vma = vma->vm_next) {
		if (!vma_migratable(vma) || !vma_policy_mof(vma) ||
			is_vm_hugetlb_page(vma) || (vma->vm_flags & VM_MIXEDMAP)) {
			continue;
		}

		/*
		 * Shared library pages mapped by multiple processes are not
		 * migrated as it is expected they are cache replicated. Avoid
		 * hinting faults in read-only file-backed mappings or the vdso
		 * as migrating the pages will be of marginal benefit.
		 */
		if (!vma->vm_mm ||
		    (vma->vm_file && (vma->vm_flags & (VM_READ|VM_WRITE)) == (VM_READ)))
			continue;

		/*
		 * Skip inaccessible VMAs to avoid any confusion between
		 * PROT_NONE and NUMA hinting ptes
		 */
		if (!(vma->vm_flags & (VM_READ | VM_EXEC | VM_WRITE)))
			continue;

		do {
			start = max(start, vma->vm_start);
			end = ALIGN(start + (pages << PAGE_SHIFT), HPAGE_SIZE);
			end = min(end, vma->vm_end);
			nr_pte_updates = change_prot_numa(vma, start, end);

			/*
			 * Try to scan sysctl_numa_balancing_size worth of
			 * hpages that have at least one present PTE that
			 * is not already pte-numa. If the VMA contains
			 * areas that are unused or already full of prot_numa
			 * PTEs, scan up to virtpages, to skip through those
			 * areas faster.
			 */
			if (nr_pte_updates)
				pages -= (end - start) >> PAGE_SHIFT;
			virtpages -= (end - start) >> PAGE_SHIFT;

			start = end;
			if (pages <= 0 || virtpages <= 0)
				goto out;

			cond_resched();
		} while (end != vma->vm_end);
	}

out:
	/*
	 * It is possible to reach the end of the VMA list but the last few
	 * VMAs are not guaranteed to the vma_migratable. If they are not, we
	 * would find the !migratable VMA on the next scan but not reset the
	 * scanner to the start so check it now.
	 */
	if (vma)
		mm->numa_scan_offset = start;
	else
		reset_ptenuma_scan(p);
	up_read(&mm->mmap_sem);
}

/*
 * Drive the periodic memory faults..
 */
void task_tick_numa(struct rq *rq, struct task_struct *curr)
{
	struct callback_head *work = &curr->numa_work;
	u64 period, now;

	/*
	 * We don't care about NUMA placement if we don't have memory.
	 */
	if (!curr->mm || (curr->flags & PF_EXITING) || work->next != work)
		return;

	/*
	 * Using runtime rather than walltime has the dual advantage that
	 * we (mostly) drive the selection from busy threads and that the
	 * task needs to have done some actual work before we bother with
	 * NUMA placement.
	 */
	now = curr->se.sum_exec_runtime;
	period = (u64)curr->numa_scan_period * NSEC_PER_MSEC;

	if (now > curr->node_stamp + period) {
		if (!curr->node_stamp)
			curr->numa_scan_period = task_scan_min(curr);
		curr->node_stamp += period;

		if (!time_before(jiffies, curr->mm->numa_next_scan)) {
			init_task_work(work, task_numa_work); /* TODO: move this into sched_fork() */
			task_work_add(curr, work, true);
		}
	}
}
#else
static void task_tick_numa(struct rq *rq, struct task_struct *curr)
{
}

static inline void account_numa_enqueue(struct rq *rq, struct task_struct *p)
{
}

static inline void account_numa_dequeue(struct rq *rq, struct task_struct *p)
{
}
#endif /* CONFIG_NUMA_BALANCING */

static void
account_entity_enqueue(struct cfs_rq *cfs_rq, struct sched_entity *se)
{
	update_load_add(&cfs_rq->load, se->load.weight);
	if (!parent_entity(se))
		update_load_add(&rq_of(cfs_rq)->load, se->load.weight);
#ifdef CONFIG_SMP
	if (entity_is_task(se)) {
		struct rq *rq = rq_of(cfs_rq);

		account_numa_enqueue(rq, task_of(se));
		list_add(&se->group_node, &rq->cfs_tasks);
	}
#endif
	cfs_rq->nr_running++;
}

static void
account_entity_dequeue(struct cfs_rq *cfs_rq, struct sched_entity *se)
{
	update_load_sub(&cfs_rq->load, se->load.weight);
	if (!parent_entity(se))
		update_load_sub(&rq_of(cfs_rq)->load, se->load.weight);
	if (entity_is_task(se)) {
		account_numa_dequeue(rq_of(cfs_rq), task_of(se));
		list_del_init(&se->group_node);
	}
	cfs_rq->nr_running--;
}

#ifdef CONFIG_FAIR_GROUP_SCHED
# ifdef CONFIG_SMP
static inline long calc_tg_weight(struct task_group *tg, struct cfs_rq *cfs_rq)
{
	long tg_weight;

	/*
	 * Use this CPU's real-time load instead of the last load contribution
	 * as the updating of the contribution is delayed, and we will use the
	 * the real-time load to calc the share. See update_tg_load_avg().
	 */
	tg_weight = atomic_long_read(&tg->load_avg);
	tg_weight -= cfs_rq->tg_load_avg_contrib;
	tg_weight += cfs_rq->load.weight;

	return tg_weight;
}

static long calc_cfs_shares(struct cfs_rq *cfs_rq, struct task_group *tg)
{
	long tg_weight, load, shares;

	tg_weight = calc_tg_weight(tg, cfs_rq);
	load = cfs_rq->load.weight;

	shares = (tg->shares * load);
	if (tg_weight)
		shares /= tg_weight;

	if (shares < MIN_SHARES)
		shares = MIN_SHARES;
	if (shares > tg->shares)
		shares = tg->shares;

	return shares;
}
# else /* CONFIG_SMP */
static inline long calc_cfs_shares(struct cfs_rq *cfs_rq, struct task_group *tg)
{
	return tg->shares;
}
# endif /* CONFIG_SMP */
static void reweight_entity(struct cfs_rq *cfs_rq, struct sched_entity *se,
			    unsigned long weight)
{
	if (se->on_rq) {
		/* commit outstanding execution time */
		if (cfs_rq->curr == se)
			update_curr(cfs_rq);
		account_entity_dequeue(cfs_rq, se);
	}

	update_load_set(&se->load, weight);

	if (se->on_rq)
		account_entity_enqueue(cfs_rq, se);
}

static inline int throttled_hierarchy(struct cfs_rq *cfs_rq);

static void update_cfs_shares(struct cfs_rq *cfs_rq)
{
	struct task_group *tg;
	struct sched_entity *se;
	long shares;

	tg = cfs_rq->tg;
	se = tg->se[cpu_of(rq_of(cfs_rq))];
	if (!se || throttled_hierarchy(cfs_rq))
		return;
#ifndef CONFIG_SMP
	if (likely(se->load.weight == tg->shares))
		return;
#endif
	shares = calc_cfs_shares(cfs_rq, tg);

	reweight_entity(cfs_rq_of(se), se, shares);
}
#else /* CONFIG_FAIR_GROUP_SCHED */
static inline void update_cfs_shares(struct cfs_rq *cfs_rq)
{
}
#endif /* CONFIG_FAIR_GROUP_SCHED */

#ifdef CONFIG_SMP
u32 sched_get_wake_up_idle(struct task_struct *p)
{
	u32 enabled = p->flags & PF_WAKE_UP_IDLE;

	return !!enabled;
}

int sched_set_wake_up_idle(struct task_struct *p, int wake_up_idle)
{
	int enable = !!wake_up_idle;

	if (enable)
		p->flags |= PF_WAKE_UP_IDLE;
	else
		p->flags &= ~PF_WAKE_UP_IDLE;

	return 0;
}

static const u32 runnable_avg_yN_inv[] = {
	0xffffffff, 0xfa83b2da, 0xf5257d14, 0xefe4b99a, 0xeac0c6e6, 0xe5b906e6,
	0xe0ccdeeb, 0xdbfbb796, 0xd744fcc9, 0xd2a81d91, 0xce248c14, 0xc9b9bd85,
	0xc5672a10, 0xc12c4cc9, 0xbd08a39e, 0xb8fbaf46, 0xb504f333, 0xb123f581,
	0xad583ee9, 0xa9a15ab4, 0xa5fed6a9, 0xa2704302, 0x9ef5325f, 0x9b8d39b9,
	0x9837f050, 0x94f4efa8, 0x91c3d373, 0x8ea4398a, 0x8b95c1e3, 0x88980e80,
	0x85aac367, 0x82cd8698,
};

/*
 * Precomputed \Sum y^k { 1<=k<=n }.  These are floor(true_value) to prevent
 * over-estimates when re-combining.
 */
static const u32 runnable_avg_yN_sum[] = {
	    0, 1002, 1982, 2941, 3880, 4798, 5697, 6576, 7437, 8279, 9103,
	 9909,10698,11470,12226,12966,13690,14398,15091,15769,16433,17082,
	17718,18340,18949,19545,20128,20698,21256,21802,22336,22859,23371,
};

/*
 * Approximate:
 *   val * y^n,    where y^32 ~= 0.5 (~1 scheduling period)
 */
static __always_inline u64 decay_load(u64 val, u64 n)
{
	unsigned int local_n;

	if (!n)
		return val;
	else if (unlikely(n > LOAD_AVG_PERIOD * 63))
		return 0;

	/* after bounds checking we can collapse to 32-bit */
	local_n = n;

	/*
	 * As y^PERIOD = 1/2, we can combine
	 *    y^n = 1/2^(n/PERIOD) * y^(n%PERIOD)
	 * With a look-up table which covers y^n (n<PERIOD)
	 *
	 * To achieve constant time decay_load.
	 */
	if (unlikely(local_n >= LOAD_AVG_PERIOD)) {
		val >>= local_n / LOAD_AVG_PERIOD;
		local_n %= LOAD_AVG_PERIOD;
	}

	val = mul_u64_u32_shr(val, runnable_avg_yN_inv[local_n], 32);
	return val;
}

/*
 * For updates fully spanning n periods, the contribution to runnable
 * average will be: \Sum 1024*y^n
 *
 * We can compute this reasonably efficiently by combining:
 *   y^PERIOD = 1/2 with precomputed \Sum 1024*y^n {for  n <PERIOD}
 */
static u32 __compute_runnable_contrib(u64 n)
{
	u32 contrib = 0;

	if (likely(n <= LOAD_AVG_PERIOD))
		return runnable_avg_yN_sum[n];
	else if (unlikely(n >= LOAD_AVG_MAX_N))
		return LOAD_AVG_MAX;

	/* Compute \Sum k^n combining precomputed values for k^i, \Sum k^j */
	do {
		contrib /= 2; /* y^LOAD_AVG_PERIOD = 1/2 */
		contrib += runnable_avg_yN_sum[LOAD_AVG_PERIOD];

		n -= LOAD_AVG_PERIOD;
	} while (n > LOAD_AVG_PERIOD);

	contrib = decay_load(contrib, n);
	return contrib + runnable_avg_yN_sum[n];
}

#ifdef CONFIG_SCHED_HMP

/* CPU selection flag */
#define SBC_FLAG_PREV_CPU				0x1
#define SBC_FLAG_BEST_CAP_CPU				0x2
#define SBC_FLAG_CPU_COST				0x4
#define SBC_FLAG_MIN_COST				0x8
#define SBC_FLAG_IDLE_LEAST_LOADED			0x10
#define SBC_FLAG_IDLE_CSTATE				0x20
#define SBC_FLAG_COST_CSTATE_TIE_BREAKER		0x40
#define SBC_FLAG_COST_CSTATE_PREV_CPU_TIE_BREAKER	0x80
#define SBC_FLAG_CSTATE_LOAD				0x100
#define SBC_FLAG_BEST_SIBLING				0x200
#define SBC_FLAG_WAKER_CPU				0x400

/* Cluster selection flag */
#define SBC_FLAG_COLOC_CLUSTER				0x10000
#define SBC_FLAG_WAKER_CLUSTER				0x20000
#define SBC_FLAG_BACKUP_CLUSTER				0x40000
#define SBC_FLAG_BOOST_CLUSTER				0x80000

struct cpu_select_env {
	struct task_struct *p;
	struct related_thread_group *rtg;
	u8 reason;
	u8 need_idle:1;
	u8 need_waker_cluster:1;
	u8 sync:1;
	u8 ignore_prev_cpu:1;
	enum sched_boost_policy boost_policy;
	int prev_cpu;
	DECLARE_BITMAP(candidate_list, NR_CPUS);
	DECLARE_BITMAP(backup_list, NR_CPUS);
	u64 task_load;
	u64 cpu_load;
	u32 sbc_best_flag;
	u32 sbc_best_cluster_flag;
};

struct cluster_cpu_stats {
	int best_idle_cpu, least_loaded_cpu;
	int best_capacity_cpu, best_cpu, best_sibling_cpu;
	int min_cost, best_sibling_cpu_cost;
	int best_cpu_wakeup_latency;
	u64 min_load, best_load, best_sibling_cpu_load;
	s64 highest_spare_capacity;
};

static int spill_threshold_crossed(struct cpu_select_env *env, struct rq *rq)
{
	u64 total_load;

	total_load = env->task_load + env->cpu_load;

	if (total_load > sched_spill_load ||
	    (rq->nr_running + 1) > sysctl_sched_spill_nr_run)
		return 1;

<<<<<<< HEAD
	return 0;
}
=======
	scale_freq = arch_scale_freq_capacity(NULL, cpu);
	scale_cpu = arch_scale_cpu_capacity(NULL, cpu);
	trace_sched_contrib_scale_f(cpu, scale_freq, scale_cpu);
>>>>>>> 0a9cbce7

static int skip_cpu(int cpu, struct cpu_select_env *env)
{
	int tcpu = task_cpu(env->p);
	int skip = 0;

	if (!env->reason)
		return 0;

	if (is_reserved(cpu))
		return 1;

	switch (env->reason) {
	case UP_MIGRATION:
		skip = !idle_cpu(cpu);
		break;
	case IRQLOAD_MIGRATION:
		/* Purposely fall through */
	default:
		skip = (cpu == tcpu);
		break;
	}

	return skip;
}

static inline int
acceptable_capacity(struct sched_cluster *cluster, struct cpu_select_env *env)
{
	int tcpu;

	if (!env->reason)
		return 1;

	tcpu = task_cpu(env->p);
	switch (env->reason) {
	case UP_MIGRATION:
		return cluster->capacity > cpu_capacity(tcpu);

	case DOWN_MIGRATION:
		return cluster->capacity < cpu_capacity(tcpu);

	default:
		break;
	}

	return 1;
}

static int
skip_cluster(struct sched_cluster *cluster, struct cpu_select_env *env)
{
	if (!test_bit(cluster->id, env->candidate_list))
		return 1;

	if (!acceptable_capacity(cluster, env)) {
		__clear_bit(cluster->id, env->candidate_list);
		return 1;
	}

	return 0;
}

static struct sched_cluster *
select_least_power_cluster(struct cpu_select_env *env)
{
	struct sched_cluster *cluster;

	if (env->rtg) {
		int cpu = cluster_first_cpu(env->rtg->preferred_cluster);

		env->task_load = scale_load_to_cpu(task_load(env->p), cpu);

		if (task_load_will_fit(env->p, env->task_load,
					cpu, env->boost_policy)) {
			env->sbc_best_cluster_flag |= SBC_FLAG_COLOC_CLUSTER;

			if (env->boost_policy == SCHED_BOOST_NONE)
				return env->rtg->preferred_cluster;

			for_each_sched_cluster(cluster) {
				if (cluster != env->rtg->preferred_cluster) {
					__set_bit(cluster->id,
						env->backup_list);
					__clear_bit(cluster->id,
						env->candidate_list);
				}
			}

			return env->rtg->preferred_cluster;
		}

		/*
		 * Since the task load does not fit on the preferred
		 * cluster anymore, pretend that the task does not
		 * have any preferred cluster. This allows the waking
		 * task to get the appropriate CPU it needs as per the
		 * non co-location placement policy without having to
		 * wait until the preferred cluster is updated.
		 */
		env->rtg = NULL;
	}

	for_each_sched_cluster(cluster) {
		if (!skip_cluster(cluster, env)) {
			int cpu = cluster_first_cpu(cluster);

			env->task_load = scale_load_to_cpu(task_load(env->p),
									 cpu);
			if (task_load_will_fit(env->p, env->task_load, cpu,
					       env->boost_policy))
				return cluster;

			__set_bit(cluster->id, env->backup_list);
			__clear_bit(cluster->id, env->candidate_list);
		}
	}

	return NULL;
}

static struct sched_cluster *
next_candidate(const unsigned long *list, int start, int end)
{
	int cluster_id;

	cluster_id = find_next_bit(list, end, start - 1 + 1);
	if (cluster_id >= end)
		return NULL;

	return sched_cluster[cluster_id];
}

static void
update_spare_capacity(struct cluster_cpu_stats *stats,
		      struct cpu_select_env *env, int cpu, int capacity,
		      u64 cpu_load)
{
	s64 spare_capacity = sched_ravg_window - cpu_load;

	if (spare_capacity > 0 &&
	    (spare_capacity > stats->highest_spare_capacity ||
	     (spare_capacity == stats->highest_spare_capacity &&
	      ((!env->need_waker_cluster &&
		capacity > cpu_capacity(stats->best_capacity_cpu)) ||
	       (env->need_waker_cluster &&
		cpu_rq(cpu)->nr_running <
		cpu_rq(stats->best_capacity_cpu)->nr_running))))) {
		/*
		 * If sync waker is the only runnable of CPU, cr_avg of the
		 * CPU is 0 so we have high chance to place the wakee on the
		 * waker's CPU which likely causes preemtion of the waker.
		 * This can lead migration of preempted waker.  Place the
		 * wakee on the real idle CPU when it's possible by checking
		 * nr_running to avoid such preemption.
		 */
		stats->highest_spare_capacity = spare_capacity;
		stats->best_capacity_cpu = cpu;
	}
}

static inline void find_backup_cluster(
struct cpu_select_env *env, struct cluster_cpu_stats *stats)
{
	struct sched_cluster *next = NULL;
	int i;

	while (!bitmap_empty(env->backup_list, num_clusters)) {
		next = next_candidate(env->backup_list, 0, num_clusters);
		__clear_bit(next->id, env->backup_list);
		for_each_cpu_and(i, &env->p->cpus_allowed, &next->cpus) {
			trace_sched_cpu_load_wakeup(cpu_rq(i), idle_cpu(i),
			sched_irqload(i), power_cost(i, task_load(env->p) +
					cpu_cravg_sync(i, env->sync)), 0);

			update_spare_capacity(stats, env, i, next->capacity,
					  cpu_load_sync(i, env->sync));
		}
		env->sbc_best_cluster_flag = SBC_FLAG_BACKUP_CLUSTER;
	}
}

struct sched_cluster *
next_best_cluster(struct sched_cluster *cluster, struct cpu_select_env *env,
					struct cluster_cpu_stats *stats)
{
	struct sched_cluster *next = NULL;

	__clear_bit(cluster->id, env->candidate_list);

	if (env->rtg && preferred_cluster(cluster, env->p))
		return NULL;

	do {
		if (bitmap_empty(env->candidate_list, num_clusters))
			return NULL;

		next = next_candidate(env->candidate_list, 0, num_clusters);
		if (next) {
			if (next->min_power_cost > stats->min_cost) {
				clear_bit(next->id, env->candidate_list);
				next = NULL;
				continue;
			}

			if (skip_cluster(next, env))
				next = NULL;
		}
	} while (!next);

	env->task_load = scale_load_to_cpu(task_load(env->p),
					cluster_first_cpu(next));
	return next;
}

#ifdef CONFIG_SCHED_HMP_CSTATE_AWARE
static void __update_cluster_stats(int cpu, struct cluster_cpu_stats *stats,
				   struct cpu_select_env *env, int cpu_cost)
{
	int wakeup_latency;
	int prev_cpu = env->prev_cpu;

	wakeup_latency = cpu_rq(cpu)->wakeup_latency;

	if (env->need_idle) {
		stats->min_cost = cpu_cost;
		if (idle_cpu(cpu)) {
			if (wakeup_latency < stats->best_cpu_wakeup_latency ||
			    (wakeup_latency == stats->best_cpu_wakeup_latency &&
			     cpu == prev_cpu)) {
				stats->best_idle_cpu = cpu;
				stats->best_cpu_wakeup_latency = wakeup_latency;
			}
		} else {
			if (env->cpu_load < stats->min_load ||
				(env->cpu_load == stats->min_load &&
							cpu == prev_cpu)) {
				stats->least_loaded_cpu = cpu;
				stats->min_load = env->cpu_load;
			}
		}

		return;
	}

	if (cpu_cost < stats->min_cost)  {
		stats->min_cost = cpu_cost;
		stats->best_cpu_wakeup_latency = wakeup_latency;
		stats->best_load = env->cpu_load;
		stats->best_cpu = cpu;
		env->sbc_best_flag = SBC_FLAG_CPU_COST;
		return;
	}

	/* CPU cost is the same. Start breaking the tie by C-state */

	if (wakeup_latency > stats->best_cpu_wakeup_latency)
		return;

	if (wakeup_latency < stats->best_cpu_wakeup_latency) {
		stats->best_cpu_wakeup_latency = wakeup_latency;
		stats->best_load = env->cpu_load;
		stats->best_cpu = cpu;
		env->sbc_best_flag = SBC_FLAG_COST_CSTATE_TIE_BREAKER;
		return;
	}

	/* C-state is the same. Use prev CPU to break the tie */
	if (cpu == prev_cpu) {
		stats->best_cpu = cpu;
		env->sbc_best_flag = SBC_FLAG_COST_CSTATE_PREV_CPU_TIE_BREAKER;
		return;
	}

	if (stats->best_cpu != prev_cpu &&
	    ((wakeup_latency == 0 && env->cpu_load < stats->best_load) ||
	    (wakeup_latency > 0 && env->cpu_load > stats->best_load))) {
		stats->best_load = env->cpu_load;
		stats->best_cpu = cpu;
		env->sbc_best_flag = SBC_FLAG_CSTATE_LOAD;
	}
}
#else /* CONFIG_SCHED_HMP_CSTATE_AWARE */
static void __update_cluster_stats(int cpu, struct cluster_cpu_stats *stats,
				   struct cpu_select_env *env, int cpu_cost)
{
	int prev_cpu = env->prev_cpu;

	if (cpu != prev_cpu && cpus_share_cache(prev_cpu, cpu)) {
		if (stats->best_sibling_cpu_cost > cpu_cost ||
		    (stats->best_sibling_cpu_cost == cpu_cost &&
		     stats->best_sibling_cpu_load > env->cpu_load)) {
			stats->best_sibling_cpu_cost = cpu_cost;
			stats->best_sibling_cpu_load = env->cpu_load;
			stats->best_sibling_cpu = cpu;
		}
	}

	if ((cpu_cost < stats->min_cost) ||
	    ((stats->best_cpu != prev_cpu &&
	      stats->min_load > env->cpu_load) || cpu == prev_cpu)) {
		if (env->need_idle) {
			if (idle_cpu(cpu)) {
				stats->min_cost = cpu_cost;
				stats->best_idle_cpu = cpu;
			}
		} else {
			stats->min_cost = cpu_cost;
			stats->min_load = env->cpu_load;
			stats->best_cpu = cpu;
			env->sbc_best_flag = SBC_FLAG_MIN_COST;
		}
	}
}
#endif /* CONFIG_SCHED_HMP_CSTATE_AWARE */

static void update_cluster_stats(int cpu, struct cluster_cpu_stats *stats,
					 struct cpu_select_env *env)
{
	int cpu_cost;

	cpu_cost = power_cost(cpu, task_load(env->p) +
				cpu_cravg_sync(cpu, env->sync));
	if (cpu_cost <= stats->min_cost)
		__update_cluster_stats(cpu, stats, env, cpu_cost);
}

static void find_best_cpu_in_cluster(struct sched_cluster *c,
	 struct cpu_select_env *env, struct cluster_cpu_stats *stats)
{
	int i;
	struct cpumask search_cpus;

	cpumask_and(&search_cpus, tsk_cpus_allowed(env->p), &c->cpus);
	cpumask_andnot(&search_cpus, &search_cpus, cpu_isolated_mask);

	if (env->ignore_prev_cpu)
		cpumask_clear_cpu(env->prev_cpu, &search_cpus);

	for_each_cpu(i, &search_cpus) {
		env->cpu_load = cpu_load_sync(i, env->sync);

		trace_sched_cpu_load_wakeup(cpu_rq(i), idle_cpu(i),
			sched_irqload(i),
			power_cost(i, task_load(env->p) +
					cpu_cravg_sync(i, env->sync)), 0);

		if (unlikely(!cpu_active(i)) || skip_cpu(i, env))
			continue;

		update_spare_capacity(stats, env, i, c->capacity,
				      env->cpu_load);

		/*
		 * need_idle takes precedence over sched boost but when both
		 * are set, idlest CPU with in all the clusters is selected
		 * when boost_policy = BOOST_ON_ALL whereas idlest CPU in the
		 * big cluster is selected within boost_policy = BOOST_ON_BIG.
		 */
		if ((!env->need_idle &&
		    env->boost_policy != SCHED_BOOST_NONE) ||
		    env->need_waker_cluster ||
		    sched_cpu_high_irqload(i) ||
		    spill_threshold_crossed(env, cpu_rq(i)))
			continue;

		update_cluster_stats(i, stats, env);
	}
}

static inline void init_cluster_cpu_stats(struct cluster_cpu_stats *stats)
{
	stats->best_cpu = stats->best_idle_cpu = -1;
	stats->best_capacity_cpu = stats->best_sibling_cpu  = -1;
	stats->min_cost = stats->best_sibling_cpu_cost = INT_MAX;
	stats->min_load	= stats->best_sibling_cpu_load = ULLONG_MAX;
	stats->highest_spare_capacity = 0;
	stats->least_loaded_cpu = -1;
	stats->best_cpu_wakeup_latency = INT_MAX;
	/* No need to initialize stats->best_load */
}

/*
 * Should task be woken to any available idle cpu?
 *
 * Waking tasks to idle cpu has mixed implications on both performance and
 * power. In many cases, scheduler can't estimate correctly impact of using idle
 * cpus on either performance or power. PF_WAKE_UP_IDLE allows external kernel
 * module to pass a strong hint to scheduler that the task in question should be
 * woken to idle cpu, generally to improve performance.
 */
static inline int wake_to_idle(struct task_struct *p)
{
	return (current->flags & PF_WAKE_UP_IDLE) ||
		 (p->flags & PF_WAKE_UP_IDLE) || sysctl_sched_wake_to_idle;
}

static inline bool
bias_to_prev_cpu(struct cpu_select_env *env, struct cluster_cpu_stats *stats)
{
	int prev_cpu;
	struct task_struct *task = env->p;
	struct sched_cluster *cluster;

	if (env->boost_policy != SCHED_BOOST_NONE || env->reason ||
	    !task->ravg.mark_start ||
	    env->need_idle || !sched_short_sleep_task_threshold)
		return false;

	prev_cpu = env->prev_cpu;
	if (!cpumask_test_cpu(prev_cpu, tsk_cpus_allowed(task)) ||
					unlikely(!cpu_active(prev_cpu)) ||
					cpu_isolated(prev_cpu))
		return false;

	if (task->ravg.mark_start - task->last_cpu_selected_ts >=
				sched_long_cpu_selection_threshold)
		return false;

	/*
	 * This function should be used by task wake up path only as it's
	 * assuming p->last_switch_out_ts as last sleep time.
	 * p->last_switch_out_ts can denote last preemption time as well as
	 * last sleep time.
	 */
	if (task->ravg.mark_start - task->last_switch_out_ts >=
					sched_short_sleep_task_threshold)
		return false;

	env->task_load = scale_load_to_cpu(task_load(task), prev_cpu);
	cluster = cpu_rq(prev_cpu)->cluster;

	if (!task_load_will_fit(task, env->task_load, prev_cpu,
				sched_boost_policy())) {

		__set_bit(cluster->id, env->backup_list);
		__clear_bit(cluster->id, env->candidate_list);
		return false;
	}

	env->cpu_load = cpu_load_sync(prev_cpu, env->sync);
	if (sched_cpu_high_irqload(prev_cpu) ||
			spill_threshold_crossed(env, cpu_rq(prev_cpu))) {
		update_spare_capacity(stats, env, prev_cpu,
				cluster->capacity, env->cpu_load);
		env->ignore_prev_cpu = 1;
		return false;
	}

	return true;
}

static inline bool
wake_to_waker_cluster(struct cpu_select_env *env)
{
	return env->boost_policy == SCHED_BOOST_NONE &&
	       !env->need_idle && !env->reason && env->sync &&
	       task_load(current) > sched_big_waker_task_load &&
	       task_load(env->p) < sched_small_wakee_task_load;
}

static inline bool
bias_to_waker_cpu(struct task_struct *p, int cpu)
{
	return sysctl_sched_prefer_sync_wakee_to_waker &&
	       cpu_rq(cpu)->nr_running == 1 &&
	       cpumask_test_cpu(cpu, tsk_cpus_allowed(p)) &&
	       cpu_active(cpu) && !cpu_isolated(cpu);
}

static inline int
cluster_allowed(struct task_struct *p, struct sched_cluster *cluster)
{
	cpumask_t tmp_mask;

	cpumask_and(&tmp_mask, &cluster->cpus, cpu_active_mask);
	cpumask_and(&tmp_mask, &tmp_mask, &p->cpus_allowed);

	return !cpumask_empty(&tmp_mask);
}


/* return cheapest cpu that can fit this task */
static int select_best_cpu(struct task_struct *p, int target, int reason,
			   int sync)
{
	struct sched_cluster *cluster, *pref_cluster = NULL;
	struct cluster_cpu_stats stats;
	struct related_thread_group *grp;
	unsigned int sbc_flag = 0;
	int cpu = raw_smp_processor_id();

	struct cpu_select_env env = {
		.p			= p,
		.reason			= reason,
		.need_idle		= wake_to_idle(p),
		.need_waker_cluster	= 0,
		.sync			= sync,
		.prev_cpu		= target,
		.ignore_prev_cpu	= 0,
		.rtg			= NULL,
		.sbc_best_flag		= 0,
		.sbc_best_cluster_flag	= 0,
	};

	env.boost_policy = task_sched_boost(p) ?
			sched_boost_policy() : SCHED_BOOST_NONE;

	bitmap_copy(env.candidate_list, all_cluster_ids, NR_CPUS);
	bitmap_zero(env.backup_list, NR_CPUS);

	init_cluster_cpu_stats(&stats);

	rcu_read_lock();

	grp = task_related_thread_group(p);

	if (grp && grp->preferred_cluster) {
		pref_cluster = grp->preferred_cluster;
		if (!cluster_allowed(p, pref_cluster))
			clear_bit(pref_cluster->id, env.candidate_list);
		else
			env.rtg = grp;
	} else {
		cluster = cpu_rq(cpu)->cluster;
		if (wake_to_waker_cluster(&env)) {
			if (bias_to_waker_cpu(p, cpu)) {
				target = cpu;
				sbc_flag = SBC_FLAG_WAKER_CLUSTER |
					   SBC_FLAG_WAKER_CPU;
				goto out;
			} else if (cluster_allowed(p, cluster)) {
				env.need_waker_cluster = 1;
				bitmap_zero(env.candidate_list, NR_CPUS);
				__set_bit(cluster->id, env.candidate_list);
				env.sbc_best_cluster_flag =
							SBC_FLAG_WAKER_CLUSTER;
			}
		} else if (bias_to_prev_cpu(&env, &stats)) {
			sbc_flag = SBC_FLAG_PREV_CPU;
			goto out;
		}
	}

retry:
	cluster = select_least_power_cluster(&env);

	if (!cluster)
		goto out;

	/*
	 * 'cluster' now points to the minimum power cluster which can satisfy
	 * task's perf goals. Walk down the cluster list starting with that
	 * cluster. For non-small tasks, skip clusters that don't have
	 * mostly_idle/idle cpus
	 */

	do {
		find_best_cpu_in_cluster(cluster, &env, &stats);

	} while ((cluster = next_best_cluster(cluster, &env, &stats)));

	if (env.need_idle) {
		if (stats.best_idle_cpu >= 0) {
			target = stats.best_idle_cpu;
			sbc_flag |= SBC_FLAG_IDLE_CSTATE;
		} else if (stats.least_loaded_cpu >= 0) {
			target = stats.least_loaded_cpu;
			sbc_flag |= SBC_FLAG_IDLE_LEAST_LOADED;
		}
	} else if (stats.best_cpu >= 0) {
		if (stats.best_cpu != task_cpu(p) &&
				stats.min_cost == stats.best_sibling_cpu_cost) {
			stats.best_cpu = stats.best_sibling_cpu;
			sbc_flag |= SBC_FLAG_BEST_SIBLING;
		}
		sbc_flag |= env.sbc_best_flag;
		target = stats.best_cpu;
	} else {
		if (env.rtg && env.boost_policy == SCHED_BOOST_NONE) {
			env.rtg = NULL;
			goto retry;
		}

		/*
		 * With boost_policy == SCHED_BOOST_ON_BIG, we reach here with
		 * backup_list = little cluster, candidate_list = none and
		 * stats->best_capacity_cpu points the best spare capacity
		 * CPU among the CPUs in the big cluster.
		 */
		if (env.boost_policy == SCHED_BOOST_ON_BIG &&
		    stats.best_capacity_cpu >= 0)
			sbc_flag |= SBC_FLAG_BOOST_CLUSTER;
		else
			find_backup_cluster(&env, &stats);

		if (stats.best_capacity_cpu >= 0) {
			target = stats.best_capacity_cpu;
			sbc_flag |= SBC_FLAG_BEST_CAP_CPU;
		}
	}
	p->last_cpu_selected_ts = sched_ktime_clock();
out:
	sbc_flag |= env.sbc_best_cluster_flag;
	rcu_read_unlock();
	trace_sched_task_load(p, sched_boost_policy() && task_sched_boost(p),
		env.reason, env.sync, env.need_idle, sbc_flag, target);
	return target;
}

#ifdef CONFIG_CFS_BANDWIDTH

static inline struct task_group *next_task_group(struct task_group *tg)
{
	tg = list_entry_rcu(tg->list.next, typeof(struct task_group), list);

	return (&tg->list == &task_groups) ? NULL : tg;
}

/* Iterate over all cfs_rq in a cpu */
#define for_each_cfs_rq(cfs_rq, tg, cpu)	\
	for (tg = container_of(&task_groups, struct task_group, list);	\
		((tg = next_task_group(tg)) && (cfs_rq = tg->cfs_rq[cpu]));)

void reset_cfs_rq_hmp_stats(int cpu, int reset_cra)
{
	struct task_group *tg;
	struct cfs_rq *cfs_rq;

	rcu_read_lock();

	for_each_cfs_rq(cfs_rq, tg, cpu)
		reset_hmp_stats(&cfs_rq->hmp_stats, reset_cra);

	rcu_read_unlock();
}

static inline int cfs_rq_throttled(struct cfs_rq *cfs_rq);

static void inc_cfs_rq_hmp_stats(struct cfs_rq *cfs_rq,
	 struct task_struct *p, int change_cra);
static void dec_cfs_rq_hmp_stats(struct cfs_rq *cfs_rq,
	 struct task_struct *p, int change_cra);

/* Add task's contribution to a cpu' HMP statistics */
void _inc_hmp_sched_stats_fair(struct rq *rq,
			struct task_struct *p, int change_cra)
{
	struct cfs_rq *cfs_rq;
	struct sched_entity *se = &p->se;

	/*
	 * Although below check is not strictly required  (as
	 * inc/dec_nr_big_task and inc/dec_cumulative_runnable_avg called
	 * from inc_cfs_rq_hmp_stats() have similar checks), we gain a bit on
	 * efficiency by short-circuiting for_each_sched_entity() loop when
	 * !sched_enable_hmp || sched_disable_window_stats
	 */
	if (!sched_enable_hmp || sched_disable_window_stats)
		return;

	for_each_sched_entity(se) {
		cfs_rq = cfs_rq_of(se);
		inc_cfs_rq_hmp_stats(cfs_rq, p, change_cra);
		if (cfs_rq_throttled(cfs_rq))
			break;
	}

	/* Update rq->hmp_stats only if we didn't find any throttled cfs_rq */
	if (!se)
		inc_rq_hmp_stats(rq, p, change_cra);
}

/* Remove task's contribution from a cpu' HMP statistics */
static void
_dec_hmp_sched_stats_fair(struct rq *rq, struct task_struct *p, int change_cra)
{
	struct cfs_rq *cfs_rq;
	struct sched_entity *se = &p->se;

	/* See comment on efficiency in _inc_hmp_sched_stats_fair */
	if (!sched_enable_hmp || sched_disable_window_stats)
		return;

	for_each_sched_entity(se) {
		cfs_rq = cfs_rq_of(se);
		dec_cfs_rq_hmp_stats(cfs_rq, p, change_cra);
		if (cfs_rq_throttled(cfs_rq))
			break;
	}

	/* Update rq->hmp_stats only if we didn't find any throttled cfs_rq */
	if (!se)
		dec_rq_hmp_stats(rq, p, change_cra);
}

static void inc_hmp_sched_stats_fair(struct rq *rq, struct task_struct *p)
{
	_inc_hmp_sched_stats_fair(rq, p, 1);
}

static void dec_hmp_sched_stats_fair(struct rq *rq, struct task_struct *p)
{
	_dec_hmp_sched_stats_fair(rq, p, 1);
}

static void fixup_hmp_sched_stats_fair(struct rq *rq, struct task_struct *p,
				       u32 new_task_load, u32 new_pred_demand)
{
	struct cfs_rq *cfs_rq;
	struct sched_entity *se = &p->se;
	s64 task_load_delta = (s64)new_task_load - task_load(p);
	s64 pred_demand_delta = PRED_DEMAND_DELTA;

	for_each_sched_entity(se) {
		cfs_rq = cfs_rq_of(se);

		fixup_cumulative_runnable_avg(&cfs_rq->hmp_stats, p,
					      task_load_delta,
					      pred_demand_delta);
		fixup_nr_big_tasks(&cfs_rq->hmp_stats, p, task_load_delta);
		if (cfs_rq_throttled(cfs_rq))
			break;
	}

	/* Fix up rq->hmp_stats only if we didn't find any throttled cfs_rq */
	if (!se) {
		fixup_cumulative_runnable_avg(&rq->hmp_stats, p,
					      task_load_delta,
					      pred_demand_delta);
		fixup_nr_big_tasks(&rq->hmp_stats, p, task_load_delta);
	}
}

static int task_will_be_throttled(struct task_struct *p);

#else	/* CONFIG_CFS_BANDWIDTH */

inline void reset_cfs_rq_hmp_stats(int cpu, int reset_cra) { }

static void
inc_hmp_sched_stats_fair(struct rq *rq, struct task_struct *p)
{
	inc_nr_big_task(&rq->hmp_stats, p);
	inc_cumulative_runnable_avg(&rq->hmp_stats, p);
}

static void
dec_hmp_sched_stats_fair(struct rq *rq, struct task_struct *p)
{
	dec_nr_big_task(&rq->hmp_stats, p);
	dec_cumulative_runnable_avg(&rq->hmp_stats, p);
}
static void
fixup_hmp_sched_stats_fair(struct rq *rq, struct task_struct *p,
			   u32 new_task_load, u32 new_pred_demand)
{
	s64 task_load_delta = (s64)new_task_load - task_load(p);
	s64 pred_demand_delta = PRED_DEMAND_DELTA;

	fixup_cumulative_runnable_avg(&rq->hmp_stats, p, task_load_delta,
				      pred_demand_delta);
	fixup_nr_big_tasks(&rq->hmp_stats, p, task_load_delta);
}

static inline int task_will_be_throttled(struct task_struct *p)
{
	return 0;
}

void _inc_hmp_sched_stats_fair(struct rq *rq,
			struct task_struct *p, int change_cra)
{
	inc_nr_big_task(&rq->hmp_stats, p);
}

#endif	/* CONFIG_CFS_BANDWIDTH */

/*
 * Reset balance_interval at all sched_domain levels of given cpu, so that it
 * honors kick.
 */
static inline void reset_balance_interval(int cpu)
{
	struct sched_domain *sd;

	if (cpu >= nr_cpu_ids)
		return;

	rcu_read_lock();
	for_each_domain(cpu, sd)
		sd->balance_interval = 0;
	rcu_read_unlock();
}

/*
 * Check if a task is on the "wrong" cpu (i.e its current cpu is not the ideal
 * cpu as per its demand or priority)
 *
 * Returns reason why task needs to be migrated
 */
static inline int migration_needed(struct task_struct *p, int cpu)
{
	int nice;
	struct related_thread_group *grp;

	if (!sched_enable_hmp || p->state != TASK_RUNNING ||
	    p->nr_cpus_allowed == 1)
		return 0;

	/* No need to migrate task that is about to be throttled */
	if (task_will_be_throttled(p))
		return 0;

	if (sched_boost_policy() == SCHED_BOOST_ON_BIG &&
		 cpu_capacity(cpu) != max_capacity && task_sched_boost(p))
		return UP_MIGRATION;

	if (sched_cpu_high_irqload(cpu))
		return IRQLOAD_MIGRATION;

	nice = task_nice(p);
	rcu_read_lock();
	grp = task_related_thread_group(p);
	if (!grp && (nice > SCHED_UPMIGRATE_MIN_NICE ||
	       upmigrate_discouraged(p)) && cpu_capacity(cpu) > min_capacity) {
		rcu_read_unlock();
		return DOWN_MIGRATION;
	}

	if (!task_will_fit(p, cpu)) {
		rcu_read_unlock();
		return UP_MIGRATION;
	}
	rcu_read_unlock();

	return 0;
}

static inline int
kick_active_balance(struct rq *rq, struct task_struct *p, int new_cpu)
{
	unsigned long flags;
	int rc = 0;

	/* Invoke active balance to force migrate currently running task */
	raw_spin_lock_irqsave(&rq->lock, flags);
	if (!rq->active_balance) {
		rq->active_balance = 1;
		rq->push_cpu = new_cpu;
		get_task_struct(p);
		rq->push_task = p;
		rc = 1;
	}
	raw_spin_unlock_irqrestore(&rq->lock, flags);

	return rc;
}

static DEFINE_RAW_SPINLOCK(migration_lock);

/*
 * Check if currently running task should be migrated to a better cpu.
 *
 * Todo: Effect this via changes to nohz_balancer_kick() and load balance?
 */
void check_for_migration(struct rq *rq, struct task_struct *p)
{
	int cpu = cpu_of(rq), new_cpu;
	int active_balance = 0, reason;

	reason = migration_needed(p, cpu);
	if (!reason)
		return;

	raw_spin_lock(&migration_lock);
	new_cpu = select_best_cpu(p, cpu, reason, 0);

	if (new_cpu != cpu) {
		active_balance = kick_active_balance(rq, p, new_cpu);
		if (active_balance)
			mark_reserved(new_cpu);
	}

	raw_spin_unlock(&migration_lock);

	if (active_balance)
		stop_one_cpu_nowait(cpu, active_load_balance_cpu_stop, rq,
					&rq->active_balance_work);
}

#ifdef CONFIG_CFS_BANDWIDTH

static void init_cfs_rq_hmp_stats(struct cfs_rq *cfs_rq)
{
	cfs_rq->hmp_stats.nr_big_tasks = 0;
	cfs_rq->hmp_stats.cumulative_runnable_avg = 0;
	cfs_rq->hmp_stats.pred_demands_sum = 0;
}

static void inc_cfs_rq_hmp_stats(struct cfs_rq *cfs_rq,
		 struct task_struct *p, int change_cra)
{
	inc_nr_big_task(&cfs_rq->hmp_stats, p);
	if (change_cra)
		inc_cumulative_runnable_avg(&cfs_rq->hmp_stats, p);
}

static void dec_cfs_rq_hmp_stats(struct cfs_rq *cfs_rq,
		 struct task_struct *p, int change_cra)
{
	dec_nr_big_task(&cfs_rq->hmp_stats, p);
	if (change_cra)
		dec_cumulative_runnable_avg(&cfs_rq->hmp_stats, p);
}

static void inc_throttled_cfs_rq_hmp_stats(struct hmp_sched_stats *stats,
			 struct cfs_rq *cfs_rq)
{
	stats->nr_big_tasks += cfs_rq->hmp_stats.nr_big_tasks;
	stats->cumulative_runnable_avg +=
				cfs_rq->hmp_stats.cumulative_runnable_avg;
	stats->pred_demands_sum += cfs_rq->hmp_stats.pred_demands_sum;
}

static void dec_throttled_cfs_rq_hmp_stats(struct hmp_sched_stats *stats,
				 struct cfs_rq *cfs_rq)
{
	stats->nr_big_tasks -= cfs_rq->hmp_stats.nr_big_tasks;
	stats->cumulative_runnable_avg -=
				cfs_rq->hmp_stats.cumulative_runnable_avg;
	stats->pred_demands_sum -= cfs_rq->hmp_stats.pred_demands_sum;

	BUG_ON(stats->nr_big_tasks < 0 ||
		(s64)stats->cumulative_runnable_avg < 0);
	BUG_ON((s64)stats->pred_demands_sum < 0);
}

#else	/* CONFIG_CFS_BANDWIDTH */

static inline void inc_cfs_rq_hmp_stats(struct cfs_rq *cfs_rq,
	 struct task_struct *p, int change_cra) { }

static inline void dec_cfs_rq_hmp_stats(struct cfs_rq *cfs_rq,
	 struct task_struct *p, int change_cra) { }

#endif	/* CONFIG_CFS_BANDWIDTH */

#else	/* CONFIG_SCHED_HMP */

static inline void init_cfs_rq_hmp_stats(struct cfs_rq *cfs_rq) { }

static inline void inc_cfs_rq_hmp_stats(struct cfs_rq *cfs_rq,
	 struct task_struct *p, int change_cra) { }

static inline void dec_cfs_rq_hmp_stats(struct cfs_rq *cfs_rq,
	 struct task_struct *p, int change_cra) { }

static inline void inc_throttled_cfs_rq_hmp_stats(struct hmp_sched_stats *stats,
			 struct cfs_rq *cfs_rq)
{
}

static inline void dec_throttled_cfs_rq_hmp_stats(struct hmp_sched_stats *stats,
			 struct cfs_rq *cfs_rq)
{
}

#endif	/* CONFIG_SCHED_HMP */

#if (SCHED_LOAD_SHIFT - SCHED_LOAD_RESOLUTION) != 10 || SCHED_CAPACITY_SHIFT != 10
#error "load tracking assumes 2^10 as unit"
#endif

#define cap_scale(v, s) ((v)*(s) >> SCHED_CAPACITY_SHIFT)

/*
 * We can represent the historical contribution to runnable average as the
 * coefficients of a geometric series.  To do this we sub-divide our runnable
 * history into segments of approximately 1ms (1024us); label the segment that
 * occurred N-ms ago p_N, with p_0 corresponding to the current period, e.g.
 *
 * [<- 1024us ->|<- 1024us ->|<- 1024us ->| ...
 *      p0            p1           p2
 *     (now)       (~1ms ago)  (~2ms ago)
 *
 * Let u_i denote the fraction of p_i that the entity was runnable.
 *
 * We then designate the fractions u_i as our co-efficients, yielding the
 * following representation of historical load:
 *   u_0 + u_1*y + u_2*y^2 + u_3*y^3 + ...
 *
 * We choose y based on the with of a reasonably scheduling period, fixing:
 *   y^32 = 0.5
 *
 * This means that the contribution to load ~32ms ago (u_32) will be weighted
 * approximately half as much as the contribution to load within the last ms
 * (u_0).
 *
 * When a period "rolls over" and we have new u_0`, multiplying the previous
 * sum again by y is sufficient to update:
 *   load_avg = u_0` + y*(u_0 + u_1*y + u_2*y^2 + ... )
 *            = u_0 + u_1*y + u_2*y^2 + ... [re-labeling u_i --> u_{i+1}]
 */
static __always_inline int
__update_load_avg(u64 now, int cpu, struct sched_avg *sa,
		  unsigned long weight, int running, struct cfs_rq *cfs_rq)
{
	u64 delta, scaled_delta, periods;
	u32 contrib;
	unsigned int delta_w, scaled_delta_w, decayed = 0;
	unsigned long scale_freq, scale_cpu;

	delta = now - sa->last_update_time;
	/*
	 * This should only happen when time goes backwards, which it
	 * unfortunately does during sched clock init when we swap over to TSC.
	 */
	if ((s64)delta < 0) {
		sa->last_update_time = now;
		return 0;
	}

	/*
	 * Use 1024ns as the unit of measurement since it's a reasonable
	 * approximation of 1us and fast to compute.
	 */
	delta >>= 10;
	if (!delta)
		return 0;
	sa->last_update_time = now;

	scale_freq = arch_scale_freq_capacity(NULL, cpu);
	scale_cpu = arch_scale_cpu_capacity(NULL, cpu);

	/* delta_w is the amount already accumulated against our next period */
	delta_w = sa->period_contrib;
	if (delta + delta_w >= 1024) {
		decayed = 1;

		/* how much left for next period will start over, we don't know yet */
		sa->period_contrib = 0;

		/*
		 * Now that we know we're crossing a period boundary, figure
		 * out how much from delta we need to complete the current
		 * period and accrue it.
		 */
		delta_w = 1024 - delta_w;
		scaled_delta_w = cap_scale(delta_w, scale_freq);
		if (weight) {
			sa->load_sum += weight * scaled_delta_w;
			if (cfs_rq) {
				cfs_rq->runnable_load_sum +=
						weight * scaled_delta_w;
			}
		}
		if (running)
			sa->util_sum += scaled_delta_w * scale_cpu;

		delta -= delta_w;

		/* Figure out how many additional periods this update spans */
		periods = delta / 1024;
		delta %= 1024;

		sa->load_sum = decay_load(sa->load_sum, periods + 1);
		if (cfs_rq) {
			cfs_rq->runnable_load_sum =
				decay_load(cfs_rq->runnable_load_sum, periods + 1);
		}
		sa->util_sum = decay_load((u64)(sa->util_sum), periods + 1);

		/* Efficiently calculate \sum (1..n_period) 1024*y^i */
		contrib = __compute_runnable_contrib(periods);
		contrib = cap_scale(contrib, scale_freq);
		if (weight) {
			sa->load_sum += weight * contrib;
			if (cfs_rq)
				cfs_rq->runnable_load_sum += weight * contrib;
		}
		if (running)
			sa->util_sum += contrib * scale_cpu;
	}

	/* Remainder of delta accrued against u_0` */
	scaled_delta = cap_scale(delta, scale_freq);
	if (weight) {
		sa->load_sum += weight * scaled_delta;
		if (cfs_rq)
			cfs_rq->runnable_load_sum += weight * scaled_delta;
	}

	if (running)
		sa->util_sum += scaled_delta * scale_cpu;

	sa->period_contrib += delta;

	if (decayed) {
		sa->load_avg = div_u64(sa->load_sum, LOAD_AVG_MAX);
		if (cfs_rq) {
			cfs_rq->runnable_load_avg =
				div_u64(cfs_rq->runnable_load_sum, LOAD_AVG_MAX);
		}
		sa->util_avg = sa->util_sum / LOAD_AVG_MAX;
	}

	return decayed;
}

#ifdef CONFIG_FAIR_GROUP_SCHED
/*
 * Updating tg's load_avg is necessary before update_cfs_share (which is done)
 * and effective_load (which is not done because it is too costly).
 */
static inline void update_tg_load_avg(struct cfs_rq *cfs_rq, int force)
{
	long delta = cfs_rq->avg.load_avg - cfs_rq->tg_load_avg_contrib;

	if (force || abs(delta) > cfs_rq->tg_load_avg_contrib / 64) {
		atomic_long_add(delta, &cfs_rq->tg->load_avg);
		cfs_rq->tg_load_avg_contrib = cfs_rq->avg.load_avg;
	}
}

#else /* CONFIG_FAIR_GROUP_SCHED */
static inline void update_tg_load_avg(struct cfs_rq *cfs_rq, int force) {}
#endif /* CONFIG_FAIR_GROUP_SCHED */

static inline u64 cfs_rq_clock_task(struct cfs_rq *cfs_rq);

/*
 * Unsigned subtract and clamp on underflow.
 *
 * Explicitly do a load-store to ensure the intermediate value never hits
 * memory. This allows lockless observations without ever seeing the negative
 * values.
 */
#define sub_positive(_ptr, _val) do {				\
	typeof(_ptr) ptr = (_ptr);				\
	typeof(*ptr) val = (_val);				\
	typeof(*ptr) res, var = READ_ONCE(*ptr);		\
	res = var - val;					\
	if (res > var)						\
		res = 0;					\
	WRITE_ONCE(*ptr, res);					\
} while (0)

/* Group cfs_rq's load_avg is used for task_h_load and update_cfs_share */
static inline int update_cfs_rq_load_avg(u64 now, struct cfs_rq *cfs_rq)
{
	struct sched_avg *sa = &cfs_rq->avg;
	int decayed, removed = 0;

	if (atomic_long_read(&cfs_rq->removed_load_avg)) {
		s64 r = atomic_long_xchg(&cfs_rq->removed_load_avg, 0);
		sub_positive(&sa->load_avg, r);
		sub_positive(&sa->load_sum, r * LOAD_AVG_MAX);
		removed = 1;
	}

	if (atomic_long_read(&cfs_rq->removed_util_avg)) {
		long r = atomic_long_xchg(&cfs_rq->removed_util_avg, 0);
		sub_positive(&sa->util_avg, r);
		sub_positive(&sa->util_sum, r * LOAD_AVG_MAX);
	}

	decayed = __update_load_avg(now, cpu_of(rq_of(cfs_rq)), sa,
		scale_load_down(cfs_rq->load.weight), cfs_rq->curr != NULL, cfs_rq);

#ifndef CONFIG_64BIT
	smp_wmb();
	cfs_rq->load_last_update_time_copy = sa->last_update_time;
#endif

	return decayed || removed;
}

/* Update task and its cfs_rq load average */
static inline void update_load_avg(struct sched_entity *se, int update_tg)
{
	struct cfs_rq *cfs_rq = cfs_rq_of(se);
	u64 now = cfs_rq_clock_task(cfs_rq);
	int cpu = cpu_of(rq_of(cfs_rq));

	/*
	 * Track task load average for carrying it to new CPU after migrated, and
	 * track group sched_entity load average for task_h_load calc in migration
	 */
	__update_load_avg(now, cpu, &se->avg,
			  se->on_rq * scale_load_down(se->load.weight),
			  cfs_rq->curr == se, NULL);

	if (update_cfs_rq_load_avg(now, cfs_rq) && update_tg)
		update_tg_load_avg(cfs_rq, 0);

	if (entity_is_task(se))
		trace_sched_load_avg_task(task_of(se), &se->avg);
	trace_sched_load_avg_cpu(cpu, cfs_rq);
}

static void attach_entity_load_avg(struct cfs_rq *cfs_rq, struct sched_entity *se)
{
	if (!sched_feat(ATTACH_AGE_LOAD))
		goto skip_aging;

	/*
	 * If we got migrated (either between CPUs or between cgroups) we'll
	 * have aged the average right before clearing @last_update_time.
	 */
	if (se->avg.last_update_time) {
		__update_load_avg(cfs_rq->avg.last_update_time, cpu_of(rq_of(cfs_rq)),
				  &se->avg, 0, 0, NULL);

		/*
		 * XXX: we could have just aged the entire load away if we've been
		 * absent from the fair class for too long.
		 */
	}

skip_aging:
	se->avg.last_update_time = cfs_rq->avg.last_update_time;
	cfs_rq->avg.load_avg += se->avg.load_avg;
	cfs_rq->avg.load_sum += se->avg.load_sum;
	cfs_rq->avg.util_avg += se->avg.util_avg;
	cfs_rq->avg.util_sum += se->avg.util_sum;
}

static void detach_entity_load_avg(struct cfs_rq *cfs_rq, struct sched_entity *se)
{
	__update_load_avg(cfs_rq->avg.last_update_time, cpu_of(rq_of(cfs_rq)),
			  &se->avg, se->on_rq * scale_load_down(se->load.weight),
			  cfs_rq->curr == se, NULL);

	sub_positive(&cfs_rq->avg.load_avg, se->avg.load_avg);
	sub_positive(&cfs_rq->avg.load_sum, se->avg.load_sum);
	sub_positive(&cfs_rq->avg.util_avg, se->avg.util_avg);
	sub_positive(&cfs_rq->avg.util_sum, se->avg.util_sum);
}

/* Add the load generated by se into cfs_rq's load average */
static inline void
enqueue_entity_load_avg(struct cfs_rq *cfs_rq, struct sched_entity *se)
{
	struct sched_avg *sa = &se->avg;
	u64 now = cfs_rq_clock_task(cfs_rq);
	int migrated, decayed;

	migrated = !sa->last_update_time;
	if (!migrated) {
		__update_load_avg(now, cpu_of(rq_of(cfs_rq)), sa,
			se->on_rq * scale_load_down(se->load.weight),
			cfs_rq->curr == se, NULL);
	}

	decayed = update_cfs_rq_load_avg(now, cfs_rq);

	cfs_rq->runnable_load_avg += sa->load_avg;
	cfs_rq->runnable_load_sum += sa->load_sum;

	if (migrated)
		attach_entity_load_avg(cfs_rq, se);

	if (decayed || migrated)
		update_tg_load_avg(cfs_rq, 0);
}

/* Remove the runnable load generated by se from cfs_rq's runnable load average */
static inline void
dequeue_entity_load_avg(struct cfs_rq *cfs_rq, struct sched_entity *se)
{
	update_load_avg(se, 1);

	cfs_rq->runnable_load_avg =
		max_t(long, cfs_rq->runnable_load_avg - se->avg.load_avg, 0);
	cfs_rq->runnable_load_sum =
		max_t(s64,  cfs_rq->runnable_load_sum - se->avg.load_sum, 0);
}

#ifndef CONFIG_64BIT
static inline u64 cfs_rq_last_update_time(struct cfs_rq *cfs_rq)
{
	u64 last_update_time_copy;
	u64 last_update_time;

	do {
		last_update_time_copy = cfs_rq->load_last_update_time_copy;
		smp_rmb();
		last_update_time = cfs_rq->avg.last_update_time;
	} while (last_update_time != last_update_time_copy);

	return last_update_time;
}
#else
static inline u64 cfs_rq_last_update_time(struct cfs_rq *cfs_rq)
{
	return cfs_rq->avg.last_update_time;
}
#endif

/*
 * Task first catches up with cfs_rq, and then subtract
 * itself from the cfs_rq (task must be off the queue now).
 */
void remove_entity_load_avg(struct sched_entity *se)
{
	struct cfs_rq *cfs_rq = cfs_rq_of(se);
	u64 last_update_time;

	/*
	 * Newly created task or never used group entity should not be removed
	 * from its (source) cfs_rq
	 */
	if (se->avg.last_update_time == 0)
		return;

	last_update_time = cfs_rq_last_update_time(cfs_rq);

	__update_load_avg(last_update_time, cpu_of(rq_of(cfs_rq)), &se->avg, 0, 0, NULL);
	atomic_long_add(se->avg.load_avg, &cfs_rq->removed_load_avg);
	atomic_long_add(se->avg.util_avg, &cfs_rq->removed_util_avg);
}

/*
 * Update the rq's load with the elapsed running time before entering
 * idle. if the last scheduled task is not a CFS task, idle_enter will
 * be the only way to update the runnable statistic.
 */
void idle_enter_fair(struct rq *this_rq)
{
}

/*
 * Update the rq's load with the elapsed idle time before a task is
 * scheduled. if the newly scheduled task is not a CFS task, idle_exit will
 * be the only way to update the runnable statistic.
 */
void idle_exit_fair(struct rq *this_rq)
{
}

static inline unsigned long cfs_rq_runnable_load_avg(struct cfs_rq *cfs_rq)
{
	return cfs_rq->runnable_load_avg;
}

static inline unsigned long cfs_rq_load_avg(struct cfs_rq *cfs_rq)
{
	return cfs_rq->avg.load_avg;
}

static int idle_balance(struct rq *this_rq);

#else /* CONFIG_SMP */

static inline void update_load_avg(struct sched_entity *se, int update_tg) {}
static inline void
enqueue_entity_load_avg(struct cfs_rq *cfs_rq, struct sched_entity *se) {}
static inline void
dequeue_entity_load_avg(struct cfs_rq *cfs_rq, struct sched_entity *se) {}
static inline void remove_entity_load_avg(struct sched_entity *se) {}

static inline void
attach_entity_load_avg(struct cfs_rq *cfs_rq, struct sched_entity *se) {}
static inline void
detach_entity_load_avg(struct cfs_rq *cfs_rq, struct sched_entity *se) {}

static inline int idle_balance(struct rq *rq)
{
	return 0;
}

static inline void inc_cfs_rq_hmp_stats(struct cfs_rq *cfs_rq,
	 struct task_struct *p, int change_cra) { }

static inline void dec_cfs_rq_hmp_stats(struct cfs_rq *cfs_rq,
	 struct task_struct *p, int change_cra) { }

#endif /* CONFIG_SMP */

static void enqueue_sleeper(struct cfs_rq *cfs_rq, struct sched_entity *se)
{
#ifdef CONFIG_SCHEDSTATS
	struct task_struct *tsk = NULL;

	if (entity_is_task(se))
		tsk = task_of(se);

	if (se->statistics.sleep_start) {
		u64 delta = rq_clock(rq_of(cfs_rq)) - se->statistics.sleep_start;

		if ((s64)delta < 0)
			delta = 0;

		if (unlikely(delta > se->statistics.sleep_max))
			se->statistics.sleep_max = delta;

		se->statistics.sleep_start = 0;
		se->statistics.sum_sleep_runtime += delta;

		if (tsk) {
			account_scheduler_latency(tsk, delta >> 10, 1);
			trace_sched_stat_sleep(tsk, delta);
		}
	}
	if (se->statistics.block_start) {
		u64 delta = rq_clock(rq_of(cfs_rq)) - se->statistics.block_start;

		if ((s64)delta < 0)
			delta = 0;

		if (unlikely(delta > se->statistics.block_max))
			se->statistics.block_max = delta;

		se->statistics.block_start = 0;
		se->statistics.sum_sleep_runtime += delta;

		if (tsk) {
			if (tsk->in_iowait) {
				se->statistics.iowait_sum += delta;
				se->statistics.iowait_count++;
				trace_sched_stat_iowait(tsk, delta);
			}

			trace_sched_stat_blocked(tsk, delta);
			trace_sched_blocked_reason(tsk);

			/*
			 * Blocking time is in units of nanosecs, so shift by
			 * 20 to get a milliseconds-range estimation of the
			 * amount of time that the task spent sleeping:
			 */
			if (unlikely(prof_on == SLEEP_PROFILING)) {
				profile_hits(SLEEP_PROFILING,
						(void *)get_wchan(tsk),
						delta >> 20);
			}
			account_scheduler_latency(tsk, delta >> 10, 0);
		}
	}
#endif
}

static void check_spread(struct cfs_rq *cfs_rq, struct sched_entity *se)
{
#ifdef CONFIG_SCHED_DEBUG
	s64 d = se->vruntime - cfs_rq->min_vruntime;

	if (d < 0)
		d = -d;

	if (d > 3*sysctl_sched_latency)
		schedstat_inc(cfs_rq, nr_spread_over);
#endif
}

static void
place_entity(struct cfs_rq *cfs_rq, struct sched_entity *se, int initial)
{
	u64 vruntime = cfs_rq->min_vruntime;

	/*
	 * The 'current' period is already promised to the current tasks,
	 * however the extra weight of the new task will slow them down a
	 * little, place the new task so that it fits in the slot that
	 * stays open at the end.
	 */
	if (initial && sched_feat(START_DEBIT))
		vruntime += sched_vslice(cfs_rq, se);

	/* sleeps up to a single latency don't count. */
	if (!initial) {
		unsigned long thresh = sysctl_sched_latency;

		/*
		 * Halve their sleep time's effect, to allow
		 * for a gentler effect of sleepers:
		 */
		if (sched_feat(GENTLE_FAIR_SLEEPERS))
			thresh >>= 1;

		vruntime -= thresh;
	}

	/* ensure we never gain time by being placed backwards. */
	se->vruntime = max_vruntime(se->vruntime, vruntime);
}

static void check_enqueue_throttle(struct cfs_rq *cfs_rq);

static void
enqueue_entity(struct cfs_rq *cfs_rq, struct sched_entity *se, int flags)
{
	/*
	 * Update the normalized vruntime before updating min_vruntime
	 * through calling update_curr().
	 */
	if (!(flags & ENQUEUE_WAKEUP) || (flags & ENQUEUE_WAKING))
		se->vruntime += cfs_rq->min_vruntime;

	/*
	 * Update run-time statistics of the 'current'.
	 */
	update_curr(cfs_rq);
	enqueue_entity_load_avg(cfs_rq, se);
	account_entity_enqueue(cfs_rq, se);
	update_cfs_shares(cfs_rq);

	if (flags & ENQUEUE_WAKEUP) {
		place_entity(cfs_rq, se, 0);
		enqueue_sleeper(cfs_rq, se);
	}

	update_stats_enqueue(cfs_rq, se);
	check_spread(cfs_rq, se);
	if (se != cfs_rq->curr)
		__enqueue_entity(cfs_rq, se);
	se->on_rq = 1;

	if (cfs_rq->nr_running == 1) {
		list_add_leaf_cfs_rq(cfs_rq);
		check_enqueue_throttle(cfs_rq);
	}
}

static void __clear_buddies_last(struct sched_entity *se)
{
	for_each_sched_entity(se) {
		struct cfs_rq *cfs_rq = cfs_rq_of(se);
		if (cfs_rq->last != se)
			break;

		cfs_rq->last = NULL;
	}
}

static void __clear_buddies_next(struct sched_entity *se)
{
	for_each_sched_entity(se) {
		struct cfs_rq *cfs_rq = cfs_rq_of(se);
		if (cfs_rq->next != se)
			break;

		cfs_rq->next = NULL;
	}
}

static void __clear_buddies_skip(struct sched_entity *se)
{
	for_each_sched_entity(se) {
		struct cfs_rq *cfs_rq = cfs_rq_of(se);
		if (cfs_rq->skip != se)
			break;

		cfs_rq->skip = NULL;
	}
}

static void clear_buddies(struct cfs_rq *cfs_rq, struct sched_entity *se)
{
	if (cfs_rq->last == se)
		__clear_buddies_last(se);

	if (cfs_rq->next == se)
		__clear_buddies_next(se);

	if (cfs_rq->skip == se)
		__clear_buddies_skip(se);
}

static __always_inline void return_cfs_rq_runtime(struct cfs_rq *cfs_rq);

static void
dequeue_entity(struct cfs_rq *cfs_rq, struct sched_entity *se, int flags)
{
	/*
	 * Update run-time statistics of the 'current'.
	 */
	update_curr(cfs_rq);
	dequeue_entity_load_avg(cfs_rq, se);

	update_stats_dequeue(cfs_rq, se);
	if (flags & DEQUEUE_SLEEP) {
#ifdef CONFIG_SCHEDSTATS
		if (entity_is_task(se)) {
			struct task_struct *tsk = task_of(se);

			if (tsk->state & TASK_INTERRUPTIBLE)
				se->statistics.sleep_start = rq_clock(rq_of(cfs_rq));
			if (tsk->state & TASK_UNINTERRUPTIBLE)
				se->statistics.block_start = rq_clock(rq_of(cfs_rq));
		}
#endif
	}

	clear_buddies(cfs_rq, se);

	if (se != cfs_rq->curr)
		__dequeue_entity(cfs_rq, se);
	se->on_rq = 0;
	account_entity_dequeue(cfs_rq, se);

	/*
	 * Normalize the entity after updating the min_vruntime because the
	 * update can refer to the ->curr item and we need to reflect this
	 * movement in our normalized position.
	 */
	if (!(flags & DEQUEUE_SLEEP))
		se->vruntime -= cfs_rq->min_vruntime;

	/* return excess runtime on last dequeue */
	return_cfs_rq_runtime(cfs_rq);

	update_min_vruntime(cfs_rq);
	update_cfs_shares(cfs_rq);
}

/*
 * Preempt the current task with a newly woken task if needed:
 */
static void
check_preempt_tick(struct cfs_rq *cfs_rq, struct sched_entity *curr)
{
	unsigned long ideal_runtime, delta_exec;
	struct sched_entity *se;
	s64 delta;

	ideal_runtime = sched_slice(cfs_rq, curr);
	delta_exec = curr->sum_exec_runtime - curr->prev_sum_exec_runtime;
	if (delta_exec > ideal_runtime) {
		resched_curr(rq_of(cfs_rq));
		/*
		 * The current task ran long enough, ensure it doesn't get
		 * re-elected due to buddy favours.
		 */
		clear_buddies(cfs_rq, curr);
		return;
	}

	/*
	 * Ensure that a task that missed wakeup preemption by a
	 * narrow margin doesn't have to wait for a full slice.
	 * This also mitigates buddy induced latencies under load.
	 */
	if (delta_exec < sysctl_sched_min_granularity)
		return;

	se = __pick_first_entity(cfs_rq);
	delta = curr->vruntime - se->vruntime;

	if (delta < 0)
		return;

	if (delta > ideal_runtime)
		resched_curr(rq_of(cfs_rq));
}

static void
set_next_entity(struct cfs_rq *cfs_rq, struct sched_entity *se)
{
	/* 'current' is not kept within the tree. */
	if (se->on_rq) {
		/*
		 * Any task has to be enqueued before it get to execute on
		 * a CPU. So account for the time it spent waiting on the
		 * runqueue.
		 */
		update_stats_wait_end(cfs_rq, se);
		__dequeue_entity(cfs_rq, se);
		update_load_avg(se, 1);
	}

	update_stats_curr_start(cfs_rq, se);
	cfs_rq->curr = se;
#ifdef CONFIG_SCHEDSTATS
	/*
	 * Track our maximum slice length, if the CPU's load is at
	 * least twice that of our own weight (i.e. dont track it
	 * when there are only lesser-weight tasks around):
	 */
	if (rq_of(cfs_rq)->load.weight >= 2*se->load.weight) {
		se->statistics.slice_max = max(se->statistics.slice_max,
			se->sum_exec_runtime - se->prev_sum_exec_runtime);
	}
#endif
	se->prev_sum_exec_runtime = se->sum_exec_runtime;
}

static int
wakeup_preempt_entity(struct sched_entity *curr, struct sched_entity *se);

/*
 * Pick the next process, keeping these things in mind, in this order:
 * 1) keep things fair between processes/task groups
 * 2) pick the "next" process, since someone really wants that to run
 * 3) pick the "last" process, for cache locality
 * 4) do not run the "skip" process, if something else is available
 */
static struct sched_entity *
pick_next_entity(struct cfs_rq *cfs_rq, struct sched_entity *curr)
{
	struct sched_entity *left = __pick_first_entity(cfs_rq);
	struct sched_entity *se;

	/*
	 * If curr is set we have to see if its left of the leftmost entity
	 * still in the tree, provided there was anything in the tree at all.
	 */
	if (!left || (curr && entity_before(curr, left)))
		left = curr;

	se = left; /* ideally we run the leftmost entity */

	/*
	 * Avoid running the skip buddy, if running something else can
	 * be done without getting too unfair.
	 */
	if (cfs_rq->skip == se) {
		struct sched_entity *second;

		if (se == curr) {
			second = __pick_first_entity(cfs_rq);
		} else {
			second = __pick_next_entity(se);
			if (!second || (curr && entity_before(curr, second)))
				second = curr;
		}

		if (second && wakeup_preempt_entity(second, left) < 1)
			se = second;
	}

	/*
	 * Prefer last buddy, try to return the CPU to a preempted task.
	 */
	if (cfs_rq->last && wakeup_preempt_entity(cfs_rq->last, left) < 1)
		se = cfs_rq->last;

	/*
	 * Someone really wants this to run. If it's not unfair, run it.
	 */
	if (cfs_rq->next && wakeup_preempt_entity(cfs_rq->next, left) < 1)
		se = cfs_rq->next;

	clear_buddies(cfs_rq, se);

	return se;
}

static bool check_cfs_rq_runtime(struct cfs_rq *cfs_rq);

static void put_prev_entity(struct cfs_rq *cfs_rq, struct sched_entity *prev)
{
	/*
	 * If still on the runqueue then deactivate_task()
	 * was not called and update_curr() has to be done:
	 */
	if (prev->on_rq)
		update_curr(cfs_rq);

	/* throttle cfs_rqs exceeding runtime */
	check_cfs_rq_runtime(cfs_rq);

	check_spread(cfs_rq, prev);
	if (prev->on_rq) {
		update_stats_wait_start(cfs_rq, prev);
		/* Put 'current' back into the tree. */
		__enqueue_entity(cfs_rq, prev);
		/* in !on_rq case, update occurred at dequeue */
		update_load_avg(prev, 0);
	}
	cfs_rq->curr = NULL;
}

static void
entity_tick(struct cfs_rq *cfs_rq, struct sched_entity *curr, int queued)
{
	/*
	 * Update run-time statistics of the 'current'.
	 */
	update_curr(cfs_rq);

	/*
	 * Ensure that runnable average is periodically updated.
	 */
	update_load_avg(curr, 1);
	update_cfs_shares(cfs_rq);

#ifdef CONFIG_SCHED_HRTICK
	/*
	 * queued ticks are scheduled to match the slice, so don't bother
	 * validating it and just reschedule.
	 */
	if (queued) {
		resched_curr(rq_of(cfs_rq));
		return;
	}
	/*
	 * don't let the period tick interfere with the hrtick preemption
	 */
	if (!sched_feat(DOUBLE_TICK) &&
			hrtimer_active(&rq_of(cfs_rq)->hrtick_timer))
		return;
#endif

	if (cfs_rq->nr_running > 1)
		check_preempt_tick(cfs_rq, curr);
}


/**************************************************
 * CFS bandwidth control machinery
 */

#ifdef CONFIG_CFS_BANDWIDTH

#ifdef HAVE_JUMP_LABEL
static struct static_key __cfs_bandwidth_used;

static inline bool cfs_bandwidth_used(void)
{
	return static_key_false(&__cfs_bandwidth_used);
}

void cfs_bandwidth_usage_inc(void)
{
	static_key_slow_inc(&__cfs_bandwidth_used);
}

void cfs_bandwidth_usage_dec(void)
{
	static_key_slow_dec(&__cfs_bandwidth_used);
}
#else /* HAVE_JUMP_LABEL */
static bool cfs_bandwidth_used(void)
{
	return true;
}

void cfs_bandwidth_usage_inc(void) {}
void cfs_bandwidth_usage_dec(void) {}
#endif /* HAVE_JUMP_LABEL */

/*
 * default period for cfs group bandwidth.
 * default: 0.1s, units: nanoseconds
 */
static inline u64 default_cfs_period(void)
{
	return 100000000ULL;
}

static inline u64 sched_cfs_bandwidth_slice(void)
{
	return (u64)sysctl_sched_cfs_bandwidth_slice * NSEC_PER_USEC;
}

/*
 * Replenish runtime according to assigned quota and update expiration time.
 * We use sched_clock_cpu directly instead of rq->clock to avoid adding
 * additional synchronization around rq->lock.
 *
 * requires cfs_b->lock
 */
void __refill_cfs_bandwidth_runtime(struct cfs_bandwidth *cfs_b)
{
	u64 now;

	if (cfs_b->quota == RUNTIME_INF)
		return;

	now = sched_clock_cpu(smp_processor_id());
	cfs_b->runtime = cfs_b->quota;
	cfs_b->runtime_expires = now + ktime_to_ns(cfs_b->period);
}

static inline struct cfs_bandwidth *tg_cfs_bandwidth(struct task_group *tg)
{
	return &tg->cfs_bandwidth;
}

/* rq->task_clock normalized against any time this cfs_rq has spent throttled */
static inline u64 cfs_rq_clock_task(struct cfs_rq *cfs_rq)
{
	if (unlikely(cfs_rq->throttle_count))
		return cfs_rq->throttled_clock_task;

	return rq_clock_task(rq_of(cfs_rq)) - cfs_rq->throttled_clock_task_time;
}

/* returns 0 on failure to allocate runtime */
static int assign_cfs_rq_runtime(struct cfs_rq *cfs_rq)
{
	struct task_group *tg = cfs_rq->tg;
	struct cfs_bandwidth *cfs_b = tg_cfs_bandwidth(tg);
	u64 amount = 0, min_amount, expires;

	/* note: this is a positive sum as runtime_remaining <= 0 */
	min_amount = sched_cfs_bandwidth_slice() - cfs_rq->runtime_remaining;

	raw_spin_lock(&cfs_b->lock);
	if (cfs_b->quota == RUNTIME_INF)
		amount = min_amount;
	else {
		start_cfs_bandwidth(cfs_b);

		if (cfs_b->runtime > 0) {
			amount = min(cfs_b->runtime, min_amount);
			cfs_b->runtime -= amount;
			cfs_b->idle = 0;
		}
	}
	expires = cfs_b->runtime_expires;
	raw_spin_unlock(&cfs_b->lock);

	cfs_rq->runtime_remaining += amount;
	/*
	 * we may have advanced our local expiration to account for allowed
	 * spread between our sched_clock and the one on which runtime was
	 * issued.
	 */
	if ((s64)(expires - cfs_rq->runtime_expires) > 0)
		cfs_rq->runtime_expires = expires;

	return cfs_rq->runtime_remaining > 0;
}

/*
 * Note: This depends on the synchronization provided by sched_clock and the
 * fact that rq->clock snapshots this value.
 */
static void expire_cfs_rq_runtime(struct cfs_rq *cfs_rq)
{
	struct cfs_bandwidth *cfs_b = tg_cfs_bandwidth(cfs_rq->tg);

	/* if the deadline is ahead of our clock, nothing to do */
	if (likely((s64)(rq_clock(rq_of(cfs_rq)) - cfs_rq->runtime_expires) < 0))
		return;

	if (cfs_rq->runtime_remaining < 0)
		return;

	/*
	 * If the local deadline has passed we have to consider the
	 * possibility that our sched_clock is 'fast' and the global deadline
	 * has not truly expired.
	 *
	 * Fortunately we can check determine whether this the case by checking
	 * whether the global deadline has advanced. It is valid to compare
	 * cfs_b->runtime_expires without any locks since we only care about
	 * exact equality, so a partial write will still work.
	 */

	if (cfs_rq->runtime_expires != cfs_b->runtime_expires) {
		/* extend local deadline, drift is bounded above by 2 ticks */
		cfs_rq->runtime_expires += TICK_NSEC;
	} else {
		/* global deadline is ahead, expiration has passed */
		cfs_rq->runtime_remaining = 0;
	}
}

static void __account_cfs_rq_runtime(struct cfs_rq *cfs_rq, u64 delta_exec)
{
	/* dock delta_exec before expiring quota (as it could span periods) */
	cfs_rq->runtime_remaining -= delta_exec;
	expire_cfs_rq_runtime(cfs_rq);

	if (likely(cfs_rq->runtime_remaining > 0))
		return;

	/*
	 * if we're unable to extend our runtime we resched so that the active
	 * hierarchy can be throttled
	 */
	if (!assign_cfs_rq_runtime(cfs_rq) && likely(cfs_rq->curr))
		resched_curr(rq_of(cfs_rq));
}

static __always_inline
void account_cfs_rq_runtime(struct cfs_rq *cfs_rq, u64 delta_exec)
{
	if (!cfs_bandwidth_used() || !cfs_rq->runtime_enabled)
		return;

	__account_cfs_rq_runtime(cfs_rq, delta_exec);
}

static inline int cfs_rq_throttled(struct cfs_rq *cfs_rq)
{
	return cfs_bandwidth_used() && cfs_rq->throttled;
}

/*
 * Check if task is part of a hierarchy where some cfs_rq does not have any
 * runtime left.
 *
 * We can't rely on throttled_hierarchy() to do this test, as
 * cfs_rq->throttle_count will not be updated yet when this function is called
 * from scheduler_tick()
 */
static int task_will_be_throttled(struct task_struct *p)
{
	struct sched_entity *se = &p->se;
	struct cfs_rq *cfs_rq;

	if (!cfs_bandwidth_used())
		return 0;

	for_each_sched_entity(se) {
		cfs_rq = cfs_rq_of(se);
		if (!cfs_rq->runtime_enabled)
			continue;
		if (cfs_rq->runtime_remaining <= 0)
			return 1;
	}

	return 0;
}

/* check whether cfs_rq, or any parent, is throttled */
static inline int throttled_hierarchy(struct cfs_rq *cfs_rq)
{
	return cfs_bandwidth_used() && cfs_rq->throttle_count;
}

/*
 * Ensure that neither of the group entities corresponding to src_cpu or
 * dest_cpu are members of a throttled hierarchy when performing group
 * load-balance operations.
 */
static inline int throttled_lb_pair(struct task_group *tg,
				    int src_cpu, int dest_cpu)
{
	struct cfs_rq *src_cfs_rq, *dest_cfs_rq;

	src_cfs_rq = tg->cfs_rq[src_cpu];
	dest_cfs_rq = tg->cfs_rq[dest_cpu];

	return throttled_hierarchy(src_cfs_rq) ||
	       throttled_hierarchy(dest_cfs_rq);
}

/* updated child weight may affect parent so we have to do this bottom up */
static int tg_unthrottle_up(struct task_group *tg, void *data)
{
	struct rq *rq = data;
	struct cfs_rq *cfs_rq = tg->cfs_rq[cpu_of(rq)];

	cfs_rq->throttle_count--;
#ifdef CONFIG_SMP
	if (!cfs_rq->throttle_count) {
		/* adjust cfs_rq_clock_task() */
		cfs_rq->throttled_clock_task_time += rq_clock_task(rq) -
					     cfs_rq->throttled_clock_task;
	}
#endif

	return 0;
}

static int tg_throttle_down(struct task_group *tg, void *data)
{
	struct rq *rq = data;
	struct cfs_rq *cfs_rq = tg->cfs_rq[cpu_of(rq)];

	/* group is entering throttled state, stop time */
	if (!cfs_rq->throttle_count)
		cfs_rq->throttled_clock_task = rq_clock_task(rq);
	cfs_rq->throttle_count++;

	return 0;
}

static void throttle_cfs_rq(struct cfs_rq *cfs_rq)
{
	struct rq *rq = rq_of(cfs_rq);
	struct cfs_bandwidth *cfs_b = tg_cfs_bandwidth(cfs_rq->tg);
	struct sched_entity *se;
	long task_delta, dequeue = 1;
	bool empty;

	se = cfs_rq->tg->se[cpu_of(rq_of(cfs_rq))];

	/* freeze hierarchy runnable averages while throttled */
	rcu_read_lock();
	walk_tg_tree_from(cfs_rq->tg, tg_throttle_down, tg_nop, (void *)rq);
	rcu_read_unlock();

	task_delta = cfs_rq->h_nr_running;
	for_each_sched_entity(se) {
		struct cfs_rq *qcfs_rq = cfs_rq_of(se);
		/* throttled entity or throttle-on-deactivate */
		if (!se->on_rq)
			break;

		if (dequeue)
			dequeue_entity(qcfs_rq, se, DEQUEUE_SLEEP);
		qcfs_rq->h_nr_running -= task_delta;
#ifdef CONFIG_SCHED_HMP
		dec_throttled_cfs_rq_hmp_stats(&qcfs_rq->hmp_stats, cfs_rq);
#endif

		if (qcfs_rq->load.weight)
			dequeue = 0;
	}

	if (!se) {
		sub_nr_running(rq, task_delta);
#ifdef CONFIG_SCHED_HMP
		dec_throttled_cfs_rq_hmp_stats(&rq->hmp_stats, cfs_rq);
#endif
	}

	cfs_rq->throttled = 1;
	cfs_rq->throttled_clock = rq_clock(rq);
	raw_spin_lock(&cfs_b->lock);
	empty = list_empty(&cfs_b->throttled_cfs_rq);

	/*
	 * Add to the _head_ of the list, so that an already-started
	 * distribute_cfs_runtime will not see us
	 */
	list_add_rcu(&cfs_rq->throttled_list, &cfs_b->throttled_cfs_rq);

	/*
	 * If we're the first throttled task, make sure the bandwidth
	 * timer is running.
	 */
	if (empty)
		start_cfs_bandwidth(cfs_b);

	raw_spin_unlock(&cfs_b->lock);

	/* Log effect on hmp stats after throttling */
	trace_sched_cpu_load_cgroup(rq, idle_cpu(cpu_of(rq)),
			     sched_irqload(cpu_of(rq)),
			     power_cost(cpu_of(rq), 0),
			     cpu_temp(cpu_of(rq)));
}

void unthrottle_cfs_rq(struct cfs_rq *cfs_rq)
{
	struct rq *rq = rq_of(cfs_rq);
	struct cfs_bandwidth *cfs_b = tg_cfs_bandwidth(cfs_rq->tg);
	struct sched_entity *se;
	int enqueue = 1;
	long task_delta;
	struct cfs_rq *tcfs_rq = cfs_rq;

	se = cfs_rq->tg->se[cpu_of(rq)];

	cfs_rq->throttled = 0;

	update_rq_clock(rq);

	raw_spin_lock(&cfs_b->lock);
	cfs_b->throttled_time += rq_clock(rq) - cfs_rq->throttled_clock;
	list_del_rcu(&cfs_rq->throttled_list);
	raw_spin_unlock(&cfs_b->lock);

	/* update hierarchical throttle state */
	walk_tg_tree_from(cfs_rq->tg, tg_nop, tg_unthrottle_up, (void *)rq);

	if (!cfs_rq->load.weight)
		return;

	task_delta = cfs_rq->h_nr_running;
	for_each_sched_entity(se) {
		if (se->on_rq)
			enqueue = 0;

		cfs_rq = cfs_rq_of(se);
		if (enqueue)
			enqueue_entity(cfs_rq, se, ENQUEUE_WAKEUP);
		cfs_rq->h_nr_running += task_delta;
#ifdef CONFIG_SCHED_HMP
		inc_throttled_cfs_rq_hmp_stats(&cfs_rq->hmp_stats, tcfs_rq);
#endif

		if (cfs_rq_throttled(cfs_rq))
			break;
	}

	if (!se) {
		add_nr_running(rq, task_delta);
#ifdef CONFIG_SCHED_HMP
		inc_throttled_cfs_rq_hmp_stats(&rq->hmp_stats, tcfs_rq);
#endif
	}

	/* determine whether we need to wake up potentially idle cpu */
	if (rq->curr == rq->idle && rq->cfs.nr_running)
		resched_curr(rq);

	/* Log effect on hmp stats after un-throttling */
	trace_sched_cpu_load_cgroup(rq, idle_cpu(cpu_of(rq)),
			     sched_irqload(cpu_of(rq)),
			     power_cost(cpu_of(rq), 0),
			     cpu_temp(cpu_of(rq)));
}

static u64 distribute_cfs_runtime(struct cfs_bandwidth *cfs_b,
		u64 remaining, u64 expires)
{
	struct cfs_rq *cfs_rq;
	u64 runtime;
	u64 starting_runtime = remaining;

	rcu_read_lock();
	list_for_each_entry_rcu(cfs_rq, &cfs_b->throttled_cfs_rq,
				throttled_list) {
		struct rq *rq = rq_of(cfs_rq);

		raw_spin_lock(&rq->lock);
		if (!cfs_rq_throttled(cfs_rq))
			goto next;

		runtime = -cfs_rq->runtime_remaining + 1;
		if (runtime > remaining)
			runtime = remaining;
		remaining -= runtime;

		cfs_rq->runtime_remaining += runtime;
		cfs_rq->runtime_expires = expires;

		/* we check whether we're throttled above */
		if (cfs_rq->runtime_remaining > 0)
			unthrottle_cfs_rq(cfs_rq);

next:
		raw_spin_unlock(&rq->lock);

		if (!remaining)
			break;
	}
	rcu_read_unlock();

	return starting_runtime - remaining;
}

/*
 * Responsible for refilling a task_group's bandwidth and unthrottling its
 * cfs_rqs as appropriate. If there has been no activity within the last
 * period the timer is deactivated until scheduling resumes; cfs_b->idle is
 * used to track this state.
 */
static int do_sched_cfs_period_timer(struct cfs_bandwidth *cfs_b, int overrun)
{
	u64 runtime, runtime_expires;
	int throttled;

	/* no need to continue the timer with no bandwidth constraint */
	if (cfs_b->quota == RUNTIME_INF)
		goto out_deactivate;

	throttled = !list_empty(&cfs_b->throttled_cfs_rq);
	cfs_b->nr_periods += overrun;

	/*
	 * idle depends on !throttled (for the case of a large deficit), and if
	 * we're going inactive then everything else can be deferred
	 */
	if (cfs_b->idle && !throttled)
		goto out_deactivate;

	__refill_cfs_bandwidth_runtime(cfs_b);

	if (!throttled) {
		/* mark as potentially idle for the upcoming period */
		cfs_b->idle = 1;
		return 0;
	}

	/* account preceding periods in which throttling occurred */
	cfs_b->nr_throttled += overrun;

	runtime_expires = cfs_b->runtime_expires;

	/*
	 * This check is repeated as we are holding onto the new bandwidth while
	 * we unthrottle. This can potentially race with an unthrottled group
	 * trying to acquire new bandwidth from the global pool. This can result
	 * in us over-using our runtime if it is all used during this loop, but
	 * only by limited amounts in that extreme case.
	 */
	while (throttled && cfs_b->runtime > 0) {
		runtime = cfs_b->runtime;
		raw_spin_unlock(&cfs_b->lock);
		/* we can't nest cfs_b->lock while distributing bandwidth */
		runtime = distribute_cfs_runtime(cfs_b, runtime,
						 runtime_expires);
		raw_spin_lock(&cfs_b->lock);

		throttled = !list_empty(&cfs_b->throttled_cfs_rq);

		cfs_b->runtime -= min(runtime, cfs_b->runtime);
	}

	/*
	 * While we are ensured activity in the period following an
	 * unthrottle, this also covers the case in which the new bandwidth is
	 * insufficient to cover the existing bandwidth deficit.  (Forcing the
	 * timer to remain active while there are any throttled entities.)
	 */
	cfs_b->idle = 0;

	return 0;

out_deactivate:
	return 1;
}

/* a cfs_rq won't donate quota below this amount */
static const u64 min_cfs_rq_runtime = 1 * NSEC_PER_MSEC;
/* minimum remaining period time to redistribute slack quota */
static const u64 min_bandwidth_expiration = 2 * NSEC_PER_MSEC;
/* how long we wait to gather additional slack before distributing */
static const u64 cfs_bandwidth_slack_period = 5 * NSEC_PER_MSEC;

/*
 * Are we near the end of the current quota period?
 *
 * Requires cfs_b->lock for hrtimer_expires_remaining to be safe against the
 * hrtimer base being cleared by hrtimer_start. In the case of
 * migrate_hrtimers, base is never cleared, so we are fine.
 */
static int runtime_refresh_within(struct cfs_bandwidth *cfs_b, u64 min_expire)
{
	struct hrtimer *refresh_timer = &cfs_b->period_timer;
	u64 remaining;

	/* if the call-back is running a quota refresh is already occurring */
	if (hrtimer_callback_running(refresh_timer))
		return 1;

	/* is a quota refresh about to occur? */
	remaining = ktime_to_ns(hrtimer_expires_remaining(refresh_timer));
	if (remaining < min_expire)
		return 1;

	return 0;
}

static void start_cfs_slack_bandwidth(struct cfs_bandwidth *cfs_b)
{
	u64 min_left = cfs_bandwidth_slack_period + min_bandwidth_expiration;

	/* if there's a quota refresh soon don't bother with slack */
	if (runtime_refresh_within(cfs_b, min_left))
		return;

	hrtimer_start(&cfs_b->slack_timer,
			ns_to_ktime(cfs_bandwidth_slack_period),
			HRTIMER_MODE_REL);
}

/* we know any runtime found here is valid as update_curr() precedes return */
static void __return_cfs_rq_runtime(struct cfs_rq *cfs_rq)
{
	struct cfs_bandwidth *cfs_b = tg_cfs_bandwidth(cfs_rq->tg);
	s64 slack_runtime = cfs_rq->runtime_remaining - min_cfs_rq_runtime;

	if (slack_runtime <= 0)
		return;

	raw_spin_lock(&cfs_b->lock);
	if (cfs_b->quota != RUNTIME_INF &&
	    cfs_rq->runtime_expires == cfs_b->runtime_expires) {
		cfs_b->runtime += slack_runtime;

		/* we are under rq->lock, defer unthrottling using a timer */
		if (cfs_b->runtime > sched_cfs_bandwidth_slice() &&
		    !list_empty(&cfs_b->throttled_cfs_rq))
			start_cfs_slack_bandwidth(cfs_b);
	}
	raw_spin_unlock(&cfs_b->lock);

	/* even if it's not valid for return we don't want to try again */
	cfs_rq->runtime_remaining -= slack_runtime;
}

static __always_inline void return_cfs_rq_runtime(struct cfs_rq *cfs_rq)
{
	if (!cfs_bandwidth_used())
		return;

	if (!cfs_rq->runtime_enabled || cfs_rq->nr_running)
		return;

	__return_cfs_rq_runtime(cfs_rq);
}

/*
 * This is done with a timer (instead of inline with bandwidth return) since
 * it's necessary to juggle rq->locks to unthrottle their respective cfs_rqs.
 */
static void do_sched_cfs_slack_timer(struct cfs_bandwidth *cfs_b)
{
	u64 runtime = 0, slice = sched_cfs_bandwidth_slice();
	u64 expires;

	/* confirm we're still not at a refresh boundary */
	raw_spin_lock(&cfs_b->lock);
	if (runtime_refresh_within(cfs_b, min_bandwidth_expiration)) {
		raw_spin_unlock(&cfs_b->lock);
		return;
	}

	if (cfs_b->quota != RUNTIME_INF && cfs_b->runtime > slice)
		runtime = cfs_b->runtime;

	expires = cfs_b->runtime_expires;
	raw_spin_unlock(&cfs_b->lock);

	if (!runtime)
		return;

	runtime = distribute_cfs_runtime(cfs_b, runtime, expires);

	raw_spin_lock(&cfs_b->lock);
	if (expires == cfs_b->runtime_expires)
		cfs_b->runtime -= min(runtime, cfs_b->runtime);
	raw_spin_unlock(&cfs_b->lock);
}

/*
 * When a group wakes up we want to make sure that its quota is not already
 * expired/exceeded, otherwise it may be allowed to steal additional ticks of
 * runtime as update_curr() throttling can not not trigger until it's on-rq.
 */
static void check_enqueue_throttle(struct cfs_rq *cfs_rq)
{
	if (!cfs_bandwidth_used())
		return;

	/* an active group must be handled by the update_curr()->put() path */
	if (!cfs_rq->runtime_enabled || cfs_rq->curr)
		return;

	/* ensure the group is not already throttled */
	if (cfs_rq_throttled(cfs_rq))
		return;

	/* update runtime allocation */
	account_cfs_rq_runtime(cfs_rq, 0);
	if (cfs_rq->runtime_remaining <= 0)
		throttle_cfs_rq(cfs_rq);
}

/* conditionally throttle active cfs_rq's from put_prev_entity() */
static bool check_cfs_rq_runtime(struct cfs_rq *cfs_rq)
{
	if (!cfs_bandwidth_used())
		return false;

	if (likely(!cfs_rq->runtime_enabled || cfs_rq->runtime_remaining > 0))
		return false;

	/*
	 * it's possible for a throttled entity to be forced into a running
	 * state (e.g. set_curr_task), in this case we're finished.
	 */
	if (cfs_rq_throttled(cfs_rq))
		return true;

	throttle_cfs_rq(cfs_rq);
	return true;
}

static enum hrtimer_restart sched_cfs_slack_timer(struct hrtimer *timer)
{
	struct cfs_bandwidth *cfs_b =
		container_of(timer, struct cfs_bandwidth, slack_timer);

	do_sched_cfs_slack_timer(cfs_b);

	return HRTIMER_NORESTART;
}

static enum hrtimer_restart sched_cfs_period_timer(struct hrtimer *timer)
{
	struct cfs_bandwidth *cfs_b =
		container_of(timer, struct cfs_bandwidth, period_timer);
	int overrun;
	int idle = 0;

	raw_spin_lock(&cfs_b->lock);
	for (;;) {
		overrun = hrtimer_forward_now(timer, cfs_b->period);
		if (!overrun)
			break;

		idle = do_sched_cfs_period_timer(cfs_b, overrun);
	}
	if (idle)
		cfs_b->period_active = 0;
	raw_spin_unlock(&cfs_b->lock);

	return idle ? HRTIMER_NORESTART : HRTIMER_RESTART;
}

void init_cfs_bandwidth(struct cfs_bandwidth *cfs_b)
{
	raw_spin_lock_init(&cfs_b->lock);
	cfs_b->runtime = 0;
	cfs_b->quota = RUNTIME_INF;
	cfs_b->period = ns_to_ktime(default_cfs_period());

	INIT_LIST_HEAD(&cfs_b->throttled_cfs_rq);
	hrtimer_init(&cfs_b->period_timer, CLOCK_MONOTONIC, HRTIMER_MODE_ABS_PINNED);
	cfs_b->period_timer.function = sched_cfs_period_timer;
	hrtimer_init(&cfs_b->slack_timer, CLOCK_MONOTONIC, HRTIMER_MODE_REL);
	cfs_b->slack_timer.function = sched_cfs_slack_timer;
}

static void init_cfs_rq_runtime(struct cfs_rq *cfs_rq)
{
	cfs_rq->runtime_enabled = 0;
	INIT_LIST_HEAD(&cfs_rq->throttled_list);
	init_cfs_rq_hmp_stats(cfs_rq);
}

void start_cfs_bandwidth(struct cfs_bandwidth *cfs_b)
{
	lockdep_assert_held(&cfs_b->lock);

	if (!cfs_b->period_active) {
		cfs_b->period_active = 1;
		hrtimer_forward_now(&cfs_b->period_timer, cfs_b->period);
		hrtimer_start_expires(&cfs_b->period_timer, HRTIMER_MODE_ABS_PINNED);
	}
}

static void destroy_cfs_bandwidth(struct cfs_bandwidth *cfs_b)
{
	/* init_cfs_bandwidth() was not called */
	if (!cfs_b->throttled_cfs_rq.next)
		return;

	hrtimer_cancel(&cfs_b->period_timer);
	hrtimer_cancel(&cfs_b->slack_timer);
}

static void __maybe_unused update_runtime_enabled(struct rq *rq)
{
	struct cfs_rq *cfs_rq;

	for_each_leaf_cfs_rq(rq, cfs_rq) {
		struct cfs_bandwidth *cfs_b = &cfs_rq->tg->cfs_bandwidth;

		raw_spin_lock(&cfs_b->lock);
		cfs_rq->runtime_enabled = cfs_b->quota != RUNTIME_INF;
		raw_spin_unlock(&cfs_b->lock);
	}
}

static void __maybe_unused unthrottle_offline_cfs_rqs(struct rq *rq)
{
	struct cfs_rq *cfs_rq;

	for_each_leaf_cfs_rq(rq, cfs_rq) {
		if (!cfs_rq->runtime_enabled)
			continue;

		/*
		 * clock_task is not advancing so we just need to make sure
		 * there's some valid quota amount
		 */
		cfs_rq->runtime_remaining = 1;
		/*
		 * Offline rq is schedulable till cpu is completely disabled
		 * in take_cpu_down(), so we prevent new cfs throttling here.
		 */
		cfs_rq->runtime_enabled = 0;

		if (cfs_rq_throttled(cfs_rq))
			unthrottle_cfs_rq(cfs_rq);
	}
}

#else /* CONFIG_CFS_BANDWIDTH */
static inline u64 cfs_rq_clock_task(struct cfs_rq *cfs_rq)
{
	return rq_clock_task(rq_of(cfs_rq));
}

static void account_cfs_rq_runtime(struct cfs_rq *cfs_rq, u64 delta_exec) {}
static bool check_cfs_rq_runtime(struct cfs_rq *cfs_rq) { return false; }
static void check_enqueue_throttle(struct cfs_rq *cfs_rq) {}
static __always_inline void return_cfs_rq_runtime(struct cfs_rq *cfs_rq) {}

static inline int cfs_rq_throttled(struct cfs_rq *cfs_rq)
{
	return 0;
}

static inline int throttled_hierarchy(struct cfs_rq *cfs_rq)
{
	return 0;
}

static inline int throttled_lb_pair(struct task_group *tg,
				    int src_cpu, int dest_cpu)
{
	return 0;
}

void init_cfs_bandwidth(struct cfs_bandwidth *cfs_b) {}

#ifdef CONFIG_FAIR_GROUP_SCHED
static void init_cfs_rq_runtime(struct cfs_rq *cfs_rq) {}
#endif

static inline struct cfs_bandwidth *tg_cfs_bandwidth(struct task_group *tg)
{
	return NULL;
}
static inline void destroy_cfs_bandwidth(struct cfs_bandwidth *cfs_b) {}
static inline void update_runtime_enabled(struct rq *rq) {}
static inline void unthrottle_offline_cfs_rqs(struct rq *rq) {}

#endif /* CONFIG_CFS_BANDWIDTH */

/**************************************************
 * CFS operations on tasks:
 */

#ifdef CONFIG_SCHED_HRTICK
static void hrtick_start_fair(struct rq *rq, struct task_struct *p)
{
	struct sched_entity *se = &p->se;
	struct cfs_rq *cfs_rq = cfs_rq_of(se);

	WARN_ON(task_rq(p) != rq);

	if (rq->cfs.h_nr_running > 1) {
		u64 slice = sched_slice(cfs_rq, se);
		u64 ran = se->sum_exec_runtime - se->prev_sum_exec_runtime;
		s64 delta = slice - ran;

		if (delta < 0) {
			if (rq->curr == p)
				resched_curr(rq);
			return;
		}
		hrtick_start(rq, delta);
	}
}

/*
 * called from enqueue/dequeue and updates the hrtick when the
 * current task is from our class.
 */
static void hrtick_update(struct rq *rq)
{
	struct task_struct *curr = rq->curr;

	if (!hrtick_enabled(rq) || curr->sched_class != &fair_sched_class)
		return;

	hrtick_start_fair(rq, curr);
}
#else /* !CONFIG_SCHED_HRTICK */
static inline void
hrtick_start_fair(struct rq *rq, struct task_struct *p)
{
}

static inline void hrtick_update(struct rq *rq)
{
}
#endif

#ifdef CONFIG_SMP
static bool cpu_overutilized(int cpu);
static inline unsigned long boosted_cpu_util(int cpu);
#else
#define boosted_cpu_util(cpu) cpu_util(cpu)
#endif

#ifdef CONFIG_SMP
static void update_capacity_of(int cpu)
{
	unsigned long req_cap;

	if (!sched_freq())
		return;

	/* Convert scale-invariant capacity to cpu. */
	req_cap = boosted_cpu_util(cpu);
	req_cap = req_cap * SCHED_CAPACITY_SCALE / capacity_orig_of(cpu);
	set_cfs_cpu_capacity(cpu, true, req_cap);
}
#endif

/*
 * The enqueue_task method is called before nr_running is
 * increased. Here we update the fair scheduling stats and
 * then put the task into the rbtree:
 */
static void
enqueue_task_fair(struct rq *rq, struct task_struct *p, int flags)
{
	struct cfs_rq *cfs_rq;
	struct sched_entity *se = &p->se;
#ifdef CONFIG_SMP
	int task_new = flags & ENQUEUE_WAKEUP_NEW;
	int task_wakeup = flags & ENQUEUE_WAKEUP;
#endif

	for_each_sched_entity(se) {
		if (se->on_rq)
			break;
		cfs_rq = cfs_rq_of(se);
		enqueue_entity(cfs_rq, se, flags);

		/*
		 * end evaluation on encountering a throttled cfs_rq
		 *
		 * note: in the case of encountering a throttled cfs_rq we will
		 * post the final h_nr_running increment below.
		*/
		if (cfs_rq_throttled(cfs_rq))
			break;
		cfs_rq->h_nr_running++;
<<<<<<< HEAD
		inc_cfs_rq_hmp_stats(cfs_rq, p, 1);
=======
		walt_inc_cfs_cumulative_runnable_avg(cfs_rq, p);
>>>>>>> 0a9cbce7

		flags = ENQUEUE_WAKEUP;
	}

	for_each_sched_entity(se) {
		cfs_rq = cfs_rq_of(se);
		cfs_rq->h_nr_running++;
<<<<<<< HEAD
		inc_cfs_rq_hmp_stats(cfs_rq, p, 1);
=======
		walt_inc_cfs_cumulative_runnable_avg(cfs_rq, p);
>>>>>>> 0a9cbce7

		if (cfs_rq_throttled(cfs_rq))
			break;

		update_load_avg(se, 1);
		update_cfs_shares(cfs_rq);
	}

	if (!se) {
		add_nr_running(rq, 1);
<<<<<<< HEAD
		inc_rq_hmp_stats(rq, p, 1);
	}
=======

#ifdef CONFIG_SMP

	/*
	 * Update SchedTune accounting.
	 *
	 * We do it before updating the CPU capacity to ensure the
	 * boost value of the current task is accounted for in the
	 * selection of the OPP.
	 *
	 * We do it also in the case where we enqueue a throttled task;
	 * we could argue that a throttled task should not boost a CPU,
	 * however:
	 * a) properly implementing CPU boosting considering throttled
	 *    tasks will increase a lot the complexity of the solution
	 * b) it's not easy to quantify the benefits introduced by
	 *    such a more complex solution.
	 * Thus, for the time being we go for the simple solution and boost
	 * also for throttled RQs.
	 */
	schedtune_enqueue_task(p, cpu_of(rq));

	if (!se) {
		walt_inc_cumulative_runnable_avg(rq, p);
		if (!task_new && !rq->rd->overutilized &&
		    cpu_overutilized(rq->cpu)) {
			rq->rd->overutilized = true;
			trace_sched_overutilized(true);
		}

		/*
		 * We want to potentially trigger a freq switch
		 * request only for tasks that are waking up; this is
		 * because we get here also during load balancing, but
		 * in these cases it seems wise to trigger as single
		 * request after load balancing is done.
		 */
		if (task_new || task_wakeup)
			update_capacity_of(cpu_of(rq));
	}

#endif /* CONFIG_SMP */
>>>>>>> 0a9cbce7
	hrtick_update(rq);
}

static void set_next_buddy(struct sched_entity *se);

/*
 * The dequeue_task method is called before nr_running is
 * decreased. We remove the task from the rbtree and
 * update the fair scheduling stats:
 */
static void dequeue_task_fair(struct rq *rq, struct task_struct *p, int flags)
{
	struct cfs_rq *cfs_rq;
	struct sched_entity *se = &p->se;
	int task_sleep = flags & DEQUEUE_SLEEP;

	for_each_sched_entity(se) {
		cfs_rq = cfs_rq_of(se);
		dequeue_entity(cfs_rq, se, flags);

		/*
		 * end evaluation on encountering a throttled cfs_rq
		 *
		 * note: in the case of encountering a throttled cfs_rq we will
		 * post the final h_nr_running decrement below.
		*/
		if (cfs_rq_throttled(cfs_rq))
			break;
		cfs_rq->h_nr_running--;
<<<<<<< HEAD
		dec_cfs_rq_hmp_stats(cfs_rq, p, 1);
=======
		walt_dec_cfs_cumulative_runnable_avg(cfs_rq, p);
>>>>>>> 0a9cbce7

		/* Don't dequeue parent if it has other entities besides us */
		if (cfs_rq->load.weight) {
			/*
			 * Bias pick_next to pick a task from this cfs_rq, as
			 * p is sleeping when it is within its sched_slice.
			 */
			if (task_sleep && parent_entity(se))
				set_next_buddy(parent_entity(se));

			/* avoid re-evaluating load for this entity */
			se = parent_entity(se);
			break;
		}
		flags |= DEQUEUE_SLEEP;
	}

	for_each_sched_entity(se) {
		cfs_rq = cfs_rq_of(se);
		cfs_rq->h_nr_running--;
<<<<<<< HEAD
		dec_cfs_rq_hmp_stats(cfs_rq, p, 1);
=======
		walt_dec_cfs_cumulative_runnable_avg(cfs_rq, p);
>>>>>>> 0a9cbce7

		if (cfs_rq_throttled(cfs_rq))
			break;

		update_load_avg(se, 1);
		update_cfs_shares(cfs_rq);
	}

	if (!se) {
		sub_nr_running(rq, 1);
<<<<<<< HEAD
		dec_rq_hmp_stats(rq, p, 1);
	}
=======

#ifdef CONFIG_SMP

	/*
	 * Update SchedTune accounting
	 *
	 * We do it before updating the CPU capacity to ensure the
	 * boost value of the current task is accounted for in the
	 * selection of the OPP.
	 */
	schedtune_dequeue_task(p, cpu_of(rq));

	if (!se) {
		walt_dec_cumulative_runnable_avg(rq, p);

		/*
		 * We want to potentially trigger a freq switch
		 * request only for tasks that are going to sleep;
		 * this is because we get here also during load
		 * balancing, but in these cases it seems wise to
		 * trigger as single request after load balancing is
		 * done.
		 */
		if (task_sleep) {
			if (rq->cfs.nr_running)
				update_capacity_of(cpu_of(rq));
			else if (sched_freq())
				set_cfs_cpu_capacity(cpu_of(rq), false, 0);
		}
	}

#endif /* CONFIG_SMP */

>>>>>>> 0a9cbce7
	hrtick_update(rq);
}

#ifdef CONFIG_SMP

/*
 * per rq 'load' arrray crap; XXX kill this.
 */

/*
 * The exact cpuload at various idx values, calculated at every tick would be
 * load = (2^idx - 1) / 2^idx * load + 1 / 2^idx * cur_load
 *
 * If a cpu misses updates for n-1 ticks (as it was idle) and update gets called
 * on nth tick when cpu may be busy, then we have:
 * load = ((2^idx - 1) / 2^idx)^(n-1) * load
 * load = (2^idx - 1) / 2^idx) * load + 1 / 2^idx * cur_load
 *
 * decay_load_missed() below does efficient calculation of
 * load = ((2^idx - 1) / 2^idx)^(n-1) * load
 * avoiding 0..n-1 loop doing load = ((2^idx - 1) / 2^idx) * load
 *
 * The calculation is approximated on a 128 point scale.
 * degrade_zero_ticks is the number of ticks after which load at any
 * particular idx is approximated to be zero.
 * degrade_factor is a precomputed table, a row for each load idx.
 * Each column corresponds to degradation factor for a power of two ticks,
 * based on 128 point scale.
 * Example:
 * row 2, col 3 (=12) says that the degradation at load idx 2 after
 * 8 ticks is 12/128 (which is an approximation of exact factor 3^8/4^8).
 *
 * With this power of 2 load factors, we can degrade the load n times
 * by looking at 1 bits in n and doing as many mult/shift instead of
 * n mult/shifts needed by the exact degradation.
 */
#define DEGRADE_SHIFT		7
static const unsigned char
		degrade_zero_ticks[CPU_LOAD_IDX_MAX] = {0, 8, 32, 64, 128};
static const unsigned char
		degrade_factor[CPU_LOAD_IDX_MAX][DEGRADE_SHIFT + 1] = {
					{0, 0, 0, 0, 0, 0, 0, 0},
					{64, 32, 8, 0, 0, 0, 0, 0},
					{96, 72, 40, 12, 1, 0, 0},
					{112, 98, 75, 43, 15, 1, 0},
					{120, 112, 98, 76, 45, 16, 2} };

/*
 * Update cpu_load for any missed ticks, due to tickless idle. The backlog
 * would be when CPU is idle and so we just decay the old load without
 * adding any new load.
 */
static unsigned long
decay_load_missed(unsigned long load, unsigned long missed_updates, int idx)
{
	int j = 0;

	if (!missed_updates)
		return load;

	if (missed_updates >= degrade_zero_ticks[idx])
		return 0;

	if (idx == 1)
		return load >> missed_updates;

	while (missed_updates) {
		if (missed_updates % 2)
			load = (load * degrade_factor[idx][j]) >> DEGRADE_SHIFT;

		missed_updates >>= 1;
		j++;
	}
	return load;
}

/*
 * Update rq->cpu_load[] statistics. This function is usually called every
 * scheduler tick (TICK_NSEC). With tickless idle this will not be called
 * every tick. We fix it up based on jiffies.
 */
static void __update_cpu_load(struct rq *this_rq, unsigned long this_load,
			      unsigned long pending_updates)
{
	int i, scale;

	this_rq->nr_load_updates++;

	/* Update our load: */
	this_rq->cpu_load[0] = this_load; /* Fasttrack for idx 0 */
	for (i = 1, scale = 2; i < CPU_LOAD_IDX_MAX; i++, scale += scale) {
		unsigned long old_load, new_load;

		/* scale is effectively 1 << i now, and >> i divides by scale */

		old_load = this_rq->cpu_load[i];
		old_load = decay_load_missed(old_load, pending_updates - 1, i);
		new_load = this_load;
		/*
		 * Round up the averaging division if load is increasing. This
		 * prevents us from getting stuck on 9 if the load is 10, for
		 * example.
		 */
		if (new_load > old_load)
			new_load += scale - 1;

		this_rq->cpu_load[i] = (old_load * (scale - 1) + new_load) >> i;
	}

	sched_avg_update(this_rq);
}

/* Used instead of source_load when we know the type == 0 */
static unsigned long weighted_cpuload(const int cpu)
{
	return cfs_rq_runnable_load_avg(&cpu_rq(cpu)->cfs);
}

#ifdef CONFIG_NO_HZ_COMMON
/*
 * There is no sane way to deal with nohz on smp when using jiffies because the
 * cpu doing the jiffies update might drift wrt the cpu doing the jiffy reading
 * causing off-by-one errors in observed deltas; {0,2} instead of {1,1}.
 *
 * Therefore we cannot use the delta approach from the regular tick since that
 * would seriously skew the load calculation. However we'll make do for those
 * updates happening while idle (nohz_idle_balance) or coming out of idle
 * (tick_nohz_idle_exit).
 *
 * This means we might still be one tick off for nohz periods.
 */

/*
 * Called from nohz_idle_balance() to update the load ratings before doing the
 * idle balance.
 */
static void update_idle_cpu_load(struct rq *this_rq)
{
	unsigned long curr_jiffies = READ_ONCE(jiffies);
	unsigned long load = weighted_cpuload(cpu_of(this_rq));
	unsigned long pending_updates;

	/*
	 * bail if there's load or we're actually up-to-date.
	 */
	if (load || curr_jiffies == this_rq->last_load_update_tick)
		return;

	pending_updates = curr_jiffies - this_rq->last_load_update_tick;
	this_rq->last_load_update_tick = curr_jiffies;

	__update_cpu_load(this_rq, load, pending_updates);
}

/*
 * Called from tick_nohz_idle_exit() -- try and fix up the ticks we missed.
 */
void update_cpu_load_nohz(void)
{
	struct rq *this_rq = this_rq();
	unsigned long curr_jiffies = READ_ONCE(jiffies);
	unsigned long pending_updates;

	if (curr_jiffies == this_rq->last_load_update_tick)
		return;

	raw_spin_lock(&this_rq->lock);
	pending_updates = curr_jiffies - this_rq->last_load_update_tick;
	if (pending_updates) {
		this_rq->last_load_update_tick = curr_jiffies;
		/*
		 * We were idle, this means load 0, the current load might be
		 * !0 due to remote wakeups and the sort.
		 */
		__update_cpu_load(this_rq, 0, pending_updates);
	}
	raw_spin_unlock(&this_rq->lock);
}
#endif /* CONFIG_NO_HZ */

/*
 * Called from scheduler_tick()
 */
void update_cpu_load_active(struct rq *this_rq)
{
	unsigned long load = weighted_cpuload(cpu_of(this_rq));
	/*
	 * See the mess around update_idle_cpu_load() / update_cpu_load_nohz().
	 */
	this_rq->last_load_update_tick = jiffies;
	__update_cpu_load(this_rq, load, 1);
}

/*
 * Return a low guess at the load of a migration-source cpu weighted
 * according to the scheduling class and "nice" value.
 *
 * We want to under-estimate the load of migration sources, to
 * balance conservatively.
 */
static unsigned long source_load(int cpu, int type)
{
	struct rq *rq = cpu_rq(cpu);
	unsigned long total = weighted_cpuload(cpu);

	if (type == 0 || !sched_feat(LB_BIAS))
		return total;

	return min(rq->cpu_load[type-1], total);
}

/*
 * Return a high guess at the load of a migration-target cpu weighted
 * according to the scheduling class and "nice" value.
 */
static unsigned long target_load(int cpu, int type)
{
	struct rq *rq = cpu_rq(cpu);
	unsigned long total = weighted_cpuload(cpu);

	if (type == 0 || !sched_feat(LB_BIAS))
		return total;

	return max(rq->cpu_load[type-1], total);
}


static unsigned long cpu_avg_load_per_task(int cpu)
{
	struct rq *rq = cpu_rq(cpu);
	unsigned long nr_running = READ_ONCE(rq->cfs.h_nr_running);
	unsigned long load_avg = weighted_cpuload(cpu);

	if (nr_running)
		return load_avg / nr_running;

	return 0;
}

static void record_wakee(struct task_struct *p)
{
	/*
	 * Rough decay (wiping) for cost saving, don't worry
	 * about the boundary, really active task won't care
	 * about the loss.
	 */
	if (time_after(jiffies, current->wakee_flip_decay_ts + HZ)) {
		current->wakee_flips >>= 1;
		current->wakee_flip_decay_ts = jiffies;
	}

	if (current->last_wakee != p) {
		current->last_wakee = p;
		current->wakee_flips++;
	}
}

static void task_waking_fair(struct task_struct *p)
{
	struct sched_entity *se = &p->se;
	struct cfs_rq *cfs_rq = cfs_rq_of(se);
	u64 min_vruntime;

#ifndef CONFIG_64BIT
	u64 min_vruntime_copy;

	do {
		min_vruntime_copy = cfs_rq->min_vruntime_copy;
		smp_rmb();
		min_vruntime = cfs_rq->min_vruntime;
	} while (min_vruntime != min_vruntime_copy);
#else
	min_vruntime = cfs_rq->min_vruntime;
#endif

	se->vruntime -= min_vruntime;
	record_wakee(p);
}

#ifdef CONFIG_FAIR_GROUP_SCHED
/*
 * effective_load() calculates the load change as seen from the root_task_group
 *
 * Adding load to a group doesn't make a group heavier, but can cause movement
 * of group shares between cpus. Assuming the shares were perfectly aligned one
 * can calculate the shift in shares.
 *
 * Calculate the effective load difference if @wl is added (subtracted) to @tg
 * on this @cpu and results in a total addition (subtraction) of @wg to the
 * total group weight.
 *
 * Given a runqueue weight distribution (rw_i) we can compute a shares
 * distribution (s_i) using:
 *
 *   s_i = rw_i / \Sum rw_j						(1)
 *
 * Suppose we have 4 CPUs and our @tg is a direct child of the root group and
 * has 7 equal weight tasks, distributed as below (rw_i), with the resulting
 * shares distribution (s_i):
 *
 *   rw_i = {   2,   4,   1,   0 }
 *   s_i  = { 2/7, 4/7, 1/7,   0 }
 *
 * As per wake_affine() we're interested in the load of two CPUs (the CPU the
 * task used to run on and the CPU the waker is running on), we need to
 * compute the effect of waking a task on either CPU and, in case of a sync
 * wakeup, compute the effect of the current task going to sleep.
 *
 * So for a change of @wl to the local @cpu with an overall group weight change
 * of @wl we can compute the new shares distribution (s'_i) using:
 *
 *   s'_i = (rw_i + @wl) / (@wg + \Sum rw_j)				(2)
 *
 * Suppose we're interested in CPUs 0 and 1, and want to compute the load
 * differences in waking a task to CPU 0. The additional task changes the
 * weight and shares distributions like:
 *
 *   rw'_i = {   3,   4,   1,   0 }
 *   s'_i  = { 3/8, 4/8, 1/8,   0 }
 *
 * We can then compute the difference in effective weight by using:
 *
 *   dw_i = S * (s'_i - s_i)						(3)
 *
 * Where 'S' is the group weight as seen by its parent.
 *
 * Therefore the effective change in loads on CPU 0 would be 5/56 (3/8 - 2/7)
 * times the weight of the group. The effect on CPU 1 would be -4/56 (4/8 -
 * 4/7) times the weight of the group.
 */
static long effective_load(struct task_group *tg, int cpu, long wl, long wg)
{
	struct sched_entity *se = tg->se[cpu];

	if (!tg->parent)	/* the trivial, non-cgroup case */
		return wl;

	for_each_sched_entity(se) {
		struct cfs_rq *cfs_rq = se->my_q;
		long W, w = cfs_rq_load_avg(cfs_rq);

		tg = cfs_rq->tg;

		/*
		 * W = @wg + \Sum rw_j
		 */
		W = wg + atomic_long_read(&tg->load_avg);

		/* Ensure \Sum rw_j >= rw_i */
		W -= cfs_rq->tg_load_avg_contrib;
		W += w;

		/*
		 * w = rw_i + @wl
		 */
		w += wl;

		/*
		 * wl = S * s'_i; see (2)
		 */
		if (W > 0 && w < W)
			wl = (w * (long)tg->shares) / W;
		else
			wl = tg->shares;

		/*
		 * Per the above, wl is the new se->load.weight value; since
		 * those are clipped to [MIN_SHARES, ...) do so now. See
		 * calc_cfs_shares().
		 */
		if (wl < MIN_SHARES)
			wl = MIN_SHARES;

		/*
		 * wl = dw_i = S * (s'_i - s_i); see (3)
		 */
		wl -= se->avg.load_avg;

		/*
		 * Recursively apply this logic to all parent groups to compute
		 * the final effective load change on the root group. Since
		 * only the @tg group gets extra weight, all parent groups can
		 * only redistribute existing shares. @wl is the shift in shares
		 * resulting from this level per the above.
		 */
		wg = 0;
	}

	return wl;
}
#else

static long effective_load(struct task_group *tg, int cpu, long wl, long wg)
{
	return wl;
}

#endif

/*
 * Returns the current capacity of cpu after applying both
 * cpu and freq scaling.
 */
unsigned long capacity_curr_of(int cpu)
{
	return cpu_rq(cpu)->cpu_capacity_orig *
	       arch_scale_freq_capacity(NULL, cpu)
	       >> SCHED_CAPACITY_SHIFT;
}

static inline bool energy_aware(void)
{
	return sched_feat(ENERGY_AWARE);
}

struct energy_env {
	struct sched_group	*sg_top;
	struct sched_group	*sg_cap;
	int			cap_idx;
	int			util_delta;
	int			src_cpu;
	int			dst_cpu;
	int			energy;
	int			payoff;
	struct task_struct	*task;
	struct {
		int before;
		int after;
		int delta;
		int diff;
	} nrg;
	struct {
		int before;
		int after;
		int delta;
	} cap;
};

/*
 * __cpu_norm_util() returns the cpu util relative to a specific capacity,
 * i.e. it's busy ratio, in the range [0..SCHED_LOAD_SCALE] which is useful for
 * energy calculations. Using the scale-invariant util returned by
 * cpu_util() and approximating scale-invariant util by:
 *
 *   util ~ (curr_freq/max_freq)*1024 * capacity_orig/1024 * running_time/time
 *
 * the normalized util can be found using the specific capacity.
 *
 *   capacity = capacity_orig * curr_freq/max_freq
 *
 *   norm_util = running_time/time ~ util/capacity
 */
static unsigned long __cpu_norm_util(int cpu, unsigned long capacity, int delta)
{
	int util = __cpu_util(cpu, delta);

	if (util >= capacity)
		return SCHED_CAPACITY_SCALE;

	return (util << SCHED_CAPACITY_SHIFT)/capacity;
}

static int calc_util_delta(struct energy_env *eenv, int cpu)
{
	if (cpu == eenv->src_cpu)
		return -eenv->util_delta;
	if (cpu == eenv->dst_cpu)
		return eenv->util_delta;
	return 0;
}

static
unsigned long group_max_util(struct energy_env *eenv)
{
	int i, delta;
	unsigned long max_util = 0;

	for_each_cpu(i, sched_group_cpus(eenv->sg_cap)) {
		delta = calc_util_delta(eenv, i);
		max_util = max(max_util, __cpu_util(i, delta));
	}

	return max_util;
}

/*
 * group_norm_util() returns the approximated group util relative to it's
 * current capacity (busy ratio) in the range [0..SCHED_LOAD_SCALE] for use in
 * energy calculations. Since task executions may or may not overlap in time in
 * the group the true normalized util is between max(cpu_norm_util(i)) and
 * sum(cpu_norm_util(i)) when iterating over all cpus in the group, i. The
 * latter is used as the estimate as it leads to a more pessimistic energy
 * estimate (more busy).
 */
static unsigned
long group_norm_util(struct energy_env *eenv, struct sched_group *sg)
{
	int i, delta;
	unsigned long util_sum = 0;
	unsigned long capacity = sg->sge->cap_states[eenv->cap_idx].cap;

	for_each_cpu(i, sched_group_cpus(sg)) {
		delta = calc_util_delta(eenv, i);
		util_sum += __cpu_norm_util(i, capacity, delta);
	}

	if (util_sum > SCHED_CAPACITY_SCALE)
		return SCHED_CAPACITY_SCALE;
	return util_sum;
}

static int find_new_capacity(struct energy_env *eenv,
	const struct sched_group_energy const *sge)
{
	int idx;
	unsigned long util = group_max_util(eenv);

	for (idx = 0; idx < sge->nr_cap_states; idx++) {
		if (sge->cap_states[idx].cap >= util)
			break;
	}

	eenv->cap_idx = idx;

	return idx;
}

static int group_idle_state(struct sched_group *sg)
{
	int i, state = INT_MAX;

	/* Find the shallowest idle state in the sched group. */
	for_each_cpu(i, sched_group_cpus(sg))
		state = min(state, idle_get_state_idx(cpu_rq(i)));

	/* Take non-cpuidle idling into account (active idle/arch_cpu_idle()) */
	state++;

	return state;
}

/*
 * sched_group_energy(): Computes the absolute energy consumption of cpus
 * belonging to the sched_group including shared resources shared only by
 * members of the group. Iterates over all cpus in the hierarchy below the
 * sched_group starting from the bottom working it's way up before going to
 * the next cpu until all cpus are covered at all levels. The current
 * implementation is likely to gather the same util statistics multiple times.
 * This can probably be done in a faster but more complex way.
 * Note: sched_group_energy() may fail when racing with sched_domain updates.
 */
static int sched_group_energy(struct energy_env *eenv)
{
	struct sched_domain *sd;
	int cpu, total_energy = 0;
	struct cpumask visit_cpus;
	struct sched_group *sg;

	WARN_ON(!eenv->sg_top->sge);

	cpumask_copy(&visit_cpus, sched_group_cpus(eenv->sg_top));

	while (!cpumask_empty(&visit_cpus)) {
		struct sched_group *sg_shared_cap = NULL;

		cpu = cpumask_first(&visit_cpus);

		/*
		 * Is the group utilization affected by cpus outside this
		 * sched_group?
		 */
		sd = rcu_dereference(per_cpu(sd_scs, cpu));

		if (!sd)
			/*
			 * We most probably raced with hotplug; returning a
			 * wrong energy estimation is better than entering an
			 * infinite loop.
			 */
			return -EINVAL;

		if (sd->parent)
			sg_shared_cap = sd->parent->groups;

		for_each_domain(cpu, sd) {
			sg = sd->groups;

			/* Has this sched_domain already been visited? */
			if (sd->child && group_first_cpu(sg) != cpu)
				break;

			do {
				unsigned long group_util;
				int sg_busy_energy, sg_idle_energy;
				int cap_idx, idle_idx;

				if (sg_shared_cap && sg_shared_cap->group_weight >= sg->group_weight)
					eenv->sg_cap = sg_shared_cap;
				else
					eenv->sg_cap = sg;

				cap_idx = find_new_capacity(eenv, sg->sge);

				if (sg->group_weight == 1) {
					/* Remove capacity of src CPU (before task move) */
					if (eenv->util_delta == 0 &&
					    cpumask_test_cpu(eenv->src_cpu, sched_group_cpus(sg))) {
						eenv->cap.before = sg->sge->cap_states[cap_idx].cap;
						eenv->cap.delta -= eenv->cap.before;
					}
					/* Add capacity of dst CPU  (after task move) */
					if (eenv->util_delta != 0 &&
					    cpumask_test_cpu(eenv->dst_cpu, sched_group_cpus(sg))) {
						eenv->cap.after = sg->sge->cap_states[cap_idx].cap;
						eenv->cap.delta += eenv->cap.after;
					}
				}

				idle_idx = group_idle_state(sg);
				group_util = group_norm_util(eenv, sg);
				sg_busy_energy = (group_util * sg->sge->cap_states[cap_idx].power)
								>> SCHED_CAPACITY_SHIFT;
				sg_idle_energy = ((SCHED_LOAD_SCALE-group_util)
								* sg->sge->idle_states[idle_idx].power)
								>> SCHED_CAPACITY_SHIFT;

				total_energy += sg_busy_energy + sg_idle_energy;

				if (!sd->child)
					cpumask_xor(&visit_cpus, &visit_cpus, sched_group_cpus(sg));

				if (cpumask_equal(sched_group_cpus(sg), sched_group_cpus(eenv->sg_top)))
					goto next_cpu;

			} while (sg = sg->next, sg != sd->groups);
		}
next_cpu:
		cpumask_clear_cpu(cpu, &visit_cpus);
		continue;
	}

	eenv->energy = total_energy;
	return 0;
}

static inline bool cpu_in_sg(struct sched_group *sg, int cpu)
{
	return cpu != -1 && cpumask_test_cpu(cpu, sched_group_cpus(sg));
}

/*
 * energy_diff(): Estimate the energy impact of changing the utilization
 * distribution. eenv specifies the change: utilisation amount, source, and
 * destination cpu. Source or destination cpu may be -1 in which case the
 * utilization is removed from or added to the system (e.g. task wake-up). If
 * both are specified, the utilization is migrated.
 */
static inline int __energy_diff(struct energy_env *eenv)
{
	struct sched_domain *sd;
	struct sched_group *sg;
	int sd_cpu = -1, energy_before = 0, energy_after = 0;

	struct energy_env eenv_before = {
		.util_delta	= 0,
		.src_cpu	= eenv->src_cpu,
		.dst_cpu	= eenv->dst_cpu,
		.nrg		= { 0, 0, 0, 0},
		.cap		= { 0, 0, 0 },
	};

	if (eenv->src_cpu == eenv->dst_cpu)
		return 0;

	sd_cpu = (eenv->src_cpu != -1) ? eenv->src_cpu : eenv->dst_cpu;
	sd = rcu_dereference(per_cpu(sd_ea, sd_cpu));

	if (!sd)
		return 0; /* Error */

	sg = sd->groups;

	do {
		if (cpu_in_sg(sg, eenv->src_cpu) || cpu_in_sg(sg, eenv->dst_cpu)) {
			eenv_before.sg_top = eenv->sg_top = sg;

			if (sched_group_energy(&eenv_before))
				return 0; /* Invalid result abort */
			energy_before += eenv_before.energy;

			/* Keep track of SRC cpu (before) capacity */
			eenv->cap.before = eenv_before.cap.before;
			eenv->cap.delta = eenv_before.cap.delta;

			if (sched_group_energy(eenv))
				return 0; /* Invalid result abort */
			energy_after += eenv->energy;
		}
	} while (sg = sg->next, sg != sd->groups);

	eenv->nrg.before = energy_before;
	eenv->nrg.after = energy_after;
	eenv->nrg.diff = eenv->nrg.after - eenv->nrg.before;
	eenv->payoff = 0;

	trace_sched_energy_diff(eenv->task,
			eenv->src_cpu, eenv->dst_cpu, eenv->util_delta,
			eenv->nrg.before, eenv->nrg.after, eenv->nrg.diff,
			eenv->cap.before, eenv->cap.after, eenv->cap.delta,
			eenv->nrg.delta, eenv->payoff);

	return eenv->nrg.diff;
}

#ifdef CONFIG_SCHED_TUNE

struct target_nrg schedtune_target_nrg;

/*
 * System energy normalization
 * Returns the normalized value, in the range [0..SCHED_LOAD_SCALE],
 * corresponding to the specified energy variation.
 */
static inline int
normalize_energy(int energy_diff)
{
	u32 normalized_nrg;
#ifdef CONFIG_SCHED_DEBUG
	int max_delta;

	/* Check for boundaries */
	max_delta  = schedtune_target_nrg.max_power;
	max_delta -= schedtune_target_nrg.min_power;
	WARN_ON(abs(energy_diff) >= max_delta);
#endif

	/* Do scaling using positive numbers to increase the range */
	normalized_nrg = (energy_diff < 0) ? -energy_diff : energy_diff;

	/* Scale by energy magnitude */
	normalized_nrg <<= SCHED_LOAD_SHIFT;

	/* Normalize on max energy for target platform */
	normalized_nrg = reciprocal_divide(
			normalized_nrg, schedtune_target_nrg.rdiv);

	return (energy_diff < 0) ? -normalized_nrg : normalized_nrg;
}

static inline int
energy_diff(struct energy_env *eenv)
{
	int boost = schedtune_task_boost(eenv->task);
	int nrg_delta;

	/* Conpute "absolute" energy diff */
	__energy_diff(eenv);

	/* Return energy diff when boost margin is 0 */
	if (boost == 0)
		return eenv->nrg.diff;

	/* Compute normalized energy diff */
	nrg_delta = normalize_energy(eenv->nrg.diff);
	eenv->nrg.delta = nrg_delta;

	eenv->payoff = schedtune_accept_deltas(
			eenv->nrg.delta,
			eenv->cap.delta,
			eenv->task);

	/*
	 * When SchedTune is enabled, the energy_diff() function will return
	 * the computed energy payoff value. Since the energy_diff() return
	 * value is expected to be negative by its callers, this evaluation
	 * function return a negative value each time the evaluation return a
	 * positive payoff, which is the condition for the acceptance of
	 * a scheduling decision
	 */
	return -eenv->payoff;
}
#else /* CONFIG_SCHED_TUNE */
#define energy_diff(eenv) __energy_diff(eenv)
#endif

/*
 * Detect M:N waker/wakee relationships via a switching-frequency heuristic.
 * A waker of many should wake a different task than the one last awakened
 * at a frequency roughly N times higher than one of its wakees.  In order
 * to determine whether we should let the load spread vs consolodating to
 * shared cache, we look for a minimum 'flip' frequency of llc_size in one
 * partner, and a factor of lls_size higher frequency in the other.  With
 * both conditions met, we can be relatively sure that the relationship is
 * non-monogamous, with partner count exceeding socket size.  Waker/wakee
 * being client/server, worker/dispatcher, interrupt source or whatever is
 * irrelevant, spread criteria is apparent partner count exceeds socket size.
 */
static int wake_wide(struct task_struct *p)
{
	unsigned int master = current->wakee_flips;
	unsigned int slave = p->wakee_flips;
	int factor = this_cpu_read(sd_llc_size);

	if (master < slave)
		swap(master, slave);
	if (slave < factor || master < slave * factor)
		return 0;
	return 1;
}

static int wake_affine(struct sched_domain *sd, struct task_struct *p, int sync)
{
	s64 this_load, load;
	s64 this_eff_load, prev_eff_load;
	int idx, this_cpu, prev_cpu;
	struct task_group *tg;
	unsigned long weight;
	int balanced;

	idx	  = sd->wake_idx;
	this_cpu  = smp_processor_id();
	prev_cpu  = task_cpu(p);
	load	  = source_load(prev_cpu, idx);
	this_load = target_load(this_cpu, idx);

	/*
	 * If sync wakeup then subtract the (maximum possible)
	 * effect of the currently running task from the load
	 * of the current CPU:
	 */
	if (sync) {
		tg = task_group(current);
		weight = current->se.avg.load_avg;

		this_load += effective_load(tg, this_cpu, -weight, -weight);
		load += effective_load(tg, prev_cpu, 0, -weight);
	}

	tg = task_group(p);
	weight = p->se.avg.load_avg;

	/*
	 * In low-load situations, where prev_cpu is idle and this_cpu is idle
	 * due to the sync cause above having dropped this_load to 0, we'll
	 * always have an imbalance, but there's really nothing you can do
	 * about that, so that's good too.
	 *
	 * Otherwise check if either cpus are near enough in load to allow this
	 * task to be woken on this_cpu.
	 */
	this_eff_load = 100;
	this_eff_load *= capacity_of(prev_cpu);

	prev_eff_load = 100 + (sd->imbalance_pct - 100) / 2;
	prev_eff_load *= capacity_of(this_cpu);

	if (this_load > 0) {
		this_eff_load *= this_load +
			effective_load(tg, this_cpu, weight, weight);

		prev_eff_load *= load + effective_load(tg, prev_cpu, 0, weight);
	}

	balanced = this_eff_load <= prev_eff_load;

	schedstat_inc(p, se.statistics.nr_wakeups_affine_attempts);

	if (!balanced)
		return 0;

	schedstat_inc(sd, ttwu_move_affine);
	schedstat_inc(p, se.statistics.nr_wakeups_affine);

	return 1;
}

static inline unsigned long task_util(struct task_struct *p)
{
#ifdef CONFIG_SCHED_WALT
	if (!walt_disabled && sysctl_sched_use_walt_task_util) {
		unsigned long demand = p->ravg.demand;
		return (demand << 10) / walt_ravg_window;
	}
#endif
	return p->se.avg.util_avg;
}

unsigned int capacity_margin = 1280; /* ~20% margin */

static inline unsigned long boosted_task_util(struct task_struct *task);

static inline bool __task_fits(struct task_struct *p, int cpu, int util)
{
	unsigned long capacity = capacity_of(cpu);

	util += boosted_task_util(p);

	return (capacity * 1024) > (util * capacity_margin);
}

static inline bool task_fits_max(struct task_struct *p, int cpu)
{
	unsigned long capacity = capacity_of(cpu);
	unsigned long max_capacity = cpu_rq(cpu)->rd->max_cpu_capacity.val;

	if (capacity == max_capacity)
		return true;

	if (capacity * capacity_margin > max_capacity * 1024)
		return true;

	return __task_fits(p, cpu, 0);
}

static inline bool task_fits_spare(struct task_struct *p, int cpu)
{
	return __task_fits(p, cpu, cpu_util(cpu));
}

static bool cpu_overutilized(int cpu)
{
	return (capacity_of(cpu) * 1024) < (cpu_util(cpu) * capacity_margin);
}

#ifdef CONFIG_SCHED_TUNE

static long
schedtune_margin(unsigned long signal, long boost)
{
	long long margin = 0;

	/*
	 * Signal proportional compensation (SPC)
	 *
	 * The Boost (B) value is used to compute a Margin (M) which is
	 * proportional to the complement of the original Signal (S):
	 *   M = B * (SCHED_LOAD_SCALE - S), if B is positive
	 *   M = B * S, if B is negative
	 * The obtained M could be used by the caller to "boost" S.
	 */
	if (boost >= 0) {
		margin  = SCHED_LOAD_SCALE - signal;
		margin *= boost;
	} else
		margin = -signal * boost;
	/*
	 * Fast integer division by constant:
	 *  Constant   :                 (C) = 100
	 *  Precision  : 0.1%            (P) = 0.1
	 *  Reference  : C * 100 / P     (R) = 100000
	 *
	 * Thus:
	 *  Shift bits : ceil(log(R,2))  (S) = 17
	 *  Mult const : round(2^S/C)    (M) = 1311
	 *
	 *
	 */
	margin  *= 1311;
	margin >>= 17;

	if (boost < 0)
		margin *= -1;
	return margin;
}

static inline int
schedtune_cpu_margin(unsigned long util, int cpu)
{
	int boost = schedtune_cpu_boost(cpu);

	if (boost == 0)
		return 0;

	return schedtune_margin(util, boost);
}

static inline long
schedtune_task_margin(struct task_struct *task)
{
	int boost = schedtune_task_boost(task);
	unsigned long util;
	long margin;

	if (boost == 0)
		return 0;

	util = task_util(task);
	margin = schedtune_margin(util, boost);

	return margin;
}

#else /* CONFIG_SCHED_TUNE */

static inline int
schedtune_cpu_margin(unsigned long util, int cpu)
{
	return 0;
}

static inline int
schedtune_task_margin(struct task_struct *task)
{
	return 0;
}

#endif /* CONFIG_SCHED_TUNE */

static inline unsigned long
boosted_cpu_util(int cpu)
{
	unsigned long util = cpu_util(cpu);
	long margin = schedtune_cpu_margin(util, cpu);

	trace_sched_boost_cpu(cpu, util, margin);

	return util + margin;
}

static inline unsigned long
boosted_task_util(struct task_struct *task)
{
	unsigned long util = task_util(task);
	long margin = schedtune_task_margin(task);

	trace_sched_boost_task(task, util, margin);

	return util + margin;
}

/*
 * find_idlest_group finds and returns the least busy CPU group within the
 * domain.
 */
static struct sched_group *
find_idlest_group(struct sched_domain *sd, struct task_struct *p,
		  int this_cpu, int sd_flag)
{
	struct sched_group *idlest = NULL, *group = sd->groups;
	struct sched_group *fit_group = NULL, *spare_group = NULL;
	unsigned long min_load = ULONG_MAX, this_load = 0;
	unsigned long fit_capacity = ULONG_MAX;
	unsigned long max_spare_capacity = capacity_margin - SCHED_LOAD_SCALE;
	int load_idx = sd->forkexec_idx;
	int imbalance = 100 + (sd->imbalance_pct-100)/2;

	if (sd_flag & SD_BALANCE_WAKE)
		load_idx = sd->wake_idx;

	do {
		unsigned long load, avg_load, spare_capacity;
		int local_group;
		int i;

		/* Skip over this group if it has no CPUs allowed */
		if (!cpumask_intersects(sched_group_cpus(group),
					tsk_cpus_allowed(p)))
			continue;

		local_group = cpumask_test_cpu(this_cpu,
					       sched_group_cpus(group));

		/* Tally up the load of all CPUs in the group */
		avg_load = 0;

		for_each_cpu(i, sched_group_cpus(group)) {
			/* Bias balancing toward cpus of our domain */
			if (local_group)
				load = source_load(i, load_idx);
			else
				load = target_load(i, load_idx);

			avg_load += load;

			/*
			 * Look for most energy-efficient group that can fit
			 * that can fit the task.
			 */
			if (capacity_of(i) < fit_capacity && task_fits_spare(p, i)) {
				fit_capacity = capacity_of(i);
				fit_group = group;
			}

			/*
			 * Look for group which has most spare capacity on a
			 * single cpu.
			 */
			spare_capacity = capacity_of(i) - cpu_util(i);
			if (spare_capacity > max_spare_capacity) {
				max_spare_capacity = spare_capacity;
				spare_group = group;
			}
		}

		/* Adjust by relative CPU capacity of the group */
		avg_load = (avg_load * SCHED_CAPACITY_SCALE) / group->sgc->capacity;

		if (local_group) {
			this_load = avg_load;
		} else if (avg_load < min_load) {
			min_load = avg_load;
			idlest = group;
		}
	} while (group = group->next, group != sd->groups);

	if (fit_group)
		return fit_group;

	if (spare_group)
		return spare_group;

	if (!idlest || 100*this_load < imbalance*min_load)
		return NULL;
	return idlest;
}

/*
 * find_idlest_cpu - find the idlest cpu among the cpus in group.
 */
static int
find_idlest_cpu(struct sched_group *group, struct task_struct *p, int this_cpu)
{
	unsigned long load, min_load = ULONG_MAX;
	unsigned int min_exit_latency = UINT_MAX;
	u64 latest_idle_timestamp = 0;
	int least_loaded_cpu = this_cpu;
	int shallowest_idle_cpu = -1;
	int i;

	/* Traverse only the allowed CPUs */
	for_each_cpu_and(i, sched_group_cpus(group), tsk_cpus_allowed(p)) {
		if (task_fits_spare(p, i)) {
			struct rq *rq = cpu_rq(i);
			struct cpuidle_state *idle = idle_get_state(rq);
			if (idle && idle->exit_latency < min_exit_latency) {
				/*
				 * We give priority to a CPU whose idle state
				 * has the smallest exit latency irrespective
				 * of any idle timestamp.
				 */
				min_exit_latency = idle->exit_latency;
				latest_idle_timestamp = rq->idle_stamp;
				shallowest_idle_cpu = i;
			} else if (idle_cpu(i) &&
				   (!idle || idle->exit_latency == min_exit_latency) &&
				   rq->idle_stamp > latest_idle_timestamp) {
				/*
				 * If equal or no active idle state, then
				 * the most recently idled CPU might have
				 * a warmer cache.
				 */
				latest_idle_timestamp = rq->idle_stamp;
				shallowest_idle_cpu = i;
			} else if (shallowest_idle_cpu == -1) {
				/*
				 * If we haven't found an idle CPU yet
				 * pick a non-idle one that can fit the task as
				 * fallback.
				 */
				shallowest_idle_cpu = i;
			}
		} else if (shallowest_idle_cpu == -1) {
			load = weighted_cpuload(i);
			if (load < min_load || (load == min_load && i == this_cpu)) {
				min_load = load;
				least_loaded_cpu = i;
			}
		}
	}

	return shallowest_idle_cpu != -1 ? shallowest_idle_cpu : least_loaded_cpu;
}

/*
 * Try and locate an idle CPU in the sched_domain.
 */
static int select_idle_sibling(struct task_struct *p, int target)
{
	struct sched_domain *sd;
	struct sched_group *sg;
	int i = task_cpu(p);
	int best_idle = -1;
	int best_idle_cstate = -1;
	int best_idle_capacity = INT_MAX;

	if (!sysctl_sched_cstate_aware) {
		if (idle_cpu(target))
			return target;

		/*
		 * If the prevous cpu is cache affine and idle, don't be stupid.
		 */
		if (i != target && cpus_share_cache(i, target) && idle_cpu(i))
			return i;
	}

	if (!sysctl_sched_wake_to_idle &&
	    !(current->flags & PF_WAKE_UP_IDLE) &&
	    !(p->flags & PF_WAKE_UP_IDLE))
		return target;

	/*
	 * Otherwise, iterate the domains and find an elegible idle cpu.
	 */
	sd = rcu_dereference(per_cpu(sd_llc, target));
	for_each_lower_domain(sd) {
		sg = sd->groups;
		do {
			if (!cpumask_intersects(sched_group_cpus(sg),
						tsk_cpus_allowed(p)))
				goto next;

			if (sysctl_sched_cstate_aware) {
				for_each_cpu_and(i, tsk_cpus_allowed(p), sched_group_cpus(sg)) {
					struct rq *rq = cpu_rq(i);
					int idle_idx = idle_get_state_idx(rq);
					unsigned long new_usage = boosted_task_util(p);
					unsigned long capacity_orig = capacity_orig_of(i);
					if (new_usage > capacity_orig || !idle_cpu(i))
						goto next;

					if (i == target && new_usage <= capacity_curr_of(target))
						return target;

					if (best_idle < 0 || (idle_idx < best_idle_cstate && capacity_orig <= best_idle_capacity)) {
						best_idle = i;
						best_idle_cstate = idle_idx;
						best_idle_capacity = capacity_orig;
					}
				}
			} else {
				for_each_cpu(i, sched_group_cpus(sg)) {
					if (i == target || !idle_cpu(i))
						goto next;
				}

				target = cpumask_first_and(sched_group_cpus(sg),
					tsk_cpus_allowed(p));
				goto done;
			}
next:
			sg = sg->next;
		} while (sg != sd->groups);
	}
	if (best_idle > 0)
		target = best_idle;

done:
	return target;
}

static inline int find_best_target(struct task_struct *p, bool boosted, bool prefer_idle)
{
	int iter_cpu;
	int target_cpu = -1;
	int target_util = 0;
	int backup_capacity = 0;
	int best_idle_cpu = -1;
	int best_idle_cstate = INT_MAX;
	int backup_cpu = -1;
	unsigned long task_util_boosted, new_util;

	task_util_boosted = boosted_task_util(p);
	for (iter_cpu = 0; iter_cpu < NR_CPUS; iter_cpu++) {
		int cur_capacity;
		struct rq *rq;
		int idle_idx;

		/*
		 * Iterate from higher cpus for boosted tasks.
		 */
		int i = boosted ? NR_CPUS-iter_cpu-1 : iter_cpu;

		if (!cpu_online(i) || !cpumask_test_cpu(i, tsk_cpus_allowed(p)))
			continue;

		/*
		 * p's blocked utilization is still accounted for on prev_cpu
		 * so prev_cpu will receive a negative bias due to the double
		 * accounting. However, the blocked utilization may be zero.
		 */
		new_util = cpu_util(i) + task_util_boosted;

		/*
		 * Ensure minimum capacity to grant the required boost.
		 * The target CPU can be already at a capacity level higher
		 * than the one required to boost the task.
		 */
		if (new_util > capacity_orig_of(i))
			continue;

#ifdef CONFIG_SCHED_WALT
		if (walt_cpu_high_irqload(i))
			continue;
#endif
		/*
		 * Unconditionally favoring tasks that prefer idle cpus to
		 * improve latency.
		 */
		if (idle_cpu(i) && prefer_idle) {
			if (best_idle_cpu < 0)
				best_idle_cpu = i;
			continue;
		}

		cur_capacity = capacity_curr_of(i);
		rq = cpu_rq(i);
		idle_idx = idle_get_state_idx(rq);

		if (new_util < cur_capacity) {
			if (cpu_rq(i)->nr_running) {
				if(prefer_idle) {
					// Find a target cpu with lowest
					// utilization.
					if (target_util == 0 ||
						target_util < new_util) {
						target_cpu = i;
						target_util = new_util;
					}
				} else {
					// Find a target cpu with highest
					// utilization.
					if (target_util == 0 ||
						target_util > new_util) {
						target_cpu = i;
						target_util = new_util;
					}
				}
			} else if (!prefer_idle) {
				if (best_idle_cpu < 0 ||
					(sysctl_sched_cstate_aware &&
						best_idle_cstate > idle_idx)) {
					best_idle_cstate = idle_idx;
					best_idle_cpu = i;
				}
			}
		} else if (backup_capacity == 0 ||
				backup_capacity > cur_capacity) {
			// Find a backup cpu with least capacity.
			backup_capacity = cur_capacity;
			backup_cpu = i;
		}
	}

	if (prefer_idle && best_idle_cpu >= 0)
		target_cpu = best_idle_cpu;
	else if (target_cpu < 0)
		target_cpu = best_idle_cpu >= 0 ? best_idle_cpu : backup_cpu;

	return target_cpu;
}

static int energy_aware_wake_cpu(struct task_struct *p, int target, int sync)
{
	struct sched_domain *sd;
	struct sched_group *sg, *sg_target;
	int target_max_cap = INT_MAX;
	int target_cpu = task_cpu(p);
	unsigned long task_util_boosted, new_util;
	int i;

	if (sysctl_sched_sync_hint_enable && sync) {
		int cpu = smp_processor_id();
		cpumask_t search_cpus;
		cpumask_and(&search_cpus, tsk_cpus_allowed(p), cpu_online_mask);
		if (cpumask_test_cpu(cpu, &search_cpus))
			return cpu;
	}

	sd = rcu_dereference(per_cpu(sd_ea, task_cpu(p)));

	if (!sd)
		return target;

	sg = sd->groups;
	sg_target = sg;

	if (sysctl_sched_is_big_little) {

		/*
		 * Find group with sufficient capacity. We only get here if no cpu is
		 * overutilized. We may end up overutilizing a cpu by adding the task,
		 * but that should not be any worse than select_idle_sibling().
		 * load_balance() should sort it out later as we get above the tipping
		 * point.
		 */
		do {
			/* Assuming all cpus are the same in group */
			int max_cap_cpu = group_first_cpu(sg);

			/*
			 * Assume smaller max capacity means more energy-efficient.
			 * Ideally we should query the energy model for the right
			 * answer but it easily ends up in an exhaustive search.
			 */
			if (capacity_of(max_cap_cpu) < target_max_cap &&
			    task_fits_max(p, max_cap_cpu)) {
				sg_target = sg;
				target_max_cap = capacity_of(max_cap_cpu);
			}
		} while (sg = sg->next, sg != sd->groups);

		task_util_boosted = boosted_task_util(p);
		/* Find cpu with sufficient capacity */
		for_each_cpu_and(i, tsk_cpus_allowed(p), sched_group_cpus(sg_target)) {
			/*
			 * p's blocked utilization is still accounted for on prev_cpu
			 * so prev_cpu will receive a negative bias due to the double
			 * accounting. However, the blocked utilization may be zero.
			 */
			new_util = cpu_util(i) + task_util_boosted;

			/*
			 * Ensure minimum capacity to grant the required boost.
			 * The target CPU can be already at a capacity level higher
			 * than the one required to boost the task.
			 */
			if (new_util > capacity_orig_of(i))
				continue;

			if (new_util < capacity_curr_of(i)) {
				target_cpu = i;
				if (cpu_rq(i)->nr_running)
					break;
			}

			/* cpu has capacity at higher OPP, keep it as fallback */
			if (target_cpu == task_cpu(p))
				target_cpu = i;
		}
	} else {
		/*
		 * Find a cpu with sufficient capacity
		 */
#ifdef CONFIG_CGROUP_SCHEDTUNE
		bool boosted = schedtune_task_boost(p) > 0;
		bool prefer_idle = schedtune_prefer_idle(p) > 0;
#else
		bool boosted = 0;
		bool prefer_idle = 0;
#endif
		int tmp_target = find_best_target(p, boosted, prefer_idle);
		if (tmp_target >= 0) {
			target_cpu = tmp_target;
			if ((boosted || prefer_idle) && idle_cpu(target_cpu))
				return target_cpu;
		}
	}

	if (target_cpu != task_cpu(p)) {
		struct energy_env eenv = {
			.util_delta	= task_util(p),
			.src_cpu	= task_cpu(p),
			.dst_cpu	= target_cpu,
			.task		= p,
		};

		/* Not enough spare capacity on previous cpu */
		if (cpu_overutilized(task_cpu(p)))
			return target_cpu;

		if (energy_diff(&eenv) >= 0)
			return task_cpu(p);
	}

	return target_cpu;
}

/*
 * select_task_rq_fair: Select target runqueue for the waking task in domains
 * that have the 'sd_flag' flag set. In practice, this is SD_BALANCE_WAKE,
 * SD_BALANCE_FORK, or SD_BALANCE_EXEC.
 *
 * Balances load by selecting the idlest cpu in the idlest group, or under
 * certain conditions an idle sibling cpu if the domain has SD_WAKE_AFFINE set.
 *
 * Returns the target cpu number.
 *
 * preempt must be disabled.
 */
static int
select_task_rq_fair(struct task_struct *p, int prev_cpu, int sd_flag, int wake_flags)
{
	struct sched_domain *tmp, *affine_sd = NULL, *sd = NULL;
	int cpu = smp_processor_id();
	int new_cpu = prev_cpu;
	int want_affine = 0;
	int sync = wake_flags & WF_SYNC;

	if (sched_enable_hmp)
		return select_best_cpu(p, prev_cpu, 0, sync);

	if (sd_flag & SD_BALANCE_WAKE)
		want_affine = (!wake_wide(p) && task_fits_max(p, cpu) &&
			      cpumask_test_cpu(cpu, tsk_cpus_allowed(p))) ||
			      energy_aware();

	rcu_read_lock();
	for_each_domain(cpu, tmp) {
		if (!(tmp->flags & SD_LOAD_BALANCE))
			break;

		/*
		 * If both cpu and prev_cpu are part of this domain,
		 * cpu is a valid SD_WAKE_AFFINE target.
		 */
		if (want_affine && (tmp->flags & SD_WAKE_AFFINE) &&
		    cpumask_test_cpu(prev_cpu, sched_domain_span(tmp))) {
			affine_sd = tmp;
			break;
		}

		if (tmp->flags & sd_flag)
			sd = tmp;
		else if (!want_affine)
			break;
	}

	if (affine_sd) {
		sd = NULL; /* Prefer wake_affine over balance flags */
		if (cpu != prev_cpu && wake_affine(affine_sd, p, sync))
			new_cpu = cpu;
	}

	if (!sd) {
		if (energy_aware() && !cpu_rq(cpu)->rd->overutilized)
			new_cpu = energy_aware_wake_cpu(p, prev_cpu, sync);
		else if (sd_flag & SD_BALANCE_WAKE) /* XXX always ? */
			new_cpu = select_idle_sibling(p, new_cpu);

	} else while (sd) {
		struct sched_group *group;
		int weight;

		if (!(sd->flags & sd_flag)) {
			sd = sd->child;
			continue;
		}

		group = find_idlest_group(sd, p, cpu, sd_flag);
		if (!group) {
			sd = sd->child;
			continue;
		}

		new_cpu = find_idlest_cpu(group, p, cpu);
		if (new_cpu == -1 || new_cpu == cpu) {
			/* Now try balancing at a lower domain level of cpu */
			sd = sd->child;
			continue;
		}

		/* Now try balancing at a lower domain level of new_cpu */
		cpu = new_cpu;
		weight = sd->span_weight;
		sd = NULL;
		for_each_domain(cpu, tmp) {
			if (weight <= tmp->span_weight)
				break;
			if (tmp->flags & sd_flag)
				sd = tmp;
		}
		/* while loop will break here if sd == NULL */
	}
	rcu_read_unlock();

	return new_cpu;
}

/*
 * Called immediately before a task is migrated to a new cpu; task_cpu(p) and
 * cfs_rq_of(p) references at time of call are still valid and identify the
 * previous cpu.  However, the caller only guarantees p->pi_lock is held; no
 * other assumptions, including the state of rq->lock, should be made.
 */
static void migrate_task_rq_fair(struct task_struct *p)
{
	/*
	 * We are supposed to update the task to "current" time, then its up to date
	 * and ready to go to new CPU/cfs_rq. But we have difficulty in getting
	 * what current time is, so simply throw away the out-of-date time. This
	 * will result in the wakee task is less decayed, but giving the wakee more
	 * load sounds not bad.
	 */
	remove_entity_load_avg(&p->se);

	/* Tell new CPU we are migrated */
	p->se.avg.last_update_time = 0;

	/* We have migrated, no longer consider this task hot */
	p->se.exec_start = 0;
}

static void task_dead_fair(struct task_struct *p)
{
	remove_entity_load_avg(&p->se);
}
#else
#define task_fits_max(p, cpu) true
#endif /* CONFIG_SMP */

static unsigned long
wakeup_gran(struct sched_entity *curr, struct sched_entity *se)
{
	unsigned long gran = sysctl_sched_wakeup_granularity;

	/*
	 * Since its curr running now, convert the gran from real-time
	 * to virtual-time in his units.
	 *
	 * By using 'se' instead of 'curr' we penalize light tasks, so
	 * they get preempted easier. That is, if 'se' < 'curr' then
	 * the resulting gran will be larger, therefore penalizing the
	 * lighter, if otoh 'se' > 'curr' then the resulting gran will
	 * be smaller, again penalizing the lighter task.
	 *
	 * This is especially important for buddies when the leftmost
	 * task is higher priority than the buddy.
	 */
	return calc_delta_fair(gran, se);
}

/*
 * Should 'se' preempt 'curr'.
 *
 *             |s1
 *        |s2
 *   |s3
 *         g
 *      |<--->|c
 *
 *  w(c, s1) = -1
 *  w(c, s2) =  0
 *  w(c, s3) =  1
 *
 */
static int
wakeup_preempt_entity(struct sched_entity *curr, struct sched_entity *se)
{
	s64 gran, vdiff = curr->vruntime - se->vruntime;

	if (vdiff <= 0)
		return -1;

	gran = wakeup_gran(curr, se);
	if (vdiff > gran)
		return 1;

	return 0;
}

static void set_last_buddy(struct sched_entity *se)
{
	if (entity_is_task(se) && unlikely(task_of(se)->policy == SCHED_IDLE))
		return;

	for_each_sched_entity(se)
		cfs_rq_of(se)->last = se;
}

static void set_next_buddy(struct sched_entity *se)
{
	if (entity_is_task(se) && unlikely(task_of(se)->policy == SCHED_IDLE))
		return;

	for_each_sched_entity(se)
		cfs_rq_of(se)->next = se;
}

static void set_skip_buddy(struct sched_entity *se)
{
	for_each_sched_entity(se)
		cfs_rq_of(se)->skip = se;
}

/*
 * Preempt the current task with a newly woken task if needed:
 */
static void check_preempt_wakeup(struct rq *rq, struct task_struct *p, int wake_flags)
{
	struct task_struct *curr = rq->curr;
	struct sched_entity *se = &curr->se, *pse = &p->se;
	struct cfs_rq *cfs_rq = task_cfs_rq(curr);
	int scale = cfs_rq->nr_running >= sched_nr_latency;
	int next_buddy_marked = 0;

	if (unlikely(se == pse))
		return;

	/*
	 * This is possible from callers such as attach_tasks(), in which we
	 * unconditionally check_prempt_curr() after an enqueue (which may have
	 * lead to a throttle).  This both saves work and prevents false
	 * next-buddy nomination below.
	 */
	if (unlikely(throttled_hierarchy(cfs_rq_of(pse))))
		return;

	if (sched_feat(NEXT_BUDDY) && scale && !(wake_flags & WF_FORK)) {
		set_next_buddy(pse);
		next_buddy_marked = 1;
	}

	/*
	 * We can come here with TIF_NEED_RESCHED already set from new task
	 * wake up path.
	 *
	 * Note: this also catches the edge-case of curr being in a throttled
	 * group (e.g. via set_curr_task), since update_curr() (in the
	 * enqueue of curr) will have resulted in resched being set.  This
	 * prevents us from potentially nominating it as a false LAST_BUDDY
	 * below.
	 */
	if (test_tsk_need_resched(curr))
		return;

	/* Idle tasks are by definition preempted by non-idle tasks. */
	if (unlikely(curr->policy == SCHED_IDLE) &&
	    likely(p->policy != SCHED_IDLE))
		goto preempt;

	/*
	 * Batch and idle tasks do not preempt non-idle tasks (their preemption
	 * is driven by the tick):
	 */
	if (unlikely(p->policy != SCHED_NORMAL) || !sched_feat(WAKEUP_PREEMPTION))
		return;

	find_matching_se(&se, &pse);
	update_curr(cfs_rq_of(se));
	BUG_ON(!pse);
	if (wakeup_preempt_entity(se, pse) == 1) {
		/*
		 * Bias pick_next to pick the sched entity that is
		 * triggering this preemption.
		 */
		if (!next_buddy_marked)
			set_next_buddy(pse);
		goto preempt;
	}

	return;

preempt:
	resched_curr(rq);
	/*
	 * Only set the backward buddy when the current task is still
	 * on the rq. This can happen when a wakeup gets interleaved
	 * with schedule on the ->pre_schedule() or idle_balance()
	 * point, either of which can * drop the rq lock.
	 *
	 * Also, during early boot the idle thread is in the fair class,
	 * for obvious reasons its a bad idea to schedule back to it.
	 */
	if (unlikely(!se->on_rq || curr == rq->idle))
		return;

	if (sched_feat(LAST_BUDDY) && scale && entity_is_task(se))
		set_last_buddy(se);
}

static struct task_struct *
pick_next_task_fair(struct rq *rq, struct task_struct *prev)
{
	struct cfs_rq *cfs_rq = &rq->cfs;
	struct sched_entity *se;
	struct task_struct *p;
	int new_tasks;

again:
#ifdef CONFIG_FAIR_GROUP_SCHED
	if (!cfs_rq->nr_running)
		goto idle;

	if (prev->sched_class != &fair_sched_class)
		goto simple;

	/*
	 * Because of the set_next_buddy() in dequeue_task_fair() it is rather
	 * likely that a next task is from the same cgroup as the current.
	 *
	 * Therefore attempt to avoid putting and setting the entire cgroup
	 * hierarchy, only change the part that actually changes.
	 */

	do {
		struct sched_entity *curr = cfs_rq->curr;

		/*
		 * Since we got here without doing put_prev_entity() we also
		 * have to consider cfs_rq->curr. If it is still a runnable
		 * entity, update_curr() will update its vruntime, otherwise
		 * forget we've ever seen it.
		 */
		if (curr) {
			if (curr->on_rq)
				update_curr(cfs_rq);
			else
				curr = NULL;

			/*
			 * This call to check_cfs_rq_runtime() will do the
			 * throttle and dequeue its entity in the parent(s).
			 * Therefore the 'simple' nr_running test will indeed
			 * be correct.
			 */
			if (unlikely(check_cfs_rq_runtime(cfs_rq)))
				goto simple;
		}

		se = pick_next_entity(cfs_rq, curr);
		cfs_rq = group_cfs_rq(se);
	} while (cfs_rq);

	p = task_of(se);

	/*
	 * Since we haven't yet done put_prev_entity and if the selected task
	 * is a different task than we started out with, try and touch the
	 * least amount of cfs_rqs.
	 */
	if (prev != p) {
		struct sched_entity *pse = &prev->se;

		while (!(cfs_rq = is_same_group(se, pse))) {
			int se_depth = se->depth;
			int pse_depth = pse->depth;

			if (se_depth <= pse_depth) {
				put_prev_entity(cfs_rq_of(pse), pse);
				pse = parent_entity(pse);
			}
			if (se_depth >= pse_depth) {
				set_next_entity(cfs_rq_of(se), se);
				se = parent_entity(se);
			}
		}

		put_prev_entity(cfs_rq, pse);
		set_next_entity(cfs_rq, se);
	}

	if (hrtick_enabled(rq))
		hrtick_start_fair(rq, p);

	rq->misfit_task = !task_fits_max(p, rq->cpu);

	return p;
simple:
	cfs_rq = &rq->cfs;
#endif

	if (!cfs_rq->nr_running)
		goto idle;

	put_prev_task(rq, prev);

	do {
		se = pick_next_entity(cfs_rq, NULL);
		set_next_entity(cfs_rq, se);
		cfs_rq = group_cfs_rq(se);
	} while (cfs_rq);

	p = task_of(se);

	if (hrtick_enabled(rq))
		hrtick_start_fair(rq, p);

	rq->misfit_task = !task_fits_max(p, rq->cpu);

	return p;

idle:
	rq->misfit_task = 0;
	/*
	 * This is OK, because current is on_cpu, which avoids it being picked
	 * for load-balance and preemption/IRQs are still disabled avoiding
	 * further scheduler activity on it and we're being very careful to
	 * re-start the picking loop.
	 */
	lockdep_unpin_lock(&rq->lock);
	new_tasks = idle_balance(rq);
	lockdep_pin_lock(&rq->lock);
	/*
	 * Because idle_balance() releases (and re-acquires) rq->lock, it is
	 * possible for any higher priority task to appear. In that case we
	 * must re-start the pick_next_entity() loop.
	 */
	if (new_tasks < 0)
		return RETRY_TASK;

	if (new_tasks > 0)
		goto again;

	return NULL;
}

/*
 * Account for a descheduled task:
 */
static void put_prev_task_fair(struct rq *rq, struct task_struct *prev)
{
	struct sched_entity *se = &prev->se;
	struct cfs_rq *cfs_rq;

	for_each_sched_entity(se) {
		cfs_rq = cfs_rq_of(se);
		put_prev_entity(cfs_rq, se);
	}
}

/*
 * sched_yield() is very simple
 *
 * The magic of dealing with the ->skip buddy is in pick_next_entity.
 */
static void yield_task_fair(struct rq *rq)
{
	struct task_struct *curr = rq->curr;
	struct cfs_rq *cfs_rq = task_cfs_rq(curr);
	struct sched_entity *se = &curr->se;

	/*
	 * Are we the only task in the tree?
	 */
	if (unlikely(rq->nr_running == 1))
		return;

	clear_buddies(cfs_rq, se);

	if (curr->policy != SCHED_BATCH) {
		update_rq_clock(rq);
		/*
		 * Update run-time statistics of the 'current'.
		 */
		update_curr(cfs_rq);
		/*
		 * Tell update_rq_clock() that we've just updated,
		 * so we don't do microscopic update in schedule()
		 * and double the fastpath cost.
		 */
		rq_clock_skip_update(rq, true);
	}

	set_skip_buddy(se);
}

static bool yield_to_task_fair(struct rq *rq, struct task_struct *p, bool preempt)
{
	struct sched_entity *se = &p->se;

	/* throttled hierarchies are not runnable */
	if (!se->on_rq || throttled_hierarchy(cfs_rq_of(se)))
		return false;

	/* Tell the scheduler that we'd really like pse to run next. */
	set_next_buddy(se);

	yield_task_fair(rq);

	return true;
}

#ifdef CONFIG_SMP
/**************************************************
 * Fair scheduling class load-balancing methods.
 *
 * BASICS
 *
 * The purpose of load-balancing is to achieve the same basic fairness the
 * per-cpu scheduler provides, namely provide a proportional amount of compute
 * time to each task. This is expressed in the following equation:
 *
 *   W_i,n/P_i == W_j,n/P_j for all i,j                               (1)
 *
 * Where W_i,n is the n-th weight average for cpu i. The instantaneous weight
 * W_i,0 is defined as:
 *
 *   W_i,0 = \Sum_j w_i,j                                             (2)
 *
 * Where w_i,j is the weight of the j-th runnable task on cpu i. This weight
 * is derived from the nice value as per prio_to_weight[].
 *
 * The weight average is an exponential decay average of the instantaneous
 * weight:
 *
 *   W'_i,n = (2^n - 1) / 2^n * W_i,n + 1 / 2^n * W_i,0               (3)
 *
 * C_i is the compute capacity of cpu i, typically it is the
 * fraction of 'recent' time available for SCHED_OTHER task execution. But it
 * can also include other factors [XXX].
 *
 * To achieve this balance we define a measure of imbalance which follows
 * directly from (1):
 *
 *   imb_i,j = max{ avg(W/C), W_i/C_i } - min{ avg(W/C), W_j/C_j }    (4)
 *
 * We them move tasks around to minimize the imbalance. In the continuous
 * function space it is obvious this converges, in the discrete case we get
 * a few fun cases generally called infeasible weight scenarios.
 *
 * [XXX expand on:
 *     - infeasible weights;
 *     - local vs global optima in the discrete case. ]
 *
 *
 * SCHED DOMAINS
 *
 * In order to solve the imbalance equation (4), and avoid the obvious O(n^2)
 * for all i,j solution, we create a tree of cpus that follows the hardware
 * topology where each level pairs two lower groups (or better). This results
 * in O(log n) layers. Furthermore we reduce the number of cpus going up the
 * tree to only the first of the previous level and we decrease the frequency
 * of load-balance at each level inv. proportional to the number of cpus in
 * the groups.
 *
 * This yields:
 *
 *     log_2 n     1     n
 *   \Sum       { --- * --- * 2^i } = O(n)                            (5)
 *     i = 0      2^i   2^i
 *                               `- size of each group
 *         |         |     `- number of cpus doing load-balance
 *         |         `- freq
 *         `- sum over all levels
 *
 * Coupled with a limit on how many tasks we can migrate every balance pass,
 * this makes (5) the runtime complexity of the balancer.
 *
 * An important property here is that each CPU is still (indirectly) connected
 * to every other cpu in at most O(log n) steps:
 *
 * The adjacency matrix of the resulting graph is given by:
 *
 *             log_2 n     
 *   A_i,j = \Union     (i % 2^k == 0) && i / 2^(k+1) == j / 2^(k+1)  (6)
 *             k = 0
 *
 * And you'll find that:
 *
 *   A^(log_2 n)_i,j != 0  for all i,j                                (7)
 *
 * Showing there's indeed a path between every cpu in at most O(log n) steps.
 * The task movement gives a factor of O(m), giving a convergence complexity
 * of:
 *
 *   O(nm log n),  n := nr_cpus, m := nr_tasks                        (8)
 *
 *
 * WORK CONSERVING
 *
 * In order to avoid CPUs going idle while there's still work to do, new idle
 * balancing is more aggressive and has the newly idle cpu iterate up the domain
 * tree itself instead of relying on other CPUs to bring it work.
 *
 * This adds some complexity to both (5) and (8) but it reduces the total idle
 * time.
 *
 * [XXX more?]
 *
 *
 * CGROUPS
 *
 * Cgroups make a horror show out of (2), instead of a simple sum we get:
 *
 *                                s_k,i
 *   W_i,0 = \Sum_j \Prod_k w_k * -----                               (9)
 *                                 S_k
 *
 * Where
 *
 *   s_k,i = \Sum_j w_i,j,k  and  S_k = \Sum_i s_k,i                 (10)
 *
 * w_i,j,k is the weight of the j-th runnable task in the k-th cgroup on cpu i.
 *
 * The big problem is S_k, its a global sum needed to compute a local (W_i)
 * property.
 *
 * [XXX write more on how we solve this.. _after_ merging pjt's patches that
 *      rewrite all of this once again.]
 */ 

static unsigned long __read_mostly max_load_balance_interval = HZ/10;

enum fbq_type { regular, remote, all };

enum group_type {
	group_other = 0,
	group_misfit_task,
	group_imbalanced,
	group_overloaded,
};

#define LBF_ALL_PINNED	0x01
#define LBF_NEED_BREAK	0x02
#define LBF_DST_PINNED  0x04
#define LBF_SOME_PINNED	0x08
#define LBF_BIG_TASK_ACTIVE_BALANCE 0x80
#define LBF_IGNORE_BIG_TASKS 0x100
#define LBF_IGNORE_PREFERRED_CLUSTER_TASKS 0x200
#define LBF_MOVED_RELATED_THREAD_GROUP_TASK 0x400

struct lb_env {
	struct sched_domain	*sd;

	struct rq		*src_rq;
	int			src_cpu;

	int			dst_cpu;
	struct rq		*dst_rq;

	struct cpumask		*dst_grpmask;
	int			new_dst_cpu;
	enum cpu_idle_type	idle;
	long			imbalance;
	unsigned int		src_grp_nr_running;
	/* The set of CPUs under consideration for load-balancing */
	struct cpumask		*cpus;
	unsigned int		busiest_grp_capacity;
	unsigned int		busiest_nr_running;

	unsigned int		flags;

	unsigned int		loop;
	unsigned int		loop_break;
	unsigned int		loop_max;

	enum fbq_type		fbq_type;
	enum group_type		busiest_group_type;
	struct list_head	tasks;
	enum sched_boost_policy	boost_policy;
};

/*
 * Is this task likely cache-hot:
 */
static int task_hot(struct task_struct *p, struct lb_env *env)
{
	s64 delta;

	lockdep_assert_held(&env->src_rq->lock);

	if (p->sched_class != &fair_sched_class)
		return 0;

	if (unlikely(p->policy == SCHED_IDLE))
		return 0;

	/*
	 * Buddy candidates are cache hot:
	 */
	if (sched_feat(CACHE_HOT_BUDDY) && env->dst_rq->nr_running &&
			(&p->se == cfs_rq_of(&p->se)->next ||
			 &p->se == cfs_rq_of(&p->se)->last))
		return 1;

	if (sysctl_sched_migration_cost == -1)
		return 1;
	if (sysctl_sched_migration_cost == 0)
		return 0;

	delta = rq_clock_task(env->src_rq) - p->se.exec_start;

	return delta < (s64)sysctl_sched_migration_cost;
}

#ifdef CONFIG_NUMA_BALANCING
/*
 * Returns 1, if task migration degrades locality
 * Returns 0, if task migration improves locality i.e migration preferred.
 * Returns -1, if task migration is not affected by locality.
 */
static int migrate_degrades_locality(struct task_struct *p, struct lb_env *env)
{
	struct numa_group *numa_group = rcu_dereference(p->numa_group);
	unsigned long src_faults, dst_faults;
	int src_nid, dst_nid;

	if (!static_branch_likely(&sched_numa_balancing))
		return -1;

	if (!p->numa_faults || !(env->sd->flags & SD_NUMA))
		return -1;

	src_nid = cpu_to_node(env->src_cpu);
	dst_nid = cpu_to_node(env->dst_cpu);

	if (src_nid == dst_nid)
		return -1;

	/* Migrating away from the preferred node is always bad. */
	if (src_nid == p->numa_preferred_nid) {
		if (env->src_rq->nr_running > env->src_rq->nr_preferred_running)
			return 1;
		else
			return -1;
	}

	/* Encourage migration to the preferred node. */
	if (dst_nid == p->numa_preferred_nid)
		return 0;

	if (numa_group) {
		src_faults = group_faults(p, src_nid);
		dst_faults = group_faults(p, dst_nid);
	} else {
		src_faults = task_faults(p, src_nid);
		dst_faults = task_faults(p, dst_nid);
	}

	return dst_faults < src_faults;
}

#else
static inline int migrate_degrades_locality(struct task_struct *p,
					     struct lb_env *env)
{
	return -1;
}
#endif

/*
 * can_migrate_task - may task p from runqueue rq be migrated to this_cpu?
 */
static
int can_migrate_task(struct task_struct *p, struct lb_env *env)
{
	int tsk_cache_hot;
	int twf, group_cpus;

	lockdep_assert_held(&env->src_rq->lock);

	/*
	 * We do not migrate tasks that are:
	 * 1) throttled_lb_pair, or
	 * 2) cannot be migrated to this CPU due to cpus_allowed, or
	 * 3) running (obviously), or
	 * 4) are cache-hot on their current CPU.
	 */
	if (throttled_lb_pair(task_group(p), env->src_cpu, env->dst_cpu))
		return 0;

	if (!cpumask_test_cpu(env->dst_cpu, tsk_cpus_allowed(p))) {
		int cpu;

		schedstat_inc(p, se.statistics.nr_failed_migrations_affine);

		env->flags |= LBF_SOME_PINNED;

		/*
		 * Remember if this task can be migrated to any other cpu in
		 * our sched_group. We may want to revisit it if we couldn't
		 * meet load balance goals by pulling other tasks on src_cpu.
		 *
		 * Also avoid computing new_dst_cpu if we have already computed
		 * one in current iteration.
		 */
		if (!env->dst_grpmask || (env->flags & LBF_DST_PINNED))
			return 0;

		/* Prevent to re-select dst_cpu via env's cpus */
		for_each_cpu_and(cpu, env->dst_grpmask, env->cpus) {
			if (cpumask_test_cpu(cpu, tsk_cpus_allowed(p))) {
				env->flags |= LBF_DST_PINNED;
				env->new_dst_cpu = cpu;
				break;
			}
		}

		return 0;
	}

	/* Record that we found atleast one task that could run on dst_cpu */
	env->flags &= ~LBF_ALL_PINNED;

	if (cpu_capacity(env->dst_cpu) > cpu_capacity(env->src_cpu)) {
		if (nr_big_tasks(env->src_rq) && !is_big_task(p))
			return 0;

		if (env->boost_policy == SCHED_BOOST_ON_BIG &&
					!task_sched_boost(p))
			return 0;
	}

	twf = task_will_fit(p, env->dst_cpu);

	/*
	 * Attempt to not pull tasks that don't fit. We may get lucky and find
	 * one that actually fits.
	 */
	if (env->flags & LBF_IGNORE_BIG_TASKS && !twf)
		return 0;

	if (env->flags & LBF_IGNORE_PREFERRED_CLUSTER_TASKS &&
	    !preferred_cluster(rq_cluster(cpu_rq(env->dst_cpu)), p))
		return 0;

	/*
	 * Group imbalance can sometimes cause work to be pulled across groups
	 * even though the group could have managed the imbalance on its own.
	 * Prevent inter-cluster migrations for big tasks when the number of
	 * tasks is lower than the capacity of the group.
	 */
	group_cpus = DIV_ROUND_UP(env->busiest_grp_capacity,
						 SCHED_CAPACITY_SCALE);
	if (!twf && env->busiest_nr_running <= group_cpus)
		return 0;

	if (task_running(env->src_rq, p)) {
		schedstat_inc(p, se.statistics.nr_failed_migrations_running);
		return 0;
	}

	/*
	 * Aggressive migration if:
	 * 1) IDLE or NEWLY_IDLE balance.
	 * 2) destination numa is preferred
	 * 3) task is cache cold, or
	 * 4) too many balance attempts have failed.
	 */
	tsk_cache_hot = migrate_degrades_locality(p, env);
	if (tsk_cache_hot == -1)
		tsk_cache_hot = task_hot(p, env);

	if (env->idle != CPU_NOT_IDLE || tsk_cache_hot <= 0 ||
	    env->sd->nr_balance_failed > env->sd->cache_nice_tries) {
		if (tsk_cache_hot == 1) {
			schedstat_inc(env->sd, lb_hot_gained[env->idle]);
			schedstat_inc(p, se.statistics.nr_forced_migrations);
		}
		return 1;
	}

	schedstat_inc(p, se.statistics.nr_failed_migrations_hot);
	return 0;
}

/*
 * detach_task() -- detach the task for the migration specified in env
 */
static void detach_task(struct task_struct *p, struct lb_env *env)
{
	lockdep_assert_held(&env->src_rq->lock);

	p->on_rq = TASK_ON_RQ_MIGRATING;
<<<<<<< HEAD
	deactivate_task(env->src_rq, p, 0);
	double_lock_balance(env->src_rq, env->dst_rq);
	set_task_cpu(p, env->dst_cpu);
	if (task_in_related_thread_group(p))
		env->flags |= LBF_MOVED_RELATED_THREAD_GROUP_TASK;
=======
	double_lock_balance(env->src_rq, env->dst_rq);
	set_task_cpu(p, env->dst_cpu);
>>>>>>> 0a9cbce7
	double_unlock_balance(env->src_rq, env->dst_rq);
}

/*
 * detach_one_task() -- tries to dequeue exactly one task from env->src_rq, as
 * part of active balancing operations within "domain".
 *
 * Returns a task if successful and NULL otherwise.
 */
static struct task_struct *detach_one_task(struct lb_env *env)
{
	struct task_struct *p, *n;

	lockdep_assert_held(&env->src_rq->lock);

	list_for_each_entry_safe(p, n, &env->src_rq->cfs_tasks, se.group_node) {
		if (!can_migrate_task(p, env))
			continue;

		detach_task(p, env);

		/*
		 * Right now, this is only the second place where
		 * lb_gained[env->idle] is updated (other is detach_tasks)
		 * so we can safely collect stats here rather than
		 * inside detach_tasks().
		 */
		schedstat_inc(env->sd, lb_gained[env->idle]);

		return p;
	}
	return NULL;
}

static const unsigned int sched_nr_migrate_break = 32;

/*
 * detach_tasks() -- tries to detach up to imbalance weighted load from
 * busiest_rq, as part of a balancing operation within domain "sd".
 *
 * Returns number of detached tasks if successful and 0 otherwise.
 */
static int detach_tasks(struct lb_env *env)
{
	struct list_head *tasks = &env->src_rq->cfs_tasks;
	struct task_struct *p;
	unsigned long load;
	int detached = 0;
	int orig_loop = env->loop;

	lockdep_assert_held(&env->src_rq->lock);

	if (env->imbalance <= 0)
		return 0;

	if (cpu_capacity(env->dst_cpu) < cpu_capacity(env->src_cpu))
		env->flags |= LBF_IGNORE_BIG_TASKS;
	else if (!same_cluster(env->dst_cpu, env->src_cpu))
		env->flags |= LBF_IGNORE_PREFERRED_CLUSTER_TASKS;

redo:
	while (!list_empty(tasks)) {
		/*
		 * We don't want to steal all, otherwise we may be treated likewise,
		 * which could at worst lead to a livelock crash.
		 */
		if (env->idle != CPU_NOT_IDLE && env->src_rq->nr_running <= 1)
			break;

		p = list_first_entry(tasks, struct task_struct, se.group_node);

		env->loop++;
		/* We've more or less seen every task there is, call it quits */
		if (env->loop > env->loop_max)
			break;

		/* take a breather every nr_migrate tasks */
		if (env->loop > env->loop_break) {
			env->loop_break += sched_nr_migrate_break;
			env->flags |= LBF_NEED_BREAK;
			break;
		}

		if (!can_migrate_task(p, env))
			goto next;

		load = task_h_load(p);

		if (sched_feat(LB_MIN) && load < 16 && !env->sd->nr_balance_failed)
			goto next;

		if ((load / 2) > env->imbalance)
			goto next;

		detach_task(p, env);
		list_add(&p->se.group_node, &env->tasks);

		detached++;
		env->imbalance -= load;

#ifdef CONFIG_PREEMPT
		/*
		 * NEWIDLE balancing is a source of latency, so preemptible
		 * kernels will stop after the first task is detached to minimize
		 * the critical section.
		 */
		if (env->idle == CPU_NEWLY_IDLE)
			break;
#endif

		/*
		 * We only want to steal up to the prescribed amount of
		 * weighted load.
		 */
		if (env->imbalance <= 0)
			break;

		continue;
next:
		list_move_tail(&p->se.group_node, tasks);
	}

	if (env->flags & (LBF_IGNORE_BIG_TASKS |
			LBF_IGNORE_PREFERRED_CLUSTER_TASKS) && !detached) {
		tasks = &env->src_rq->cfs_tasks;
		env->flags &= ~(LBF_IGNORE_BIG_TASKS |
				LBF_IGNORE_PREFERRED_CLUSTER_TASKS);
		env->loop = orig_loop;
		goto redo;
	}

	/*
	 * Right now, this is one of only two places we collect this stat
	 * so we can safely collect detach_one_task() stats here rather
	 * than inside detach_one_task().
	 */
	schedstat_add(env->sd, lb_gained[env->idle], detached);

	return detached;
}

/*
 * attach_task() -- attach the task detached by detach_task() to its new rq.
 */
static void attach_task(struct rq *rq, struct task_struct *p)
{
	lockdep_assert_held(&rq->lock);

	BUG_ON(task_rq(p) != rq);
	activate_task(rq, p, 0);
	p->on_rq = TASK_ON_RQ_QUEUED;
	check_preempt_curr(rq, p, 0);
}

/*
 * attach_one_task() -- attaches the task returned from detach_one_task() to
 * its new rq.
 */
static void attach_one_task(struct rq *rq, struct task_struct *p)
{
	raw_spin_lock(&rq->lock);
	attach_task(rq, p);
	/*
	 * We want to potentially raise target_cpu's OPP.
	 */
	update_capacity_of(cpu_of(rq));
	raw_spin_unlock(&rq->lock);
}

/*
 * attach_tasks() -- attaches all tasks detached by detach_tasks() to their
 * new rq.
 */
static void attach_tasks(struct lb_env *env)
{
	struct list_head *tasks = &env->tasks;
	struct task_struct *p;

	raw_spin_lock(&env->dst_rq->lock);

	while (!list_empty(tasks)) {
		p = list_first_entry(tasks, struct task_struct, se.group_node);
		list_del_init(&p->se.group_node);

		attach_task(env->dst_rq, p);
	}

	/*
	 * We want to potentially raise env.dst_cpu's OPP.
	 */
	update_capacity_of(env->dst_cpu);

	raw_spin_unlock(&env->dst_rq->lock);
}

#ifdef CONFIG_FAIR_GROUP_SCHED
static void update_blocked_averages(int cpu)
{
	struct rq *rq = cpu_rq(cpu);
	struct cfs_rq *cfs_rq;
	unsigned long flags;

	raw_spin_lock_irqsave(&rq->lock, flags);
	update_rq_clock(rq);

	/*
	 * Iterates the task_group tree in a bottom up fashion, see
	 * list_add_leaf_cfs_rq() for details.
	 */
	for_each_leaf_cfs_rq(rq, cfs_rq) {
		/* throttled entities do not contribute to load */
		if (throttled_hierarchy(cfs_rq))
			continue;

		if (update_cfs_rq_load_avg(cfs_rq_clock_task(cfs_rq), cfs_rq))
			update_tg_load_avg(cfs_rq, 0);
	}
	raw_spin_unlock_irqrestore(&rq->lock, flags);
}

/*
 * Compute the hierarchical load factor for cfs_rq and all its ascendants.
 * This needs to be done in a top-down fashion because the load of a child
 * group is a fraction of its parents load.
 */
static void update_cfs_rq_h_load(struct cfs_rq *cfs_rq)
{
	struct rq *rq = rq_of(cfs_rq);
	struct sched_entity *se = cfs_rq->tg->se[cpu_of(rq)];
	unsigned long now = jiffies;
	unsigned long load;

	if (cfs_rq->last_h_load_update == now)
		return;

	cfs_rq->h_load_next = NULL;
	for_each_sched_entity(se) {
		cfs_rq = cfs_rq_of(se);
		cfs_rq->h_load_next = se;
		if (cfs_rq->last_h_load_update == now)
			break;
	}

	if (!se) {
		cfs_rq->h_load = cfs_rq_load_avg(cfs_rq);
		cfs_rq->last_h_load_update = now;
	}

	while ((se = cfs_rq->h_load_next) != NULL) {
		load = cfs_rq->h_load;
		load = div64_ul(load * se->avg.load_avg,
			cfs_rq_load_avg(cfs_rq) + 1);
		cfs_rq = group_cfs_rq(se);
		cfs_rq->h_load = load;
		cfs_rq->last_h_load_update = now;
	}
}

static unsigned long task_h_load(struct task_struct *p)
{
	struct cfs_rq *cfs_rq = task_cfs_rq(p);

	update_cfs_rq_h_load(cfs_rq);
	return div64_ul(p->se.avg.load_avg * cfs_rq->h_load,
			cfs_rq_load_avg(cfs_rq) + 1);
}
#else
static inline void update_blocked_averages(int cpu)
{
	struct rq *rq = cpu_rq(cpu);
	struct cfs_rq *cfs_rq = &rq->cfs;
	unsigned long flags;

	raw_spin_lock_irqsave(&rq->lock, flags);
	update_rq_clock(rq);
	update_cfs_rq_load_avg(cfs_rq_clock_task(cfs_rq), cfs_rq);
	raw_spin_unlock_irqrestore(&rq->lock, flags);
}

static unsigned long task_h_load(struct task_struct *p)
{
	return p->se.avg.load_avg;
}
#endif

/********** Helpers for find_busiest_group ************************/

/*
 * sg_lb_stats - stats of a sched_group required for load_balancing
 */
struct sg_lb_stats {
	unsigned long avg_load; /*Avg load across the CPUs of the group */
	unsigned long group_load; /* Total load over the CPUs of the group */
	unsigned long sum_weighted_load; /* Weighted load of group's tasks */
	unsigned long load_per_task;
	unsigned long group_capacity;
	unsigned long group_util; /* Total utilization of the group */
	unsigned int sum_nr_running; /* Nr tasks running in the group */
#ifdef CONFIG_SCHED_HMP
	unsigned long sum_nr_big_tasks;
	u64 group_cpu_load; /* Scaled load of all CPUs of the group */
#endif
	unsigned int idle_cpus;
	unsigned int group_weight;
	enum group_type group_type;
	int group_no_capacity;
	int group_misfit_task; /* A cpu has a task too big for its capacity */
#ifdef CONFIG_NUMA_BALANCING
	unsigned int nr_numa_running;
	unsigned int nr_preferred_running;
#endif
};

/*
 * sd_lb_stats - Structure to store the statistics of a sched_domain
 *		 during load balancing.
 */
struct sd_lb_stats {
	struct sched_group *busiest;	/* Busiest group in this sd */
	struct sched_group *local;	/* Local group in this sd */
	unsigned long total_load;	/* Total load of all groups in sd */
	unsigned long total_capacity;	/* Total capacity of all groups in sd */
	unsigned long avg_load;	/* Average load across all groups in sd */

	struct sg_lb_stats busiest_stat;/* Statistics of the busiest group */
	struct sg_lb_stats local_stat;	/* Statistics of the local group */
};

static inline void init_sd_lb_stats(struct sd_lb_stats *sds)
{
	/*
	 * Skimp on the clearing to avoid duplicate work. We can avoid clearing
	 * local_stat because update_sg_lb_stats() does a full clear/assignment.
	 * We must however clear busiest_stat::avg_load because
	 * update_sd_pick_busiest() reads this before assignment.
	 */
	*sds = (struct sd_lb_stats){
		.busiest = NULL,
		.local = NULL,
		.total_load = 0UL,
		.total_capacity = 0UL,
		.busiest_stat = {
			.avg_load = 0UL,
			.sum_nr_running = 0,
			.group_type = group_other,
#ifdef CONFIG_SCHED_HMP
			.sum_nr_big_tasks = 0UL,
			.group_cpu_load = 0ULL,
#endif
		},
	};
}

#ifdef CONFIG_SCHED_HMP

static int
bail_inter_cluster_balance(struct lb_env *env, struct sd_lb_stats *sds)
{
	int local_cpu, busiest_cpu;
	int local_capacity, busiest_capacity;
	int local_pwr_cost, busiest_pwr_cost;
	int nr_cpus;
	int boost = sched_boost();

	if (!sysctl_sched_restrict_cluster_spill ||
		boost == FULL_THROTTLE_BOOST || boost == CONSERVATIVE_BOOST)
		return 0;

	local_cpu = group_first_cpu(sds->local);
	busiest_cpu = group_first_cpu(sds->busiest);

	local_capacity = cpu_max_possible_capacity(local_cpu);
	busiest_capacity = cpu_max_possible_capacity(busiest_cpu);

	local_pwr_cost = cpu_max_power_cost(local_cpu);
	busiest_pwr_cost = cpu_max_power_cost(busiest_cpu);

	if (local_pwr_cost <= busiest_pwr_cost)
		return 0;

	if (local_capacity > busiest_capacity &&
			sds->busiest_stat.sum_nr_big_tasks)
		return 0;

	nr_cpus = cpumask_weight(sched_group_cpus(sds->busiest));
	if ((sds->busiest_stat.group_cpu_load < nr_cpus * sched_spill_load) &&
		(sds->busiest_stat.sum_nr_running <
			nr_cpus * sysctl_sched_spill_nr_run))
		return 1;

	return 0;
}

#else	/* CONFIG_SCHED_HMP */

static inline int
bail_inter_cluster_balance(struct lb_env *env, struct sd_lb_stats *sds)
{
	return 0;
}

#endif	/* CONFIG_SCHED_HMP */

/**
 * get_sd_load_idx - Obtain the load index for a given sched domain.
 * @sd: The sched_domain whose load_idx is to be obtained.
 * @idle: The idle status of the CPU for whose sd load_idx is obtained.
 *
 * Return: The load index.
 */
static inline int get_sd_load_idx(struct sched_domain *sd,
					enum cpu_idle_type idle)
{
	int load_idx;

	switch (idle) {
	case CPU_NOT_IDLE:
		load_idx = sd->busy_idx;
		break;

	case CPU_NEWLY_IDLE:
		load_idx = sd->newidle_idx;
		break;
	default:
		load_idx = sd->idle_idx;
		break;
	}

	return load_idx;
}

static unsigned long scale_rt_capacity(int cpu)
{
	struct rq *rq = cpu_rq(cpu);
	u64 total, used, age_stamp, avg;
	s64 delta;

	/*
	 * Since we're reading these variables without serialization make sure
	 * we read them once before doing sanity checks on them.
	 */
	age_stamp = READ_ONCE(rq->age_stamp);
	avg = READ_ONCE(rq->rt_avg);
	delta = __rq_clock_broken(rq) - age_stamp;

	if (unlikely(delta < 0))
		delta = 0;

	total = sched_avg_period() + delta;

	used = div_u64(avg, total);

	/*
	 * deadline bandwidth is defined at system level so we must
	 * weight this bandwidth with the max capacity of the system.
	 * As a reminder, avg_bw is 20bits width and
	 * scale_cpu_capacity is 10 bits width
	 */
	used += div_u64(rq->dl.avg_bw, arch_scale_cpu_capacity(NULL, cpu));

	if (likely(used < SCHED_CAPACITY_SCALE))
		return SCHED_CAPACITY_SCALE - used;

	return 1;
}

void init_max_cpu_capacity(struct max_cpu_capacity *mcc)
{
	raw_spin_lock_init(&mcc->lock);
	mcc->val = 0;
	mcc->cpu = -1;
}

static void update_cpu_capacity(struct sched_domain *sd, int cpu)
{
	unsigned long capacity = arch_scale_cpu_capacity(sd, cpu);
	struct sched_group *sdg = sd->groups;
	struct max_cpu_capacity *mcc;
	unsigned long max_capacity;
	int max_cap_cpu;
	unsigned long flags;

	cpu_rq(cpu)->cpu_capacity_orig = capacity;

	mcc = &cpu_rq(cpu)->rd->max_cpu_capacity;

	raw_spin_lock_irqsave(&mcc->lock, flags);
	max_capacity = mcc->val;
	max_cap_cpu = mcc->cpu;

	if ((max_capacity > capacity && max_cap_cpu == cpu) ||
	    (max_capacity < capacity)) {
		mcc->val = capacity;
		mcc->cpu = cpu;
#ifdef CONFIG_SCHED_DEBUG
		raw_spin_unlock_irqrestore(&mcc->lock, flags);
		pr_info("CPU%d: update max cpu_capacity %lu\n", cpu, capacity);
		goto skip_unlock;
#endif
	}
	raw_spin_unlock_irqrestore(&mcc->lock, flags);

skip_unlock: __attribute__ ((unused));
	capacity *= scale_rt_capacity(cpu);
	capacity >>= SCHED_CAPACITY_SHIFT;

	if (!capacity)
		capacity = 1;

	cpu_rq(cpu)->cpu_capacity = capacity;
	sdg->sgc->capacity = capacity;
	sdg->sgc->max_capacity = capacity;
}

void update_group_capacity(struct sched_domain *sd, int cpu)
{
	struct sched_domain *child = sd->child;
	struct sched_group *group, *sdg = sd->groups;
	unsigned long capacity, max_capacity;
	unsigned long interval;

	interval = msecs_to_jiffies(sd->balance_interval);
	interval = clamp(interval, 1UL, max_load_balance_interval);
	sdg->sgc->next_update = jiffies + interval;

	if (!child) {
		update_cpu_capacity(sd, cpu);
		return;
	}

	capacity = 0;
	max_capacity = 0;

	if (child->flags & SD_OVERLAP) {
		/*
		 * SD_OVERLAP domains cannot assume that child groups
		 * span the current group.
		 */

		for_each_cpu(cpu, sched_group_cpus(sdg)) {
			struct sched_group_capacity *sgc;
			struct rq *rq = cpu_rq(cpu);

			if (cpumask_test_cpu(cpu, cpu_isolated_mask))
				continue;
			/*
			 * build_sched_domains() -> init_sched_groups_capacity()
			 * gets here before we've attached the domains to the
			 * runqueues.
			 *
			 * Use capacity_of(), which is set irrespective of domains
			 * in update_cpu_capacity().
			 *
			 * This avoids capacity from being 0 and
			 * causing divide-by-zero issues on boot.
			 */
			if (unlikely(!rq->sd)) {
				capacity += capacity_of(cpu);
			} else {
				sgc = rq->sd->groups->sgc;
				capacity += sgc->capacity;
			}

			max_capacity = max(capacity, max_capacity);
		}
	} else  {
		/*
		 * !SD_OVERLAP domains can assume that child groups
		 * span the current group.
		 */ 

		group = child->groups;
		do {
<<<<<<< HEAD
			cpumask_t *cpus = sched_group_cpus(group);

			/* Revisit this later. This won't work for MT domain */
			if (!cpu_isolated(cpumask_first(cpus)))
				capacity += group->sgc->capacity;
=======
			struct sched_group_capacity *sgc = group->sgc;

			capacity += sgc->capacity;
			max_capacity = max(sgc->max_capacity, max_capacity);
>>>>>>> 0a9cbce7
			group = group->next;
		} while (group != child->groups);
	}

	sdg->sgc->capacity = capacity;
	sdg->sgc->max_capacity = max_capacity;
}

/*
 * Check whether the capacity of the rq has been noticeably reduced by side
 * activity. The imbalance_pct is used for the threshold.
 * Return true is the capacity is reduced
 */
static inline int
check_cpu_capacity(struct rq *rq, struct sched_domain *sd)
{
	return ((rq->cpu_capacity * sd->imbalance_pct) <
				(rq->cpu_capacity_orig * 100));
}

/*
 * Group imbalance indicates (and tries to solve) the problem where balancing
 * groups is inadequate due to tsk_cpus_allowed() constraints.
 *
 * Imagine a situation of two groups of 4 cpus each and 4 tasks each with a
 * cpumask covering 1 cpu of the first group and 3 cpus of the second group.
 * Something like:
 *
 * 	{ 0 1 2 3 } { 4 5 6 7 }
 * 	        *     * * *
 *
 * If we were to balance group-wise we'd place two tasks in the first group and
 * two tasks in the second group. Clearly this is undesired as it will overload
 * cpu 3 and leave one of the cpus in the second group unused.
 *
 * The current solution to this issue is detecting the skew in the first group
 * by noticing the lower domain failed to reach balance and had difficulty
 * moving tasks due to affinity constraints.
 *
 * When this is so detected; this group becomes a candidate for busiest; see
 * update_sd_pick_busiest(). And calculate_imbalance() and
 * find_busiest_group() avoid some of the usual balance conditions to allow it
 * to create an effective group imbalance.
 *
 * This is a somewhat tricky proposition since the next run might not find the
 * group imbalance and decide the groups need to be balanced again. A most
 * subtle and fragile situation.
 */

static inline int sg_imbalanced(struct sched_group *group)
{
	return group->sgc->imbalance;
}

/*
 * group_has_capacity returns true if the group has spare capacity that could
 * be used by some tasks.
 * We consider that a group has spare capacity if the  * number of task is
 * smaller than the number of CPUs or if the utilization is lower than the
 * available capacity for CFS tasks.
 * For the latter, we use a threshold to stabilize the state, to take into
 * account the variance of the tasks' load and to return true if the available
 * capacity in meaningful for the load balancer.
 * As an example, an available capacity of 1% can appear but it doesn't make
 * any benefit for the load balance.
 */
static inline bool
group_has_capacity(struct lb_env *env, struct sg_lb_stats *sgs)
{
	if (sgs->sum_nr_running < sgs->group_weight)
		return true;

	if ((sgs->group_capacity * 100) >
			(sgs->group_util * env->sd->imbalance_pct))
		return true;

	return false;
}

/*
 *  group_is_overloaded returns true if the group has more tasks than it can
 *  handle.
 *  group_is_overloaded is not equals to !group_has_capacity because a group
 *  with the exact right number of tasks, has no more spare capacity but is not
 *  overloaded so both group_has_capacity and group_is_overloaded return
 *  false.
 */
static inline bool
group_is_overloaded(struct lb_env *env, struct sg_lb_stats *sgs)
{
	if (sgs->sum_nr_running <= sgs->group_weight)
		return false;

	if ((sgs->group_capacity * 100) <
			(sgs->group_util * env->sd->imbalance_pct))
		return true;

	return false;
}


/*
 * group_smaller_cpu_capacity: Returns true if sched_group sg has smaller
 * per-cpu capacity than sched_group ref.
 */
static inline bool
group_smaller_cpu_capacity(struct sched_group *sg, struct sched_group *ref)
{
	return sg->sgc->max_capacity + capacity_margin - SCHED_LOAD_SCALE <
							ref->sgc->max_capacity;
}

static inline enum
group_type group_classify(struct sched_group *group,
			  struct sg_lb_stats *sgs, struct lb_env *env)
{
	if (sgs->group_no_capacity)
		return group_overloaded;

	if (sg_imbalanced(group))
		return group_imbalanced;

	if (sgs->group_misfit_task)
		return group_misfit_task;

	return group_other;
}

/**
 * update_sg_lb_stats - Update sched_group's statistics for load balancing.
 * @env: The load balancing environment.
 * @group: sched_group whose statistics are to be updated.
 * @load_idx: Load index of sched_domain of this_cpu for load calc.
 * @local_group: Does group contain this_cpu.
 * @sgs: variable to hold the statistics for this group.
 * @overload: Indicate more than one runnable task for any CPU.
 * @overutilized: Indicate overutilization for any CPU.
 */
static inline void update_sg_lb_stats(struct lb_env *env,
			struct sched_group *group, int load_idx,
			int local_group, struct sg_lb_stats *sgs,
			bool *overload, bool *overutilized)
{
	unsigned long load;
	int i, nr_running;

	memset(sgs, 0, sizeof(*sgs));

	for_each_cpu_and(i, sched_group_cpus(group), env->cpus) {
		struct rq *rq = cpu_rq(i);

		trace_sched_cpu_load_lb(cpu_rq(i), idle_cpu(i),
				     sched_irqload(i),
				     power_cost(i, 0),
				     cpu_temp(i));

		if (cpu_isolated(i))
			continue;

		/* Bias balancing toward cpus of our domain */
		if (local_group)
			load = target_load(i, load_idx);
		else
			load = source_load(i, load_idx);

		sgs->group_load += load;
		sgs->group_util += cpu_util(i);
		sgs->sum_nr_running += rq->cfs.h_nr_running;

		nr_running = rq->nr_running;
		if (nr_running > 1)
			*overload = true;

#ifdef CONFIG_SCHED_HMP
		sgs->sum_nr_big_tasks += rq->hmp_stats.nr_big_tasks;
		sgs->group_cpu_load += cpu_load(i);
#endif

#ifdef CONFIG_NUMA_BALANCING
		sgs->nr_numa_running += rq->nr_numa_running;
		sgs->nr_preferred_running += rq->nr_preferred_running;
#endif
		sgs->sum_weighted_load += weighted_cpuload(i);
		/*
		 * No need to call idle_cpu() if nr_running is not 0
		 */
		if (!nr_running && idle_cpu(i))
			sgs->idle_cpus++;

		if (cpu_overutilized(i)) {
			*overutilized = true;
			if (!sgs->group_misfit_task && rq->misfit_task)
				sgs->group_misfit_task = capacity_of(i);
		}
	}

	/* Isolated CPU has no weight */
	if (!group->group_weight) {
		sgs->group_capacity = 0;
		sgs->avg_load = 0;
		sgs->group_no_capacity = 1;
		sgs->group_type = group_other;
		sgs->group_weight = group->group_weight;
	} else {
		/* Adjust by relative CPU capacity of the group */
		sgs->group_capacity = group->sgc->capacity;
		sgs->avg_load = (sgs->group_load*SCHED_CAPACITY_SCALE) /
							sgs->group_capacity;

		sgs->group_weight = group->group_weight;

		sgs->group_no_capacity = group_is_overloaded(env, sgs);
		sgs->group_type = group_classify(group, sgs, env);
	}

	if (sgs->sum_nr_running)
		sgs->load_per_task = sgs->sum_weighted_load / sgs->sum_nr_running;
}

#ifdef CONFIG_SCHED_HMP
static bool update_sd_pick_busiest_active_balance(struct lb_env *env,
						  struct sd_lb_stats *sds,
						  struct sched_group *sg,
						  struct sg_lb_stats *sgs)
{
	if (env->idle != CPU_NOT_IDLE &&
	    cpu_capacity(env->dst_cpu) > group_rq_capacity(sg)) {
		if (sgs->sum_nr_big_tasks >
				sds->busiest_stat.sum_nr_big_tasks) {
			env->flags |= LBF_BIG_TASK_ACTIVE_BALANCE;
			return true;
		}
	}

	return false;
}
#else
static bool update_sd_pick_busiest_active_balance(struct lb_env *env,
						  struct sd_lb_stats *sds,
						  struct sched_group *sg,
						  struct sg_lb_stats *sgs)
{
	return false;
}
#endif

/**
 * update_sd_pick_busiest - return 1 on busiest group
 * @env: The load balancing environment.
 * @sds: sched_domain statistics
 * @sg: sched_group candidate to be checked for being the busiest
 * @sgs: sched_group statistics
 *
 * Determine if @sg is a busier group than the previously selected
 * busiest group.
 *
 * Return: %true if @sg is a busier group than the previously selected
 * busiest group. %false otherwise.
 */
static bool update_sd_pick_busiest(struct lb_env *env,
				   struct sd_lb_stats *sds,
				   struct sched_group *sg,
				   struct sg_lb_stats *sgs)
{
	struct sg_lb_stats *busiest = &sds->busiest_stat;

	if (update_sd_pick_busiest_active_balance(env, sds, sg, sgs))
		return true;

	if (sgs->group_type > busiest->group_type)
		return true;

	if (sgs->group_type < busiest->group_type)
		return false;

	/*
	 * Candidate sg doesn't face any serious load-balance problems
	 * so don't pick it if the local sg is already filled up.
	 */
	if (sgs->group_type == group_other &&
	    !group_has_capacity(env, &sds->local_stat))
		return false;

	if (sgs->avg_load <= busiest->avg_load)
		return false;

	/*
	 * Candiate sg has no more than one task per cpu and has higher
	 * per-cpu capacity. No reason to pull tasks to less capable cpus.
	 */
	if (sgs->sum_nr_running <= sgs->group_weight &&
	    group_smaller_cpu_capacity(sds->local, sg))
		return false;

	/* This is the busiest node in its class. */
	if (!(env->sd->flags & SD_ASYM_PACKING))
		return true;

	/*
	 * ASYM_PACKING needs to move all the work to the lowest
	 * numbered CPUs in the group, therefore mark all groups
	 * higher than ourself as busy.
	 */
	if (sgs->sum_nr_running && env->dst_cpu < group_first_cpu(sg)) {
		if (!sds->busiest)
			return true;

		if (group_first_cpu(sds->busiest) > group_first_cpu(sg))
			return true;
	}

	return false;
}

#ifdef CONFIG_NUMA_BALANCING
static inline enum fbq_type fbq_classify_group(struct sg_lb_stats *sgs)
{
	if (sgs->sum_nr_running > sgs->nr_numa_running)
		return regular;
	if (sgs->sum_nr_running > sgs->nr_preferred_running)
		return remote;
	return all;
}

static inline enum fbq_type fbq_classify_rq(struct rq *rq)
{
	if (rq->nr_running > rq->nr_numa_running)
		return regular;
	if (rq->nr_running > rq->nr_preferred_running)
		return remote;
	return all;
}
#else
static inline enum fbq_type fbq_classify_group(struct sg_lb_stats *sgs)
{
	return all;
}

static inline enum fbq_type fbq_classify_rq(struct rq *rq)
{
	return regular;
}
#endif /* CONFIG_NUMA_BALANCING */

/**
 * update_sd_lb_stats - Update sched_domain's statistics for load balancing.
 * @env: The load balancing environment.
 * @sds: variable to hold the statistics for this sched_domain.
 */
static inline void update_sd_lb_stats(struct lb_env *env, struct sd_lb_stats *sds)
{
	struct sched_domain *child = env->sd->child;
	struct sched_group *sg = env->sd->groups;
	struct sg_lb_stats tmp_sgs;
	int load_idx, prefer_sibling = 0;
	bool overload = false, overutilized = false;

	if (child && child->flags & SD_PREFER_SIBLING)
		prefer_sibling = 1;

	load_idx = get_sd_load_idx(env->sd, env->idle);

	do {
		struct sg_lb_stats *sgs = &tmp_sgs;
		int local_group;

		local_group = cpumask_test_cpu(env->dst_cpu, sched_group_cpus(sg));
		if (local_group) {
			sds->local = sg;
			sgs = &sds->local_stat;

			if (env->idle != CPU_NEWLY_IDLE ||
			    time_after_eq(jiffies, sg->sgc->next_update))
				update_group_capacity(env->sd, env->dst_cpu);
		}

		update_sg_lb_stats(env, sg, load_idx, local_group, sgs,
						&overload, &overutilized);

		if (local_group)
			goto next_group;

		/*
		 * In case the child domain prefers tasks go to siblings
		 * first, lower the sg capacity so that we'll try
		 * and move all the excess tasks away. We lower the capacity
		 * of a group only if the local group has the capacity to fit
		 * these excess tasks. The extra check prevents the case where
		 * you always pull from the heaviest group when it is already
		 * under-utilized (possible with a large weight task outweighs
		 * the tasks on the system).
		 */
		if (prefer_sibling && sds->local &&
		    group_has_capacity(env, &sds->local_stat) &&
		    (sgs->sum_nr_running > 1)) {
			sgs->group_no_capacity = 1;
			sgs->group_type = group_classify(sg, sgs, env);
		}

		/*
		 * Ignore task groups with misfit tasks if local group has no
		 * capacity or if per-cpu capacity isn't higher.
		 */
		if (sgs->group_type == group_misfit_task &&
		    (!group_has_capacity(env, &sds->local_stat) ||
		     !group_smaller_cpu_capacity(sg, sds->local)))
			sgs->group_type = group_other;

		if (update_sd_pick_busiest(env, sds, sg, sgs)) {
			sds->busiest = sg;
			sds->busiest_stat = *sgs;
			env->busiest_nr_running = sgs->sum_nr_running;
			env->busiest_grp_capacity = sgs->group_capacity;
		}

next_group:
		/* Now, start updating sd_lb_stats */
		sds->total_load += sgs->group_load;
		sds->total_capacity += sgs->group_capacity;

		sg = sg->next;
	} while (sg != env->sd->groups);

	if (env->sd->flags & SD_NUMA)
		env->fbq_type = fbq_classify_group(&sds->busiest_stat);

	env->src_grp_nr_running = sds->busiest_stat.sum_nr_running;

	if (!env->sd->parent) {
		/* update overload indicator if we are at root domain */
		if (env->dst_rq->rd->overload != overload)
			env->dst_rq->rd->overload = overload;

		/* Update over-utilization (tipping point, U >= 0) indicator */
		if (env->dst_rq->rd->overutilized != overutilized) {
			env->dst_rq->rd->overutilized = overutilized;
			trace_sched_overutilized(overutilized);
		}
	} else {
		if (!env->dst_rq->rd->overutilized && overutilized) {
			env->dst_rq->rd->overutilized = true;
			trace_sched_overutilized(true);
		}
	}

}

/**
 * check_asym_packing - Check to see if the group is packed into the
 *			sched doman.
 *
 * This is primarily intended to used at the sibling level.  Some
 * cores like POWER7 prefer to use lower numbered SMT threads.  In the
 * case of POWER7, it can move to lower SMT modes only when higher
 * threads are idle.  When in lower SMT modes, the threads will
 * perform better since they share less core resources.  Hence when we
 * have idle threads, we want them to be the higher ones.
 *
 * This packing function is run on idle threads.  It checks to see if
 * the busiest CPU in this domain (core in the P7 case) has a higher
 * CPU number than the packing function is being run on.  Here we are
 * assuming lower CPU number will be equivalent to lower a SMT thread
 * number.
 *
 * Return: 1 when packing is required and a task should be moved to
 * this CPU.  The amount of the imbalance is returned in *imbalance.
 *
 * @env: The load balancing environment.
 * @sds: Statistics of the sched_domain which is to be packed
 */
static int check_asym_packing(struct lb_env *env, struct sd_lb_stats *sds)
{
	int busiest_cpu;

	if (!(env->sd->flags & SD_ASYM_PACKING))
		return 0;

	if (!sds->busiest)
		return 0;

	busiest_cpu = group_first_cpu(sds->busiest);
	if (env->dst_cpu > busiest_cpu)
		return 0;

	env->imbalance = DIV_ROUND_CLOSEST(
		sds->busiest_stat.avg_load * sds->busiest_stat.group_capacity,
		SCHED_CAPACITY_SCALE);

	return 1;
}

/**
 * fix_small_imbalance - Calculate the minor imbalance that exists
 *			amongst the groups of a sched_domain, during
 *			load balancing.
 * @env: The load balancing environment.
 * @sds: Statistics of the sched_domain whose imbalance is to be calculated.
 */
static inline
void fix_small_imbalance(struct lb_env *env, struct sd_lb_stats *sds)
{
	unsigned long tmp, capa_now = 0, capa_move = 0;
	unsigned int imbn = 2;
	unsigned long scaled_busy_load_per_task;
	struct sg_lb_stats *local, *busiest;

	local = &sds->local_stat;
	busiest = &sds->busiest_stat;

	if (!local->sum_nr_running)
		local->load_per_task = cpu_avg_load_per_task(env->dst_cpu);
	else if (busiest->load_per_task > local->load_per_task)
		imbn = 1;

	scaled_busy_load_per_task =
		(busiest->load_per_task * SCHED_CAPACITY_SCALE) /
		busiest->group_capacity;

	if (busiest->avg_load + scaled_busy_load_per_task >=
	    local->avg_load + (scaled_busy_load_per_task * imbn)) {
		env->imbalance = busiest->load_per_task;
		return;
	}

	/*
	 * OK, we don't have enough imbalance to justify moving tasks,
	 * however we may be able to increase total CPU capacity used by
	 * moving them.
	 */

	capa_now += busiest->group_capacity *
			min(busiest->load_per_task, busiest->avg_load);
	capa_now += local->group_capacity *
			min(local->load_per_task, local->avg_load);
	capa_now /= SCHED_CAPACITY_SCALE;

	/* Amount of load we'd subtract */
	if (busiest->avg_load > scaled_busy_load_per_task) {
		capa_move += busiest->group_capacity *
			    min(busiest->load_per_task,
				busiest->avg_load - scaled_busy_load_per_task);
	}

	/* Amount of load we'd add */
	if (busiest->avg_load * busiest->group_capacity <
	    busiest->load_per_task * SCHED_CAPACITY_SCALE) {
		tmp = (busiest->avg_load * busiest->group_capacity) /
		      local->group_capacity;
	} else {
		tmp = (busiest->load_per_task * SCHED_CAPACITY_SCALE) /
		      local->group_capacity;
	}
	capa_move += local->group_capacity *
		    min(local->load_per_task, local->avg_load + tmp);
	capa_move /= SCHED_CAPACITY_SCALE;

	/* Move if we gain throughput */
	if (capa_move > capa_now)
		env->imbalance = busiest->load_per_task;
}

/**
 * calculate_imbalance - Calculate the amount of imbalance present within the
 *			 groups of a given sched_domain during load balance.
 * @env: load balance environment
 * @sds: statistics of the sched_domain whose imbalance is to be calculated.
 */
static inline void calculate_imbalance(struct lb_env *env, struct sd_lb_stats *sds)
{
	unsigned long max_pull, load_above_capacity = ~0UL;
	struct sg_lb_stats *local, *busiest;

	local = &sds->local_stat;
	busiest = &sds->busiest_stat;

	if (busiest->group_type == group_imbalanced) {
		/*
		 * In the group_imb case we cannot rely on group-wide averages
		 * to ensure cpu-load equilibrium, look at wider averages. XXX
		 */
		busiest->load_per_task =
			min(busiest->load_per_task, sds->avg_load);
	}

	/*
	 * In the presence of smp nice balancing, certain scenarios can have
	 * max load less than avg load(as we skip the groups at or below
	 * its cpu_capacity, while calculating max_load..)
	 */
	if (busiest->avg_load <= sds->avg_load ||
	    local->avg_load >= sds->avg_load) {
		/* Misfitting tasks should be migrated in any case */
		if (busiest->group_type == group_misfit_task) {
			env->imbalance = busiest->group_misfit_task;
			return;
		}

		/*
		 * Busiest group is overloaded, local is not, use the spare
		 * cycles to maximize throughput
		 */
		if (busiest->group_type == group_overloaded &&
		    local->group_type <= group_misfit_task) {
			env->imbalance = busiest->load_per_task;
			return;
		}

		env->imbalance = 0;
		return fix_small_imbalance(env, sds);
	}

	/*
	 * If there aren't any idle cpus, avoid creating some.
	 */
	if (busiest->group_type == group_overloaded &&
	    local->group_type   == group_overloaded) {
		load_above_capacity = busiest->sum_nr_running *
					SCHED_LOAD_SCALE;
		if (load_above_capacity > busiest->group_capacity)
			load_above_capacity -= busiest->group_capacity;
		else
			load_above_capacity = ~0UL;
	}

	/*
	 * We're trying to get all the cpus to the average_load, so we don't
	 * want to push ourselves above the average load, nor do we wish to
	 * reduce the max loaded cpu below the average load. At the same time,
	 * we also don't want to reduce the group load below the group capacity
	 * (so that we can implement power-savings policies etc). Thus we look
	 * for the minimum possible imbalance.
	 */
	max_pull = min(busiest->avg_load - sds->avg_load, load_above_capacity);

	/* How much load to actually move to equalise the imbalance */
	env->imbalance = min(
		max_pull * busiest->group_capacity,
		(sds->avg_load - local->avg_load) * local->group_capacity
	) / SCHED_CAPACITY_SCALE;

	/* Boost imbalance to allow misfit task to be balanced. */
	if (busiest->group_type == group_misfit_task)
		env->imbalance = max_t(long, env->imbalance,
				     busiest->group_misfit_task);

	/*
	 * if *imbalance is less than the average load per runnable task
	 * there is no guarantee that any tasks will be moved so we'll have
	 * a think about bumping its value to force at least one task to be
	 * moved
	 */
	if (env->imbalance < busiest->load_per_task)
		return fix_small_imbalance(env, sds);
}

/******* find_busiest_group() helpers end here *********************/

/**
 * find_busiest_group - Returns the busiest group within the sched_domain
 * if there is an imbalance. If there isn't an imbalance, and
 * the user has opted for power-savings, it returns a group whose
 * CPUs can be put to idle by rebalancing those tasks elsewhere, if
 * such a group exists.
 *
 * Also calculates the amount of weighted load which should be moved
 * to restore balance.
 *
 * @env: The load balancing environment.
 *
 * Return:	- The busiest group if imbalance exists.
 *		- If no imbalance and user has opted for power-savings balance,
 *		   return the least loaded group whose CPUs can be
 *		   put to idle by rebalancing its tasks onto our group.
 */
static struct sched_group *find_busiest_group(struct lb_env *env)
{
	struct sg_lb_stats *local, *busiest;
	struct sd_lb_stats sds;

	init_sd_lb_stats(&sds);

	/*
	 * Compute the various statistics relavent for load balancing at
	 * this level.
	 */
	update_sd_lb_stats(env, &sds);

	if (energy_aware() && !env->dst_rq->rd->overutilized)
		goto out_balanced;

	local = &sds.local_stat;
	busiest = &sds.busiest_stat;

	/* ASYM feature bypasses nice load balance check */
	if ((env->idle == CPU_IDLE || env->idle == CPU_NEWLY_IDLE) &&
	    check_asym_packing(env, &sds))
		return sds.busiest;

	/* There is no busy sibling group to pull tasks from */
	if (!sds.busiest || busiest->sum_nr_running == 0)
		goto out_balanced;

	if (env->flags & LBF_BIG_TASK_ACTIVE_BALANCE)
		goto force_balance;

	if (bail_inter_cluster_balance(env, &sds))
		goto out_balanced;

	sds.avg_load = (SCHED_CAPACITY_SCALE * sds.total_load)
						/ sds.total_capacity;

	/*
	 * If the busiest group is imbalanced the below checks don't
	 * work because they assume all things are equal, which typically
	 * isn't true due to cpus_allowed constraints and the like.
	 */
	if (busiest->group_type == group_imbalanced)
		goto force_balance;

	/* SD_BALANCE_NEWIDLE trumps SMP nice when underutilized */
	if (env->idle == CPU_NEWLY_IDLE && group_has_capacity(env, local) &&
	    busiest->group_no_capacity)
		goto force_balance;

	/* Misfitting tasks should be dealt with regardless of the avg load */
	if (busiest->group_type == group_misfit_task) {
		goto force_balance;
	}

	/*
	 * If the local group is busier than the selected busiest group
	 * don't try and pull any tasks.
	 */
	if (local->avg_load >= busiest->avg_load)
		goto out_balanced;

	/*
	 * Don't pull any tasks if this group is already above the domain
	 * average load.
	 */
	if (local->avg_load >= sds.avg_load)
		goto out_balanced;

	if (env->idle == CPU_IDLE) {
		/*
		 * This cpu is idle. If the busiest group is not overloaded
		 * and there is no imbalance between this and busiest group
		 * wrt idle cpus, it is balanced. The imbalance becomes
		 * significant if the diff is greater than 1 otherwise we
		 * might end up to just move the imbalance on another group
		 */
		if ((busiest->group_type != group_overloaded) &&
		    (local->idle_cpus <= (busiest->idle_cpus + 1)) &&
		    !group_smaller_cpu_capacity(sds.busiest, sds.local))
			goto out_balanced;
	} else {
		/*
		 * In the CPU_NEWLY_IDLE, CPU_NOT_IDLE cases, use
		 * imbalance_pct to be conservative.
		 */
		if (100 * busiest->avg_load <=
				env->sd->imbalance_pct * local->avg_load)
			goto out_balanced;
	}

force_balance:
	env->busiest_group_type = busiest->group_type;
	/* Looks like there is an imbalance. Compute it */
	calculate_imbalance(env, &sds);
	return sds.busiest;

out_balanced:
	env->imbalance = 0;
	return NULL;
}

#ifdef CONFIG_SCHED_HMP
static struct rq *find_busiest_queue_hmp(struct lb_env *env,
				     struct sched_group *group)
{
	struct rq *busiest = NULL, *busiest_big = NULL;
	u64 max_runnable_avg = 0, max_runnable_avg_big = 0;
	int max_nr_big = 0, nr_big;
	bool find_big = !!(env->flags & LBF_BIG_TASK_ACTIVE_BALANCE);
	int i;
	cpumask_t cpus;

	cpumask_andnot(&cpus, sched_group_cpus(group), cpu_isolated_mask);

	for_each_cpu(i, &cpus) {
		struct rq *rq = cpu_rq(i);
		u64 cumulative_runnable_avg =
				rq->hmp_stats.cumulative_runnable_avg;

		if (!cpumask_test_cpu(i, env->cpus))
			continue;


		if (find_big) {
			nr_big = nr_big_tasks(rq);
			if (nr_big > max_nr_big ||
			    (nr_big > 0 && nr_big == max_nr_big &&
			     cumulative_runnable_avg > max_runnable_avg_big)) {
				max_runnable_avg_big = cumulative_runnable_avg;
				busiest_big = rq;
				max_nr_big = nr_big;
				continue;
			}
		}

		if (cumulative_runnable_avg > max_runnable_avg) {
			max_runnable_avg = cumulative_runnable_avg;
			busiest = rq;
		}
	}

	if (busiest_big)
		return busiest_big;

	env->flags &= ~LBF_BIG_TASK_ACTIVE_BALANCE;
	return busiest;
}
#else
static inline struct rq *find_busiest_queue_hmp(struct lb_env *env,
                                    struct sched_group *group)
{
	return NULL;
}
#endif

/*
 * find_busiest_queue - find the busiest runqueue among the cpus in group.
 */
static struct rq *find_busiest_queue(struct lb_env *env,
				     struct sched_group *group)
{
	struct rq *busiest = NULL, *rq;
	unsigned long busiest_load = 0, busiest_capacity = 1;
	int i;

	if (sched_enable_hmp)
		return find_busiest_queue_hmp(env, group);

	for_each_cpu_and(i, sched_group_cpus(group), env->cpus) {
		unsigned long capacity, wl;
		enum fbq_type rt;

		rq = cpu_rq(i);
		rt = fbq_classify_rq(rq);

		/*
		 * We classify groups/runqueues into three groups:
		 *  - regular: there are !numa tasks
		 *  - remote:  there are numa tasks that run on the 'wrong' node
		 *  - all:     there is no distinction
		 *
		 * In order to avoid migrating ideally placed numa tasks,
		 * ignore those when there's better options.
		 *
		 * If we ignore the actual busiest queue to migrate another
		 * task, the next balance pass can still reduce the busiest
		 * queue by moving tasks around inside the node.
		 *
		 * If we cannot move enough load due to this classification
		 * the next pass will adjust the group classification and
		 * allow migration of more tasks.
		 *
		 * Both cases only affect the total convergence complexity.
		 */
		if (rt > env->fbq_type)
			continue;

		capacity = capacity_of(i);

		wl = weighted_cpuload(i);

		/*
		 * When comparing with imbalance, use weighted_cpuload()
		 * which is not scaled with the cpu capacity.
		 */

		if (rq->nr_running == 1 && wl > env->imbalance &&
		    !check_cpu_capacity(rq, env->sd) &&
		    env->busiest_group_type != group_misfit_task)
			continue;

		/*
		 * For the load comparisons with the other cpu's, consider
		 * the weighted_cpuload() scaled with the cpu capacity, so
		 * that the load can be moved away from the cpu that is
		 * potentially running at a lower capacity.
		 *
		 * Thus we're looking for max(wl_i / capacity_i), crosswise
		 * multiplication to rid ourselves of the division works out
		 * to: wl_i * capacity_j > wl_j * capacity_i;  where j is
		 * our previous maximum.
		 */
		if (wl * busiest_capacity > busiest_load * capacity) {
			busiest_load = wl;
			busiest_capacity = capacity;
			busiest = rq;
		}
	}

	return busiest;
}

/*
 * Max backoff if we encounter pinned tasks. Pretty arbitrary value, but
 * so long as it is large enough.
 */
#define MAX_PINNED_INTERVAL	16

/* Working cpumask for load_balance and load_balance_newidle. */
DEFINE_PER_CPU(cpumask_var_t, load_balance_mask);

#define NEED_ACTIVE_BALANCE_THRESHOLD 10

static int need_active_balance(struct lb_env *env)
{
	struct sched_domain *sd = env->sd;

	if (env->flags & LBF_BIG_TASK_ACTIVE_BALANCE)
		return 1;

	if (env->idle == CPU_NEWLY_IDLE) {

		/*
		 * ASYM_PACKING needs to force migrate tasks from busy but
		 * higher numbered CPUs in order to pack all tasks in the
		 * lowest numbered CPUs.
		 */
		if ((sd->flags & SD_ASYM_PACKING) && env->src_cpu > env->dst_cpu)
			return 1;
	}

	/*
	 * The dst_cpu is idle and the src_cpu CPU has only 1 CFS task.
	 * It's worth migrating the task if the src_cpu's capacity is reduced
	 * because of other sched_class or IRQs if more capacity stays
	 * available on dst_cpu.
	 */
	if ((env->idle != CPU_NOT_IDLE) &&
	    (env->src_rq->cfs.h_nr_running == 1)) {
		if ((check_cpu_capacity(env->src_rq, sd)) &&
		    (capacity_of(env->src_cpu)*sd->imbalance_pct < capacity_of(env->dst_cpu)*100))
			return 1;
	}

<<<<<<< HEAD
	return unlikely(sd->nr_balance_failed >
			sd->cache_nice_tries + NEED_ACTIVE_BALANCE_THRESHOLD);
=======
	if ((capacity_of(env->src_cpu) < capacity_of(env->dst_cpu)) &&
				env->src_rq->cfs.h_nr_running == 1 &&
				cpu_overutilized(env->src_cpu) &&
				!cpu_overutilized(env->dst_cpu)) {
			return 1;
	}

	return unlikely(sd->nr_balance_failed > sd->cache_nice_tries+2);
>>>>>>> 0a9cbce7
}

static int group_balance_cpu_not_isolated(struct sched_group *sg)
{
	cpumask_t cpus;

	cpumask_and(&cpus, sched_group_cpus(sg), sched_group_mask(sg));
	cpumask_andnot(&cpus, &cpus, cpu_isolated_mask);
	return cpumask_first(&cpus);
}

static int should_we_balance(struct lb_env *env)
{
	struct sched_group *sg = env->sd->groups;
	struct cpumask *sg_cpus, *sg_mask;
	int cpu, balance_cpu = -1;

	/*
	 * In the newly idle case, we will allow all the cpu's
	 * to do the newly idle load balance.
	 */
	if (env->idle == CPU_NEWLY_IDLE)
		return 1;

	sg_cpus = sched_group_cpus(sg);
	sg_mask = sched_group_mask(sg);
	/* Try to find first idle cpu */
	for_each_cpu_and(cpu, sg_cpus, env->cpus) {
		if (!cpumask_test_cpu(cpu, sg_mask) || !idle_cpu(cpu) ||
		    cpu_isolated(cpu))
			continue;

		balance_cpu = cpu;
		break;
	}

	if (balance_cpu == -1)
		balance_cpu = group_balance_cpu_not_isolated(sg);

	/*
	 * First idle cpu or the first cpu(busiest) in this sched group
	 * is eligible for doing load balancing at this and above domains.
	 */
	return balance_cpu == env->dst_cpu;
}

/*
 * Check this_cpu to ensure it is balanced within domain. Attempt to move
 * tasks if there is an imbalance.
 */
static int load_balance(int this_cpu, struct rq *this_rq,
			struct sched_domain *sd, enum cpu_idle_type idle,
			int *continue_balancing)
{
	int ld_moved = 0, cur_ld_moved, active_balance = 0;
	struct sched_domain *sd_parent = sd->parent;
	struct sched_group *group = NULL;
	struct rq *busiest = NULL;
	unsigned long flags;
	struct cpumask *cpus = this_cpu_cpumask_var_ptr(load_balance_mask);

	struct lb_env env = {
		.sd			= sd,
		.dst_cpu		= this_cpu,
		.dst_rq			= this_rq,
		.dst_grpmask		= sched_group_cpus(sd->groups),
		.idle			= idle,
		.loop_break		= sched_nr_migrate_break,
		.cpus			= cpus,
		.fbq_type		= all,
		.tasks			= LIST_HEAD_INIT(env.tasks),
		.imbalance		= 0,
		.flags			= 0,
		.loop			= 0,
		.busiest_nr_running     = 0,
		.busiest_grp_capacity   = 0,
		.boost_policy		= sched_boost_policy(),
	};

	/*
	 * For NEWLY_IDLE load_balancing, we don't need to consider
	 * other cpus in our group
	 */
	if (idle == CPU_NEWLY_IDLE)
		env.dst_grpmask = NULL;

	cpumask_copy(cpus, cpu_active_mask);

	schedstat_inc(sd, lb_count[idle]);

redo:
	if (!should_we_balance(&env)) {
		*continue_balancing = 0;
		goto out_balanced;
	}

	group = find_busiest_group(&env);
	if (!group) {
		schedstat_inc(sd, lb_nobusyg[idle]);
		goto out_balanced;
	}

	busiest = find_busiest_queue(&env, group);
	if (!busiest) {
		schedstat_inc(sd, lb_nobusyq[idle]);
		goto out_balanced;
	}

	BUG_ON(busiest == env.dst_rq);

	schedstat_add(sd, lb_imbalance[idle], env.imbalance);

	env.src_cpu = busiest->cpu;
	env.src_rq = busiest;

	ld_moved = 0;
	if (busiest->nr_running > 1) {
		/*
		 * Attempt to move tasks. If find_busiest_group has found
		 * an imbalance but busiest->nr_running <= 1, the group is
		 * still unbalanced. ld_moved simply stays zero, so it is
		 * correctly treated as an imbalance.
		 */
		env.flags |= LBF_ALL_PINNED;
		env.loop_max  = min(sysctl_sched_nr_migrate, busiest->nr_running);

more_balance:
		raw_spin_lock_irqsave(&busiest->lock, flags);

		/* The world might have changed. Validate assumptions */
		if (busiest->nr_running <= 1) {
			raw_spin_unlock_irqrestore(&busiest->lock, flags);
			env.flags &= ~LBF_ALL_PINNED;
			goto no_move;
		}

		/*
		 * cur_ld_moved - load moved in current iteration
		 * ld_moved     - cumulative load moved across iterations
		 */
		cur_ld_moved = detach_tasks(&env);
		/*
		 * We want to potentially lower env.src_cpu's OPP.
		 */
		if (cur_ld_moved)
			update_capacity_of(env.src_cpu);

		/*
		 * We've detached some tasks from busiest_rq. Every
		 * task is masked "TASK_ON_RQ_MIGRATING", so we can safely
		 * unlock busiest->lock, and we are able to be sure
		 * that nobody can manipulate the tasks in parallel.
		 * See task_rq_lock() family for the details.
		 */

		raw_spin_unlock(&busiest->lock);

		if (cur_ld_moved) {
			attach_tasks(&env);
			ld_moved += cur_ld_moved;
		}

		local_irq_restore(flags);

		if (env.flags & LBF_NEED_BREAK) {
			env.flags &= ~LBF_NEED_BREAK;
			goto more_balance;
		}

		/*
		 * Revisit (affine) tasks on src_cpu that couldn't be moved to
		 * us and move them to an alternate dst_cpu in our sched_group
		 * where they can run. The upper limit on how many times we
		 * iterate on same src_cpu is dependent on number of cpus in our
		 * sched_group.
		 *
		 * This changes load balance semantics a bit on who can move
		 * load to a given_cpu. In addition to the given_cpu itself
		 * (or a ilb_cpu acting on its behalf where given_cpu is
		 * nohz-idle), we now have balance_cpu in a position to move
		 * load to given_cpu. In rare situations, this may cause
		 * conflicts (balance_cpu and given_cpu/ilb_cpu deciding
		 * _independently_ and at _same_ time to move some load to
		 * given_cpu) causing exceess load to be moved to given_cpu.
		 * This however should not happen so much in practice and
		 * moreover subsequent load balance cycles should correct the
		 * excess load moved.
		 */
		if ((env.flags & LBF_DST_PINNED) && env.imbalance > 0) {

			/* Prevent to re-select dst_cpu via env's cpus */
			cpumask_clear_cpu(env.dst_cpu, env.cpus);

			env.dst_rq	 = cpu_rq(env.new_dst_cpu);
			env.dst_cpu	 = env.new_dst_cpu;
			env.flags	&= ~LBF_DST_PINNED;
			env.loop	 = 0;
			env.loop_break	 = sched_nr_migrate_break;

			/*
			 * Go back to "more_balance" rather than "redo" since we
			 * need to continue with same src_cpu.
			 */
			goto more_balance;
		}

		/*
		 * We failed to reach balance because of affinity.
		 */
		if (sd_parent) {
			int *group_imbalance = &sd_parent->groups->sgc->imbalance;

			if ((env.flags & LBF_SOME_PINNED) && env.imbalance > 0)
				*group_imbalance = 1;
		}

		/* All tasks on this runqueue were pinned by CPU affinity */
		if (unlikely(env.flags & LBF_ALL_PINNED)) {
			cpumask_clear_cpu(cpu_of(busiest), cpus);
			if (!cpumask_empty(cpus)) {
				env.loop = 0;
				env.loop_break = sched_nr_migrate_break;
				goto redo;
			}
			goto out_all_pinned;
		}
	}

no_move:
	if (!ld_moved) {
		if (!(env.flags & LBF_BIG_TASK_ACTIVE_BALANCE))
			schedstat_inc(sd, lb_failed[idle]);

		/*
		 * Increment the failure counter only on periodic balance.
		 * We do not want newidle balance, which can be very
		 * frequent, pollute the failure counter causing
		 * excessive cache_hot migrations and active balances.
		 */
<<<<<<< HEAD
		if (idle != CPU_NEWLY_IDLE &&
		    !(env.flags & LBF_BIG_TASK_ACTIVE_BALANCE))
			sd->nr_balance_failed++;
=======
		if (idle != CPU_NEWLY_IDLE)
			if (env.src_grp_nr_running > 1)
				sd->nr_balance_failed++;
>>>>>>> 0a9cbce7

		if (need_active_balance(&env)) {
			raw_spin_lock_irqsave(&busiest->lock, flags);

			/* don't kick the active_load_balance_cpu_stop,
			 * if the curr task on busiest cpu can't be
			 * moved to this_cpu
			 */
			if (!cpumask_test_cpu(this_cpu,
					tsk_cpus_allowed(busiest->curr))) {
				raw_spin_unlock_irqrestore(&busiest->lock,
							    flags);
				env.flags |= LBF_ALL_PINNED;
				goto out_one_pinned;
			}

			/*
			 * ->active_balance synchronizes accesses to
			 * ->active_balance_work.  Once set, it's cleared
			 * only after active load balance is finished.
			 */
			if (!busiest->active_balance &&
			    !cpu_isolated(cpu_of(busiest))) {
				busiest->active_balance = 1;
				busiest->push_cpu = this_cpu;
				active_balance = 1;
			}
			raw_spin_unlock_irqrestore(&busiest->lock, flags);

			if (active_balance) {
				stop_one_cpu_nowait(cpu_of(busiest),
					active_load_balance_cpu_stop, busiest,
					&busiest->active_balance_work);
				*continue_balancing = 0;
			}

			/*
			 * We've kicked active balancing, reset the failure
			 * counter.
			 */
			sd->nr_balance_failed =
			    sd->cache_nice_tries +
			    NEED_ACTIVE_BALANCE_THRESHOLD - 1;
		}
	} else {
		sd->nr_balance_failed = 0;

		/* Assumes one 'busiest' cpu that we pulled tasks from */
		if (!same_freq_domain(this_cpu, cpu_of(busiest))) {
			int check_groups = !!(env.flags &
					 LBF_MOVED_RELATED_THREAD_GROUP_TASK);

			check_for_freq_change(this_rq, false, check_groups);
			check_for_freq_change(busiest, false, check_groups);
		} else {
			check_for_freq_change(this_rq, true, false);
		}
	}
	if (likely(!active_balance)) {
		/* We were unbalanced, so reset the balancing interval */
		sd->balance_interval = sd->min_interval;
	} else {
		/*
		 * If we've begun active balancing, start to back off. This
		 * case may not be covered by the all_pinned logic if there
		 * is only 1 task on the busy runqueue (because we don't call
		 * detach_tasks).
		 */
		if (sd->balance_interval < sd->max_interval)
			sd->balance_interval *= 2;
	}

	goto out;

out_balanced:
	/*
	 * We reach balance although we may have faced some affinity
	 * constraints. Clear the imbalance flag if it was set.
	 */
	if (sd_parent) {
		int *group_imbalance = &sd_parent->groups->sgc->imbalance;

		if (*group_imbalance)
			*group_imbalance = 0;
	}

out_all_pinned:
	/*
	 * We reach balance because all tasks are pinned at this level so
	 * we can't migrate them. Let the imbalance flag set so parent level
	 * can try to migrate them.
	 */
	schedstat_inc(sd, lb_balanced[idle]);

	sd->nr_balance_failed = 0;

out_one_pinned:
	/* tune up the balancing interval */
	if (((env.flags & LBF_ALL_PINNED) &&
			sd->balance_interval < MAX_PINNED_INTERVAL) ||
			(sd->balance_interval < sd->max_interval))
		sd->balance_interval *= 2;

	ld_moved = 0;
out:
	trace_sched_load_balance(this_cpu, idle, *continue_balancing,
				 group ? group->cpumask[0] : 0,
				 busiest ? busiest->nr_running : 0,
				 env.imbalance, env.flags, ld_moved,
				 sd->balance_interval);
	return ld_moved;
}

static inline unsigned long
get_sd_balance_interval(struct sched_domain *sd, int cpu_busy)
{
	unsigned long interval = sd->balance_interval;

	if (cpu_busy)
		interval *= sd->busy_factor;

	/* scale ms to jiffies */
	interval = msecs_to_jiffies(interval);
	interval = clamp(interval, 1UL, max_load_balance_interval);

	return interval;
}

static inline void
update_next_balance(struct sched_domain *sd, int cpu_busy, unsigned long *next_balance)
{
	unsigned long interval, next;

	interval = get_sd_balance_interval(sd, cpu_busy);
	next = sd->last_balance + interval;

	if (time_after(*next_balance, next))
		*next_balance = next;
}

/*
 * idle_balance is called by schedule() if this_cpu is about to become
 * idle. Attempts to pull tasks from other CPUs.
 */
static int idle_balance(struct rq *this_rq)
{
	unsigned long next_balance = jiffies + HZ;
	int this_cpu = this_rq->cpu;
	struct sched_domain *sd;
	int pulled_task = 0;
	u64 curr_cost = 0;
	long removed_util=0;

	if (cpu_isolated(this_cpu))
		return 0;

	idle_enter_fair(this_rq);

	/*
	 * We must set idle_stamp _before_ calling idle_balance(), such that we
	 * measure the duration of idle_balance() as idle time.
	 */
	this_rq->idle_stamp = rq_clock(this_rq);

	if (!energy_aware() &&
	    (this_rq->avg_idle < sysctl_sched_migration_cost ||
	     !this_rq->rd->overload)) {
		rcu_read_lock();
		sd = rcu_dereference_check_sched_domain(this_rq->sd);
		if (sd)
			update_next_balance(sd, 0, &next_balance);
		rcu_read_unlock();

		goto out;
	}

	raw_spin_unlock(&this_rq->lock);

	/*
	 * If removed_util_avg is !0 we most probably migrated some task away
	 * from this_cpu. In this case we might be willing to trigger an OPP
	 * update, but we want to do so if we don't find anybody else to pull
	 * here (we will trigger an OPP update with the pulled task's enqueue
	 * anyway).
	 *
	 * Record removed_util before calling update_blocked_averages, and use
	 * it below (before returning) to see if an OPP update is required.
	 */
	removed_util = atomic_long_read(&(this_rq->cfs).removed_util_avg);
	update_blocked_averages(this_cpu);
	rcu_read_lock();
	for_each_domain(this_cpu, sd) {
		int continue_balancing = 1;
		u64 t0, domain_cost;

		if (!(sd->flags & SD_LOAD_BALANCE))
			continue;

		if (this_rq->avg_idle < curr_cost + sd->max_newidle_lb_cost) {
			update_next_balance(sd, 0, &next_balance);
			break;
		}

		if (sd->flags & SD_BALANCE_NEWIDLE) {
			t0 = sched_clock_cpu(this_cpu);

			pulled_task = load_balance(this_cpu, this_rq,
						   sd, CPU_NEWLY_IDLE,
						   &continue_balancing);

			domain_cost = sched_clock_cpu(this_cpu) - t0;
			if (domain_cost > sd->max_newidle_lb_cost)
				sd->max_newidle_lb_cost = domain_cost;

			curr_cost += domain_cost;
		}

		update_next_balance(sd, 0, &next_balance);

		/*
		 * Stop searching for tasks to pull if there are
		 * now runnable tasks on the balance rq or if
		 * continue_balancing has been unset (only possible
		 * due to active migration).
		 */
		if (pulled_task || this_rq->nr_running > 0 ||
						!continue_balancing)
			break;
	}
	rcu_read_unlock();

	raw_spin_lock(&this_rq->lock);

	if (curr_cost > this_rq->max_idle_balance_cost)
		this_rq->max_idle_balance_cost = curr_cost;

	/*
	 * While browsing the domains, we released the rq lock, a task could
	 * have been enqueued in the meantime. Since we're not going idle,
	 * pretend we pulled a task.
	 */
	if (this_rq->cfs.h_nr_running && !pulled_task)
		pulled_task = 1;

out:
	/* Move the next balance forward */
	if (time_after(this_rq->next_balance, next_balance))
		this_rq->next_balance = next_balance;

	/* Is there a task of a high priority class? */
	if (this_rq->nr_running != this_rq->cfs.h_nr_running)
		pulled_task = -1;

	if (pulled_task) {
		idle_exit_fair(this_rq);
		this_rq->idle_stamp = 0;
	} else if (removed_util) {
		/*
		 * No task pulled and someone has been migrated away.
		 * Good case to trigger an OPP update.
		 */
		update_capacity_of(this_cpu);
	}

	return pulled_task;
}

/*
 * active_load_balance_cpu_stop is run by cpu stopper. It pushes
 * running tasks off the busiest CPU onto idle CPUs. It requires at
 * least 1 task to be running on each physical CPU where possible, and
 * avoids physical / logical imbalances.
 */
static int active_load_balance_cpu_stop(void *data)
{
	struct rq *busiest_rq = data;
	int busiest_cpu = cpu_of(busiest_rq);
	int target_cpu = busiest_rq->push_cpu;
	struct rq *target_rq = cpu_rq(target_cpu);
	struct sched_domain *sd = NULL;
	struct task_struct *p = NULL;
	struct task_struct *push_task;
	int push_task_detached = 0;
	struct lb_env env = {
		.sd			= sd,
		.dst_cpu		= target_cpu,
		.dst_rq			= target_rq,
		.src_cpu		= busiest_rq->cpu,
		.src_rq			= busiest_rq,
		.idle			= CPU_IDLE,
		.busiest_nr_running 	= 0,
		.busiest_grp_capacity 	= 0,
		.flags			= 0,
		.loop			= 0,
		.boost_policy		= sched_boost_policy(),
	};
	bool moved = false;

	raw_spin_lock_irq(&busiest_rq->lock);

	/* make sure the requested cpu hasn't gone down in the meantime */
	if (unlikely(busiest_cpu != smp_processor_id() ||
		     !busiest_rq->active_balance))
		goto out_unlock;

	/* Is there any task to move? */
	if (busiest_rq->nr_running <= 1)
		goto out_unlock;

	/*
	 * This condition is "impossible", if it occurs
	 * we need to fix it. Originally reported by
	 * Bjorn Helgaas on a 128-cpu setup.
	 */
	BUG_ON(busiest_rq == target_rq);

	push_task = busiest_rq->push_task;
	target_cpu = busiest_rq->push_cpu;
	if (push_task) {
		if (task_on_rq_queued(push_task) &&
			push_task->state == TASK_RUNNING &&
			task_cpu(push_task) == busiest_cpu &&
					cpu_online(target_cpu)) {
			detach_task(push_task, &env);
			push_task_detached = 1;
			moved = true;
		}
		goto out_unlock;
	}

	/* Search for an sd spanning us and the target CPU. */
	rcu_read_lock();
	for_each_domain(target_cpu, sd) {
		if ((sd->flags & SD_LOAD_BALANCE) &&
		    cpumask_test_cpu(busiest_cpu, sched_domain_span(sd)))
				break;
	}

	if (likely(sd)) {
		env.sd = sd;
		schedstat_inc(sd, alb_count);

		p = detach_one_task(&env);
		if (p) {
			schedstat_inc(sd, alb_pushed);
<<<<<<< HEAD
			moved = true;
		} else {
=======
			/*
			 * We want to potentially lower env.src_cpu's OPP.
			 */
			update_capacity_of(env.src_cpu);
		}
		else
>>>>>>> 0a9cbce7
			schedstat_inc(sd, alb_failed);
		}
	}
	rcu_read_unlock();
out_unlock:
	busiest_rq->active_balance = 0;
	push_task = busiest_rq->push_task;
	target_cpu = busiest_rq->push_cpu;

	if (push_task)
		busiest_rq->push_task = NULL;

	raw_spin_unlock(&busiest_rq->lock);

	if (push_task) {
		if (push_task_detached)
			attach_one_task(target_rq, push_task);
		put_task_struct(push_task);
		clear_reserved(target_cpu);
	}

	if (p)
		attach_one_task(target_rq, p);

	local_irq_enable();

	if (moved && !same_freq_domain(busiest_cpu, target_cpu)) {
		int check_groups = !!(env.flags &
					 LBF_MOVED_RELATED_THREAD_GROUP_TASK);
		check_for_freq_change(busiest_rq, false, check_groups);
		check_for_freq_change(target_rq, false, check_groups);
	} else if (moved) {
		check_for_freq_change(target_rq, true, false);
	}

	return 0;
}

static inline int on_null_domain(struct rq *rq)
{
	return unlikely(!rcu_dereference_sched(rq->sd));
}

#ifdef CONFIG_NO_HZ_COMMON
/*
 * idle load balancing details
 * - When one of the busy CPUs notice that there may be an idle rebalancing
 *   needed, they will kick the idle load balancer, which then does idle
 *   load balancing for all the idle CPUs.
 */
static struct {
	cpumask_var_t idle_cpus_mask;
	atomic_t nr_cpus;
	unsigned long next_balance;     /* in jiffy units */
} nohz ____cacheline_aligned;

#ifdef CONFIG_SCHED_HMP
static inline int find_new_hmp_ilb(int type)
{
	int call_cpu = raw_smp_processor_id();
	struct sched_domain *sd;
	int ilb;

	rcu_read_lock();

	/* Pick an idle cpu "closest" to call_cpu */
	for_each_domain(call_cpu, sd) {
		for_each_cpu_and(ilb, nohz.idle_cpus_mask,
						sched_domain_span(sd)) {
			if (idle_cpu(ilb) && (type != NOHZ_KICK_RESTRICT ||
					cpu_max_power_cost(ilb) <=
					cpu_max_power_cost(call_cpu))) {
				rcu_read_unlock();
				reset_balance_interval(ilb);
				return ilb;
			}
		}
	}

	rcu_read_unlock();
	return nr_cpu_ids;
}
#else	/* CONFIG_SCHED_HMP */
static inline int find_new_hmp_ilb(int type)
{
	return 0;
}
#endif	/* CONFIG_SCHED_HMP */

static inline int find_new_ilb(int type)
{
	int ilb;

	if (sched_enable_hmp)
		return find_new_hmp_ilb(type);

	ilb = cpumask_first(nohz.idle_cpus_mask);

	if (ilb < nr_cpu_ids && idle_cpu(ilb))
		return ilb;

	return nr_cpu_ids;
}

/*
 * Kick a CPU to do the nohz balancing, if it is time for it. We pick the
 * nohz_load_balancer CPU (if there is one) otherwise fallback to any idle
 * CPU (if there is one).
 */
static void nohz_balancer_kick(int type)
{
	int ilb_cpu;

	nohz.next_balance++;

	ilb_cpu = find_new_ilb(type);

	if (ilb_cpu >= nr_cpu_ids)
		return;

	if (test_and_set_bit(NOHZ_BALANCE_KICK, nohz_flags(ilb_cpu)))
		return;
	/*
	 * Use smp_send_reschedule() instead of resched_cpu().
	 * This way we generate a sched IPI on the target cpu which
	 * is idle. And the softirq performing nohz idle load balance
	 * will be run before returning from the IPI.
	 */
	smp_send_reschedule(ilb_cpu);
	return;
}

void nohz_balance_clear_nohz_mask(int cpu)
{
	if (likely(cpumask_test_cpu(cpu, nohz.idle_cpus_mask))) {
		cpumask_clear_cpu(cpu, nohz.idle_cpus_mask);
		atomic_dec(&nohz.nr_cpus);
	}
}

static inline void nohz_balance_exit_idle(int cpu)
{
	if (unlikely(test_bit(NOHZ_TICK_STOPPED, nohz_flags(cpu)))) {
		/*
		 * Completely isolated CPUs don't ever set, so we must test.
		 */
		nohz_balance_clear_nohz_mask(cpu);
		clear_bit(NOHZ_TICK_STOPPED, nohz_flags(cpu));
	}
}

static inline void set_cpu_sd_state_busy(void)
{
	struct sched_domain *sd;
	int cpu = smp_processor_id();

	rcu_read_lock();
	sd = rcu_dereference(per_cpu(sd_busy, cpu));

	if (!sd || !sd->nohz_idle)
		goto unlock;
	sd->nohz_idle = 0;

	atomic_inc(&sd->groups->sgc->nr_busy_cpus);
unlock:
	rcu_read_unlock();
}

void set_cpu_sd_state_idle(void)
{
	struct sched_domain *sd;
	int cpu = smp_processor_id();

	rcu_read_lock();
	sd = rcu_dereference(per_cpu(sd_busy, cpu));

	if (!sd || sd->nohz_idle)
		goto unlock;
	sd->nohz_idle = 1;

	atomic_dec(&sd->groups->sgc->nr_busy_cpus);
unlock:
	rcu_read_unlock();
}

/*
 * This routine will record that the cpu is going idle with tick stopped.
 * This info will be used in performing idle load balancing in the future.
 */
void nohz_balance_enter_idle(int cpu)
{
	/*
	 * If this cpu is going down, then nothing needs to be done.
	 */
	if (!cpu_active(cpu))
		return;

	if (test_bit(NOHZ_TICK_STOPPED, nohz_flags(cpu)))
		return;

	/*
	 * If we're a completely isolated CPU, we don't play.
	 */
	if (on_null_domain(cpu_rq(cpu)) || cpu_isolated(cpu))
		return;

	cpumask_set_cpu(cpu, nohz.idle_cpus_mask);
	atomic_inc(&nohz.nr_cpus);
	set_bit(NOHZ_TICK_STOPPED, nohz_flags(cpu));
}

static int sched_ilb_notifier(struct notifier_block *nfb,
					unsigned long action, void *hcpu)
{
	switch (action & ~CPU_TASKS_FROZEN) {
	case CPU_DYING:
		nohz_balance_exit_idle(smp_processor_id());
		return NOTIFY_OK;
	default:
		return NOTIFY_DONE;
	}
}
#endif

static DEFINE_SPINLOCK(balancing);

/*
 * Scale the max load_balance interval with the number of CPUs in the system.
 * This trades load-balance latency on larger machines for less cross talk.
 */
void update_max_interval(void)
{
	cpumask_t avail_mask;
	unsigned int available_cpus;

	cpumask_andnot(&avail_mask, cpu_online_mask, cpu_isolated_mask);
	available_cpus = cpumask_weight(&avail_mask);

	max_load_balance_interval = HZ*available_cpus/10;
}

/*
 * It checks each scheduling domain to see if it is due to be balanced,
 * and initiates a balancing operation if so.
 *
 * Balancing parameters are set up in init_sched_domains.
 */
static void rebalance_domains(struct rq *rq, enum cpu_idle_type idle)
{
	int continue_balancing = 1;
	int cpu = rq->cpu;
	unsigned long interval;
	struct sched_domain *sd;
	/* Earliest time when we have to do rebalance again */
	unsigned long next_balance = jiffies + 60*HZ;
	int update_next_balance = 0;
	int need_serialize, need_decay = 0;
	u64 max_cost = 0;

	update_blocked_averages(cpu);

	rcu_read_lock();
	for_each_domain(cpu, sd) {
		/*
		 * Decay the newidle max times here because this is a regular
		 * visit to all the domains. Decay ~1% per second.
		 */
		if (time_after(jiffies, sd->next_decay_max_lb_cost)) {
			sd->max_newidle_lb_cost =
				(sd->max_newidle_lb_cost * 253) / 256;
			sd->next_decay_max_lb_cost = jiffies + HZ;
			need_decay = 1;
		}
		max_cost += sd->max_newidle_lb_cost;

		if (!(sd->flags & SD_LOAD_BALANCE))
			continue;

		/*
		 * Stop the load balance at this level. There is another
		 * CPU in our sched group which is doing load balancing more
		 * actively.
		 */
		if (!continue_balancing) {
			if (need_decay)
				continue;
			break;
		}

		interval = get_sd_balance_interval(sd, idle != CPU_IDLE);

		need_serialize = sd->flags & SD_SERIALIZE;
		if (need_serialize) {
			if (!spin_trylock(&balancing))
				goto out;
		}

		if (time_after_eq(jiffies, sd->last_balance + interval)) {
			if (load_balance(cpu, rq, sd, idle, &continue_balancing)) {
				/*
				 * The LBF_DST_PINNED logic could have changed
				 * env->dst_cpu, so we can't know our idle
				 * state even if we migrated tasks. Update it.
				 */
				idle = idle_cpu(cpu) ? CPU_IDLE : CPU_NOT_IDLE;
			}
			sd->last_balance = jiffies;
			interval = get_sd_balance_interval(sd, idle != CPU_IDLE);
		}
		if (need_serialize)
			spin_unlock(&balancing);
out:
		if (time_after(next_balance, sd->last_balance + interval)) {
			next_balance = sd->last_balance + interval;
			update_next_balance = 1;
		}
	}
	if (need_decay) {
		/*
		 * Ensure the rq-wide value also decays but keep it at a
		 * reasonable floor to avoid funnies with rq->avg_idle.
		 */
		rq->max_idle_balance_cost =
			max((u64)sysctl_sched_migration_cost, max_cost);
	}
	rcu_read_unlock();

	/*
	 * next_balance will be updated only when there is a need.
	 * When the cpu is attached to null domain for ex, it will not be
	 * updated.
	 */
	if (likely(update_next_balance)) {
		rq->next_balance = next_balance;

#ifdef CONFIG_NO_HZ_COMMON
		/*
		 * If this CPU has been elected to perform the nohz idle
		 * balance. Other idle CPUs have already rebalanced with
		 * nohz_idle_balance() and nohz.next_balance has been
		 * updated accordingly. This CPU is now running the idle load
		 * balance for itself and we need to update the
		 * nohz.next_balance accordingly.
		 */
		if ((idle == CPU_IDLE) && time_after(nohz.next_balance, rq->next_balance))
			nohz.next_balance = rq->next_balance;
#endif
	}
}

#ifdef CONFIG_NO_HZ_COMMON
/*
 * In CONFIG_NO_HZ_COMMON case, the idle balance kickee will do the
 * rebalancing for all the cpus for whom scheduler ticks are stopped.
 */
static void nohz_idle_balance(struct rq *this_rq, enum cpu_idle_type idle)
{
	int this_cpu = this_rq->cpu;
	struct rq *rq;
	int balance_cpu;
	/* Earliest time when we have to do rebalance again */
	unsigned long next_balance = jiffies + 60*HZ;
	int update_next_balance = 0;
	cpumask_t cpus;

	if (idle != CPU_IDLE ||
	    !test_bit(NOHZ_BALANCE_KICK, nohz_flags(this_cpu)))
		goto end;

	cpumask_andnot(&cpus, nohz.idle_cpus_mask, cpu_isolated_mask);

	for_each_cpu(balance_cpu, &cpus) {
		if (balance_cpu == this_cpu || !idle_cpu(balance_cpu))
			continue;

		/*
		 * If this cpu gets work to do, stop the load balancing
		 * work being done for other cpus. Next load
		 * balancing owner will pick it up.
		 */
		if (need_resched())
			break;

		rq = cpu_rq(balance_cpu);

		/*
		 * If time for next balance is due,
		 * do the balance.
		 */
		if (time_after_eq(jiffies, rq->next_balance)) {
			raw_spin_lock_irq(&rq->lock);
			update_rq_clock(rq);
			update_idle_cpu_load(rq);
			raw_spin_unlock_irq(&rq->lock);
			rebalance_domains(rq, CPU_IDLE);
		}

		if (time_after(next_balance, rq->next_balance)) {
			next_balance = rq->next_balance;
			update_next_balance = 1;
		}
	}

	/*
	 * next_balance will be updated only when there is a need.
	 * When the CPU is attached to null domain for ex, it will not be
	 * updated.
	 */
	if (likely(update_next_balance))
		nohz.next_balance = next_balance;
end:
	clear_bit(NOHZ_BALANCE_KICK, nohz_flags(this_cpu));
}

#ifdef CONFIG_SCHED_HMP
static inline int _nohz_kick_needed_hmp(struct rq *rq, int cpu, int *type)
{
	struct sched_domain *sd;
	int i;

	if (rq->nr_running < 2)
		return 0;

	if (!sysctl_sched_restrict_cluster_spill ||
			sched_boost_policy() == SCHED_BOOST_ON_ALL)
		return 1;

	if (cpu_max_power_cost(cpu) == max_power_cost)
		return 1;

	rcu_read_lock();
	sd = rcu_dereference_check_sched_domain(rq->sd);
	if (!sd) {
		rcu_read_unlock();
		return 0;
	}

	for_each_cpu(i, sched_domain_span(sd)) {
		if (cpu_load(i) < sched_spill_load &&
				cpu_rq(i)->nr_running <
				sysctl_sched_spill_nr_run) {
			/* Change the kick type to limit to CPUs that
			 * are of equal or lower capacity.
			 */
			*type = NOHZ_KICK_RESTRICT;
			break;
		}
	}
	rcu_read_unlock();
	return 1;
}
#else
static inline int _nohz_kick_needed_hmp(struct rq *rq, int cpu, int *type)
{
	return 0;
}
#endif

static inline int _nohz_kick_needed(struct rq *rq, int cpu, int *type)
{
	unsigned long now = jiffies;

	/*
	 * None are in tickless mode and hence no need for NOHZ idle load
	 * balancing.
	 */
	if (likely(!atomic_read(&nohz.nr_cpus)))
		return 0;

	if (sched_enable_hmp)
		return _nohz_kick_needed_hmp(rq, cpu, type);

	if (time_before(now, nohz.next_balance))
		return 0;

	return (rq->nr_running >= 2);
}

/*
 * Current heuristic for kicking the idle load balancer in the presence
 * of an idle cpu in the system.
 *   - This rq has more than one task.
 *   - This rq has at least one CFS task and the capacity of the CPU is
 *     significantly reduced because of RT tasks or IRQs.
 *   - At parent of LLC scheduler domain level, this cpu's scheduler group has
 *     multiple busy cpu.
 *   - For SD_ASYM_PACKING, if the lower numbered cpu's in the scheduler
 *     domain span are idle.
 */
static inline bool nohz_kick_needed(struct rq *rq, int *type)
{
#ifndef CONFIG_SCHED_HMP
	struct sched_domain *sd;
	struct sched_group_capacity *sgc;
	int nr_busy;
#endif
	int cpu = rq->cpu;
	bool kick = false;

	if (unlikely(rq->idle_balance))
		return false;

       /*
	* We may be recently in ticked or tickless idle mode. At the first
	* busy tick after returning from idle, we will update the busy stats.
	*/
	set_cpu_sd_state_busy();
	nohz_balance_exit_idle(cpu);

<<<<<<< HEAD
	if (_nohz_kick_needed(rq, cpu, type))
=======
	/*
	 * None are in tickless mode and hence no need for NOHZ idle load
	 * balancing.
	 */
	if (likely(!atomic_read(&nohz.nr_cpus)))
		return false;

	if (time_before(now, nohz.next_balance))
		return false;

	if (rq->nr_running >= 2 &&
	    (!energy_aware() || cpu_overutilized(cpu)))
>>>>>>> 0a9cbce7
		return true;

#ifndef CONFIG_SCHED_HMP
	rcu_read_lock();
	sd = rcu_dereference(per_cpu(sd_busy, cpu));
	if (sd && !energy_aware()) {
		sgc = sd->groups->sgc;
		nr_busy = atomic_read(&sgc->nr_busy_cpus);

		if (nr_busy > 1) {
			kick = true;
			goto unlock;
		}

	}

	sd = rcu_dereference(rq->sd);
	if (sd) {
		if ((rq->cfs.h_nr_running >= 1) &&
				check_cpu_capacity(rq, sd)) {
			kick = true;
			goto unlock;
		}
	}

	sd = rcu_dereference(per_cpu(sd_asym, cpu));
	if (sd && (cpumask_first_and(nohz.idle_cpus_mask,
				  sched_domain_span(sd)) < cpu)) {
		kick = true;
		goto unlock;
	}

unlock:
	rcu_read_unlock();
#endif
	return kick;
}
#else
static void nohz_idle_balance(struct rq *this_rq, enum cpu_idle_type idle) { }
#endif

/*
 * run_rebalance_domains is triggered when needed from the scheduler tick.
 * Also triggered for nohz idle balancing (with nohz_balancing_kick set).
 */
static void run_rebalance_domains(struct softirq_action *h)
{
	struct rq *this_rq = this_rq();
	enum cpu_idle_type idle = this_rq->idle_balance ?
						CPU_IDLE : CPU_NOT_IDLE;

	/*
	 * If this cpu has a pending nohz_balance_kick, then do the
	 * balancing on behalf of the other idle cpus whose ticks are
	 * stopped. Do nohz_idle_balance *before* rebalance_domains to
	 * give the idle cpus a chance to load balance. Else we may
	 * load balance only within the local sched_domain hierarchy
	 * and abort nohz_idle_balance altogether if we pull some load.
	 */
	nohz_idle_balance(this_rq, idle);
	rebalance_domains(this_rq, idle);
}

/*
 * Trigger the SCHED_SOFTIRQ if it is time to do periodic load balancing.
 */
void trigger_load_balance(struct rq *rq)
{
	int type = NOHZ_KICK_ANY;

	/* Don't need to rebalance while attached to NULL domain or
	 * cpu is isolated.
	 */
	if (unlikely(on_null_domain(rq)) || cpu_isolated(cpu_of(rq)))
		return;

	if (time_after_eq(jiffies, rq->next_balance))
		raise_softirq(SCHED_SOFTIRQ);
#ifdef CONFIG_NO_HZ_COMMON
	if (nohz_kick_needed(rq, &type))
		nohz_balancer_kick(type);
#endif
}

static void rq_online_fair(struct rq *rq)
{
	update_sysctl();

	update_runtime_enabled(rq);
}

static void rq_offline_fair(struct rq *rq)
{
	update_sysctl();

	/* Ensure any throttled groups are reachable by pick_next_task */
	unthrottle_offline_cfs_rqs(rq);
}

#endif /* CONFIG_SMP */

/*
 * scheduler tick hitting a task of our scheduling class:
 */
static void task_tick_fair(struct rq *rq, struct task_struct *curr, int queued)
{
	struct cfs_rq *cfs_rq;
	struct sched_entity *se = &curr->se;

	for_each_sched_entity(se) {
		cfs_rq = cfs_rq_of(se);
		entity_tick(cfs_rq, se, queued);
	}

	if (static_branch_unlikely(&sched_numa_balancing))
		task_tick_numa(rq, curr);

#ifdef CONFIG_SMP
	if (!rq->rd->overutilized && cpu_overutilized(task_cpu(curr))) {
		rq->rd->overutilized = true;
		trace_sched_overutilized(true);
	}

	rq->misfit_task = !task_fits_max(curr, rq->cpu);
#endif

}

/*
 * called on fork with the child task as argument from the parent's context
 *  - child not yet on the tasklist
 *  - preemption disabled
 */
static void task_fork_fair(struct task_struct *p)
{
	struct cfs_rq *cfs_rq;
	struct sched_entity *se = &p->se, *curr;
	int this_cpu = smp_processor_id();
	struct rq *rq = this_rq();
	unsigned long flags;

	raw_spin_lock_irqsave(&rq->lock, flags);

	update_rq_clock(rq);

	cfs_rq = task_cfs_rq(current);
	curr = cfs_rq->curr;

	/*
	 * Not only the cpu but also the task_group of the parent might have
	 * been changed after parent->se.parent,cfs_rq were copied to
	 * child->se.parent,cfs_rq. So call __set_task_cpu() to make those
	 * of child point to valid ones.
	 */
	rcu_read_lock();
	__set_task_cpu(p, this_cpu);
	rcu_read_unlock();

	update_curr(cfs_rq);

	if (curr)
		se->vruntime = curr->vruntime;
	place_entity(cfs_rq, se, 1);

	if (sysctl_sched_child_runs_first && curr && entity_before(curr, se)) {
		/*
		 * Upon rescheduling, sched_class::put_prev_task() will place
		 * 'current' within the tree based on its new key value.
		 */
		swap(curr->vruntime, se->vruntime);
		resched_curr(rq);
	}

	se->vruntime -= cfs_rq->min_vruntime;

	raw_spin_unlock_irqrestore(&rq->lock, flags);
}

/*
 * Priority of the task has changed. Check to see if we preempt
 * the current task.
 */
static void
prio_changed_fair(struct rq *rq, struct task_struct *p, int oldprio)
{
	if (!task_on_rq_queued(p))
		return;

	/*
	 * Reschedule if we are currently running on this runqueue and
	 * our priority decreased, or if we are not currently running on
	 * this runqueue and our priority is higher than the current's
	 */
	if (rq->curr == p) {
		if (p->prio > oldprio)
			resched_curr(rq);
	} else
		check_preempt_curr(rq, p, 0);
}

static inline bool vruntime_normalized(struct task_struct *p)
{
	struct sched_entity *se = &p->se;

	/*
	 * In both the TASK_ON_RQ_QUEUED and TASK_ON_RQ_MIGRATING cases,
	 * the dequeue_entity(.flags=0) will already have normalized the
	 * vruntime.
	 */
	if (p->on_rq)
		return true;

	/*
	 * When !on_rq, vruntime of the task has usually NOT been normalized.
	 * But there are some cases where it has already been normalized:
	 *
	 * - A forked child which is waiting for being woken up by
	 *   wake_up_new_task().
	 * - A task which has been woken up by try_to_wake_up() and
	 *   waiting for actually being woken up by sched_ttwu_pending().
	 */
	if (!se->sum_exec_runtime || p->state == TASK_WAKING)
		return true;

	return false;
}

static void detach_task_cfs_rq(struct task_struct *p)
{
	struct sched_entity *se = &p->se;
	struct cfs_rq *cfs_rq = cfs_rq_of(se);

	if (!vruntime_normalized(p)) {
		/*
		 * Fix up our vruntime so that the current sleep doesn't
		 * cause 'unlimited' sleep bonus.
		 */
		place_entity(cfs_rq, se, 0);
		se->vruntime -= cfs_rq->min_vruntime;
	}

	/* Catch up with the cfs_rq and remove our load when we leave */
	detach_entity_load_avg(cfs_rq, se);
}

static void attach_task_cfs_rq(struct task_struct *p)
{
	struct sched_entity *se = &p->se;
	struct cfs_rq *cfs_rq = cfs_rq_of(se);

#ifdef CONFIG_FAIR_GROUP_SCHED
	/*
	 * Since the real-depth could have been changed (only FAIR
	 * class maintain depth value), reset depth properly.
	 */
	se->depth = se->parent ? se->parent->depth + 1 : 0;
#endif

	/* Synchronize task with its cfs_rq */
	attach_entity_load_avg(cfs_rq, se);

	if (!vruntime_normalized(p))
		se->vruntime += cfs_rq->min_vruntime;
}

static void switched_from_fair(struct rq *rq, struct task_struct *p)
{
	detach_task_cfs_rq(p);
}

static void switched_to_fair(struct rq *rq, struct task_struct *p)
{
	attach_task_cfs_rq(p);

	if (task_on_rq_queued(p)) {
		/*
		 * We were most likely switched from sched_rt, so
		 * kick off the schedule if running, otherwise just see
		 * if we can still preempt the current task.
		 */
		if (rq->curr == p)
			resched_curr(rq);
		else
			check_preempt_curr(rq, p, 0);
	}
}

/* Account for a task changing its policy or group.
 *
 * This routine is mostly called to set cfs_rq->curr field when a task
 * migrates between groups/classes.
 */
static void set_curr_task_fair(struct rq *rq)
{
	struct sched_entity *se = &rq->curr->se;

	for_each_sched_entity(se) {
		struct cfs_rq *cfs_rq = cfs_rq_of(se);

		set_next_entity(cfs_rq, se);
		/* ensure bandwidth has been allocated on our new cfs_rq */
		account_cfs_rq_runtime(cfs_rq, 0);
	}
}

void init_cfs_rq(struct cfs_rq *cfs_rq)
{
	cfs_rq->tasks_timeline = RB_ROOT;
	cfs_rq->min_vruntime = (u64)(-(1LL << 20));
#ifndef CONFIG_64BIT
	cfs_rq->min_vruntime_copy = cfs_rq->min_vruntime;
#endif
#ifdef CONFIG_SMP
	atomic_long_set(&cfs_rq->removed_load_avg, 0);
	atomic_long_set(&cfs_rq->removed_util_avg, 0);
#endif
}

#ifdef CONFIG_FAIR_GROUP_SCHED
static void task_move_group_fair(struct task_struct *p)
{
	detach_task_cfs_rq(p);
	set_task_rq(p, task_cpu(p));

#ifdef CONFIG_SMP
	/* Tell se's cfs_rq has been changed -- migrated */
	p->se.avg.last_update_time = 0;
#endif
	attach_task_cfs_rq(p);
}

void free_fair_sched_group(struct task_group *tg)
{
	int i;

	destroy_cfs_bandwidth(tg_cfs_bandwidth(tg));

	for_each_possible_cpu(i) {
		if (tg->cfs_rq)
			kfree(tg->cfs_rq[i]);
		if (tg->se)
			kfree(tg->se[i]);
	}

	kfree(tg->cfs_rq);
	kfree(tg->se);
}

int alloc_fair_sched_group(struct task_group *tg, struct task_group *parent)
{
	struct cfs_rq *cfs_rq;
	struct sched_entity *se;
	int i;

	tg->cfs_rq = kzalloc(sizeof(cfs_rq) * nr_cpu_ids, GFP_KERNEL);
	if (!tg->cfs_rq)
		goto err;
	tg->se = kzalloc(sizeof(se) * nr_cpu_ids, GFP_KERNEL);
	if (!tg->se)
		goto err;

	tg->shares = NICE_0_LOAD;

	init_cfs_bandwidth(tg_cfs_bandwidth(tg));

	for_each_possible_cpu(i) {
		cfs_rq = kzalloc_node(sizeof(struct cfs_rq),
				      GFP_KERNEL, cpu_to_node(i));
		if (!cfs_rq)
			goto err;

		se = kzalloc_node(sizeof(struct sched_entity),
				  GFP_KERNEL, cpu_to_node(i));
		if (!se)
			goto err_free_rq;

		init_cfs_rq(cfs_rq);
		init_tg_cfs_entry(tg, cfs_rq, se, i, parent->se[i]);
		init_entity_runnable_average(se);
	}

	return 1;

err_free_rq:
	kfree(cfs_rq);
err:
	return 0;
}

void unregister_fair_sched_group(struct task_group *tg)
{
	unsigned long flags;
	struct rq *rq;
	int cpu;

	for_each_possible_cpu(cpu) {
		if (tg->se[cpu])
			remove_entity_load_avg(tg->se[cpu]);

		/*
		 * Only empty task groups can be destroyed; so we can speculatively
		 * check on_list without danger of it being re-added.
		 */
		if (!tg->cfs_rq[cpu]->on_list)
			continue;

		rq = cpu_rq(cpu);

		raw_spin_lock_irqsave(&rq->lock, flags);
		list_del_leaf_cfs_rq(tg->cfs_rq[cpu]);
		raw_spin_unlock_irqrestore(&rq->lock, flags);
	}
}

void init_tg_cfs_entry(struct task_group *tg, struct cfs_rq *cfs_rq,
			struct sched_entity *se, int cpu,
			struct sched_entity *parent)
{
	struct rq *rq = cpu_rq(cpu);

	cfs_rq->tg = tg;
	cfs_rq->rq = rq;
	init_cfs_rq_runtime(cfs_rq);

	tg->cfs_rq[cpu] = cfs_rq;
	tg->se[cpu] = se;

	/* se could be NULL for root_task_group */
	if (!se)
		return;

	if (!parent) {
		se->cfs_rq = &rq->cfs;
		se->depth = 0;
	} else {
		se->cfs_rq = parent->my_q;
		se->depth = parent->depth + 1;
	}

	se->my_q = cfs_rq;
	/* guarantee group entities always have weight */
	update_load_set(&se->load, NICE_0_LOAD);
	se->parent = parent;
}

static DEFINE_MUTEX(shares_mutex);

int sched_group_set_shares(struct task_group *tg, unsigned long shares)
{
	int i;
	unsigned long flags;

	/*
	 * We can't change the weight of the root cgroup.
	 */
	if (!tg->se[0])
		return -EINVAL;

	shares = clamp(shares, scale_load(MIN_SHARES), scale_load(MAX_SHARES));

	mutex_lock(&shares_mutex);
	if (tg->shares == shares)
		goto done;

	tg->shares = shares;
	for_each_possible_cpu(i) {
		struct rq *rq = cpu_rq(i);
		struct sched_entity *se;

		se = tg->se[i];
		/* Propagate contribution to hierarchy */
		raw_spin_lock_irqsave(&rq->lock, flags);

		/* Possible calls to update_curr() need rq clock */
		update_rq_clock(rq);
		for_each_sched_entity(se)
			update_cfs_shares(group_cfs_rq(se));
		raw_spin_unlock_irqrestore(&rq->lock, flags);
	}

done:
	mutex_unlock(&shares_mutex);
	return 0;
}
#else /* CONFIG_FAIR_GROUP_SCHED */

void free_fair_sched_group(struct task_group *tg) { }

int alloc_fair_sched_group(struct task_group *tg, struct task_group *parent)
{
	return 1;
}

void unregister_fair_sched_group(struct task_group *tg) { }

#endif /* CONFIG_FAIR_GROUP_SCHED */


static unsigned int get_rr_interval_fair(struct rq *rq, struct task_struct *task)
{
	struct sched_entity *se = &task->se;
	unsigned int rr_interval = 0;

	/*
	 * Time slice is 0 for SCHED_OTHER tasks that are on an otherwise
	 * idle runqueue:
	 */
	if (rq->cfs.load.weight)
		rr_interval = NS_TO_JIFFIES(sched_slice(cfs_rq_of(se), se));

	return rr_interval;
}

/*
 * All the scheduling class methods:
 */
const struct sched_class fair_sched_class = {
	.next			= &idle_sched_class,
	.enqueue_task		= enqueue_task_fair,
	.dequeue_task		= dequeue_task_fair,
	.yield_task		= yield_task_fair,
	.yield_to_task		= yield_to_task_fair,

	.check_preempt_curr	= check_preempt_wakeup,

	.pick_next_task		= pick_next_task_fair,
	.put_prev_task		= put_prev_task_fair,

#ifdef CONFIG_SMP
	.select_task_rq		= select_task_rq_fair,
	.migrate_task_rq	= migrate_task_rq_fair,

	.rq_online		= rq_online_fair,
	.rq_offline		= rq_offline_fair,

	.task_waking		= task_waking_fair,
	.task_dead		= task_dead_fair,
	.set_cpus_allowed	= set_cpus_allowed_common,
#endif

	.set_curr_task          = set_curr_task_fair,
	.task_tick		= task_tick_fair,
	.task_fork		= task_fork_fair,

	.prio_changed		= prio_changed_fair,
	.switched_from		= switched_from_fair,
	.switched_to		= switched_to_fair,

	.get_rr_interval	= get_rr_interval_fair,

	.update_curr		= update_curr_fair,

#ifdef CONFIG_FAIR_GROUP_SCHED
	.task_move_group	= task_move_group_fair,
#endif
#ifdef CONFIG_SCHED_HMP
	.inc_hmp_sched_stats	= inc_hmp_sched_stats_fair,
	.dec_hmp_sched_stats	= dec_hmp_sched_stats_fair,
	.fixup_hmp_sched_stats	= fixup_hmp_sched_stats_fair,
#endif
};

#ifdef CONFIG_SCHED_DEBUG
void print_cfs_stats(struct seq_file *m, int cpu)
{
	struct cfs_rq *cfs_rq;

	rcu_read_lock();
	for_each_leaf_cfs_rq(cpu_rq(cpu), cfs_rq)
		print_cfs_rq(m, cpu, cfs_rq);
	rcu_read_unlock();
}

#ifdef CONFIG_NUMA_BALANCING
void show_numa_stats(struct task_struct *p, struct seq_file *m)
{
	int node;
	unsigned long tsf = 0, tpf = 0, gsf = 0, gpf = 0;

	for_each_online_node(node) {
		if (p->numa_faults) {
			tsf = p->numa_faults[task_faults_idx(NUMA_MEM, node, 0)];
			tpf = p->numa_faults[task_faults_idx(NUMA_MEM, node, 1)];
		}
		if (p->numa_group) {
			gsf = p->numa_group->faults[task_faults_idx(NUMA_MEM, node, 0)],
			gpf = p->numa_group->faults[task_faults_idx(NUMA_MEM, node, 1)];
		}
		print_numa_stats(m, node, tsf, tpf, gsf, gpf);
	}
}
#endif /* CONFIG_NUMA_BALANCING */
#endif /* CONFIG_SCHED_DEBUG */

__init void init_sched_fair_class(void)
{
#ifdef CONFIG_SMP
	open_softirq(SCHED_SOFTIRQ, run_rebalance_domains);

#ifdef CONFIG_NO_HZ_COMMON
	nohz.next_balance = jiffies;
	zalloc_cpumask_var(&nohz.idle_cpus_mask, GFP_NOWAIT);
	cpu_notifier(sched_ilb_notifier, 0);
#endif
#endif /* SMP */

}<|MERGE_RESOLUTION|>--- conflicted
+++ resolved
@@ -33,13 +33,8 @@
 #include <linux/module.h>
 
 #include "sched.h"
-<<<<<<< HEAD
 #include <trace/events/sched.h>
-=======
 #include "tune.h"
-#include "walt.h"
->>>>>>> 0a9cbce7
-
 /*
  * Targeted preemption latency for CPU-bound tasks:
  * (default: 6ms * (1 + ilog(ncpus)), units: nanoseconds)
@@ -60,12 +55,6 @@
 unsigned int sysctl_sched_initial_task_util = 0;
 unsigned int sysctl_sched_cstate_aware = 1;
 
-#ifdef CONFIG_SCHED_WALT
-unsigned int sysctl_sched_use_walt_cpu_util = 1;
-unsigned int sysctl_sched_use_walt_task_util = 1;
-__read_mostly unsigned int sysctl_sched_walt_cpu_high_irqload =
-    (10 * NSEC_PER_MSEC);
-#endif
 /*
  * The initial- and re-scaling of tunables is configurable
  * (default SCHED_TUNABLESCALING_LOG = *(1+ilog(ncpus))
@@ -2668,14 +2657,8 @@
 	    (rq->nr_running + 1) > sysctl_sched_spill_nr_run)
 		return 1;
 
-<<<<<<< HEAD
 	return 0;
 }
-=======
-	scale_freq = arch_scale_freq_capacity(NULL, cpu);
-	scale_cpu = arch_scale_cpu_capacity(NULL, cpu);
-	trace_sched_contrib_scale_f(cpu, scale_freq, scale_cpu);
->>>>>>> 0a9cbce7
 
 static int skip_cpu(int cpu, struct cpu_select_env *env)
 {
@@ -3710,6 +3693,7 @@
 
 	scale_freq = arch_scale_freq_capacity(NULL, cpu);
 	scale_cpu = arch_scale_cpu_capacity(NULL, cpu);
+	trace_sched_contrib_scale_f(cpu, scale_freq, scale_cpu);
 
 	/* delta_w is the amount already accumulated against our next period */
 	delta_w = sa->period_contrib;
@@ -5357,7 +5341,7 @@
 #define boosted_cpu_util(cpu) cpu_util(cpu)
 #endif
 
-#ifdef CONFIG_SMP
+#if defined(CONFIG_SMP) && defined(CONFIG_CPU_FREQ_GOV_SCHED)
 static void update_capacity_of(int cpu)
 {
 	unsigned long req_cap;
@@ -5370,7 +5354,9 @@
 	req_cap = req_cap * SCHED_CAPACITY_SCALE / capacity_orig_of(cpu);
 	set_cfs_cpu_capacity(cpu, true, req_cap);
 }
-#endif
+#else
+#define update_capacity_of(X) do {} while(0)
+#endif /* SMP and CPU_FREQ_GOV_SCHED */
 
 /*
  * The enqueue_task method is called before nr_running is
@@ -5402,11 +5388,7 @@
 		if (cfs_rq_throttled(cfs_rq))
 			break;
 		cfs_rq->h_nr_running++;
-<<<<<<< HEAD
 		inc_cfs_rq_hmp_stats(cfs_rq, p, 1);
-=======
-		walt_inc_cfs_cumulative_runnable_avg(cfs_rq, p);
->>>>>>> 0a9cbce7
 
 		flags = ENQUEUE_WAKEUP;
 	}
@@ -5414,11 +5396,7 @@
 	for_each_sched_entity(se) {
 		cfs_rq = cfs_rq_of(se);
 		cfs_rq->h_nr_running++;
-<<<<<<< HEAD
 		inc_cfs_rq_hmp_stats(cfs_rq, p, 1);
-=======
-		walt_inc_cfs_cumulative_runnable_avg(cfs_rq, p);
->>>>>>> 0a9cbce7
 
 		if (cfs_rq_throttled(cfs_rq))
 			break;
@@ -5429,10 +5407,8 @@
 
 	if (!se) {
 		add_nr_running(rq, 1);
-<<<<<<< HEAD
 		inc_rq_hmp_stats(rq, p, 1);
 	}
-=======
 
 #ifdef CONFIG_SMP
 
@@ -5455,14 +5431,16 @@
 	 */
 	schedtune_enqueue_task(p, cpu_of(rq));
 
-	if (!se) {
-		walt_inc_cumulative_runnable_avg(rq, p);
+	if (energy_aware() && !se) {
 		if (!task_new && !rq->rd->overutilized &&
 		    cpu_overutilized(rq->cpu)) {
 			rq->rd->overutilized = true;
 			trace_sched_overutilized(true);
 		}
 
+	}
+
+	if (!se) {
 		/*
 		 * We want to potentially trigger a freq switch
 		 * request only for tasks that are waking up; this is
@@ -5475,7 +5453,6 @@
 	}
 
 #endif /* CONFIG_SMP */
->>>>>>> 0a9cbce7
 	hrtick_update(rq);
 }
 
@@ -5505,11 +5482,7 @@
 		if (cfs_rq_throttled(cfs_rq))
 			break;
 		cfs_rq->h_nr_running--;
-<<<<<<< HEAD
 		dec_cfs_rq_hmp_stats(cfs_rq, p, 1);
-=======
-		walt_dec_cfs_cumulative_runnable_avg(cfs_rq, p);
->>>>>>> 0a9cbce7
 
 		/* Don't dequeue parent if it has other entities besides us */
 		if (cfs_rq->load.weight) {
@@ -5530,11 +5503,7 @@
 	for_each_sched_entity(se) {
 		cfs_rq = cfs_rq_of(se);
 		cfs_rq->h_nr_running--;
-<<<<<<< HEAD
 		dec_cfs_rq_hmp_stats(cfs_rq, p, 1);
-=======
-		walt_dec_cfs_cumulative_runnable_avg(cfs_rq, p);
->>>>>>> 0a9cbce7
 
 		if (cfs_rq_throttled(cfs_rq))
 			break;
@@ -5545,10 +5514,8 @@
 
 	if (!se) {
 		sub_nr_running(rq, 1);
-<<<<<<< HEAD
 		dec_rq_hmp_stats(rq, p, 1);
 	}
-=======
 
 #ifdef CONFIG_SMP
 
@@ -5562,8 +5529,6 @@
 	schedtune_dequeue_task(p, cpu_of(rq));
 
 	if (!se) {
-		walt_dec_cumulative_runnable_avg(rq, p);
-
 		/*
 		 * We want to potentially trigger a freq switch
 		 * request only for tasks that are going to sleep;
@@ -5582,7 +5547,6 @@
 
 #endif /* CONFIG_SMP */
 
->>>>>>> 0a9cbce7
 	hrtick_update(rq);
 }
 
@@ -5991,11 +5955,6 @@
 	return cpu_rq(cpu)->cpu_capacity_orig *
 	       arch_scale_freq_capacity(NULL, cpu)
 	       >> SCHED_CAPACITY_SHIFT;
-}
-
-static inline bool energy_aware(void)
-{
-	return sched_feat(ENERGY_AWARE);
 }
 
 struct energy_env {
@@ -6461,12 +6420,6 @@
 
 static inline unsigned long task_util(struct task_struct *p)
 {
-#ifdef CONFIG_SCHED_WALT
-	if (!walt_disabled && sysctl_sched_use_walt_task_util) {
-		unsigned long demand = p->ravg.demand;
-		return (demand << 10) / walt_ravg_window;
-	}
-#endif
 	return p->se.avg.util_avg;
 }
 
@@ -6874,10 +6827,6 @@
 		if (new_util > capacity_orig_of(i))
 			continue;
 
-#ifdef CONFIG_SCHED_WALT
-		if (walt_cpu_high_irqload(i))
-			continue;
-#endif
 		/*
 		 * Unconditionally favoring tasks that prefer idle cpus to
 		 * improve latency.
@@ -7928,16 +7877,11 @@
 	lockdep_assert_held(&env->src_rq->lock);
 
 	p->on_rq = TASK_ON_RQ_MIGRATING;
-<<<<<<< HEAD
 	deactivate_task(env->src_rq, p, 0);
 	double_lock_balance(env->src_rq, env->dst_rq);
 	set_task_cpu(p, env->dst_cpu);
 	if (task_in_related_thread_group(p))
 		env->flags |= LBF_MOVED_RELATED_THREAD_GROUP_TASK;
-=======
-	double_lock_balance(env->src_rq, env->dst_rq);
-	set_task_cpu(p, env->dst_cpu);
->>>>>>> 0a9cbce7
 	double_unlock_balance(env->src_rq, env->dst_rq);
 }
 
@@ -8511,18 +8455,15 @@
 
 		group = child->groups;
 		do {
-<<<<<<< HEAD
+			struct sched_group_capacity *sgc = group->sgc;
+
 			cpumask_t *cpus = sched_group_cpus(group);
 
 			/* Revisit this later. This won't work for MT domain */
-			if (!cpu_isolated(cpumask_first(cpus)))
-				capacity += group->sgc->capacity;
-=======
-			struct sched_group_capacity *sgc = group->sgc;
-
-			capacity += sgc->capacity;
-			max_capacity = max(sgc->max_capacity, max_capacity);
->>>>>>> 0a9cbce7
+			if (!cpu_isolated(cpumask_first(cpus))) {
+				capacity += sgc->capacity;
+				max_capacity = max(sgc->max_capacity, max_capacity);
+			}
 			group = group->next;
 		} while (group != child->groups);
 	}
@@ -8712,7 +8653,7 @@
 		if (!nr_running && idle_cpu(i))
 			sgs->idle_cpus++;
 
-		if (cpu_overutilized(i)) {
+		if (energy_aware() && cpu_overutilized(i)) {
 			*overutilized = true;
 			if (!sgs->group_misfit_task && rq->misfit_task)
 				sgs->group_misfit_task = capacity_of(i);
@@ -8798,24 +8739,26 @@
 	if (sgs->group_type < busiest->group_type)
 		return false;
 
-	/*
-	 * Candidate sg doesn't face any serious load-balance problems
-	 * so don't pick it if the local sg is already filled up.
-	 */
-	if (sgs->group_type == group_other &&
-	    !group_has_capacity(env, &sds->local_stat))
-		return false;
-
-	if (sgs->avg_load <= busiest->avg_load)
-		return false;
-
-	/*
-	 * Candiate sg has no more than one task per cpu and has higher
-	 * per-cpu capacity. No reason to pull tasks to less capable cpus.
-	 */
-	if (sgs->sum_nr_running <= sgs->group_weight &&
-	    group_smaller_cpu_capacity(sds->local, sg))
-		return false;
+	if (energy_aware()) {
+		/*
+		 * Candidate sg doesn't face any serious load-balance problems
+		 * so don't pick it if the local sg is already filled up.
+		 */
+		if (sgs->group_type == group_other &&
+		    !group_has_capacity(env, &sds->local_stat))
+			return false;
+
+		if (sgs->avg_load <= busiest->avg_load)
+			return false;
+
+		/*
+		 * Candiate sg has no more than one task per cpu and has higher
+		 * per-cpu capacity. No reason to pull tasks to less capable cpus.
+		 */
+		if (sgs->sum_nr_running <= sgs->group_weight &&
+		    group_smaller_cpu_capacity(sds->local, sg))
+			return false;
+	}
 
 	/* This is the busiest node in its class. */
 	if (!(env->sd->flags & SD_ASYM_PACKING))
@@ -8926,7 +8869,8 @@
 		 * Ignore task groups with misfit tasks if local group has no
 		 * capacity or if per-cpu capacity isn't higher.
 		 */
-		if (sgs->group_type == group_misfit_task &&
+		if (energy_aware() &&
+		    sgs->group_type == group_misfit_task &&
 		    (!group_has_capacity(env, &sds->local_stat) ||
 		     !group_smaller_cpu_capacity(sg, sds->local)))
 			sgs->group_type = group_other;
@@ -8957,12 +8901,12 @@
 			env->dst_rq->rd->overload = overload;
 
 		/* Update over-utilization (tipping point, U >= 0) indicator */
-		if (env->dst_rq->rd->overutilized != overutilized) {
+		if (energy_aware() && env->dst_rq->rd->overutilized != overutilized) {
 			env->dst_rq->rd->overutilized = overutilized;
 			trace_sched_overutilized(overutilized);
 		}
 	} else {
-		if (!env->dst_rq->rd->overutilized && overutilized) {
+		if (energy_aware() && !env->dst_rq->rd->overutilized && overutilized) {
 			env->dst_rq->rd->overutilized = true;
 			trace_sched_overutilized(true);
 		}
@@ -9114,20 +9058,22 @@
 	 */
 	if (busiest->avg_load <= sds->avg_load ||
 	    local->avg_load >= sds->avg_load) {
-		/* Misfitting tasks should be migrated in any case */
-		if (busiest->group_type == group_misfit_task) {
-			env->imbalance = busiest->group_misfit_task;
-			return;
-		}
-
-		/*
-		 * Busiest group is overloaded, local is not, use the spare
-		 * cycles to maximize throughput
-		 */
-		if (busiest->group_type == group_overloaded &&
-		    local->group_type <= group_misfit_task) {
-			env->imbalance = busiest->load_per_task;
-			return;
+		if (energy_aware()) {
+			/* Misfitting tasks should be migrated in any case */
+			if (busiest->group_type == group_misfit_task) {
+				env->imbalance = busiest->group_misfit_task;
+				return;
+			}
+
+			/*
+			 * Busiest group is overloaded, local is not, use the spare
+			 * cycles to maximize throughput
+			 */
+			if (busiest->group_type == group_overloaded &&
+			    local->group_type <= group_misfit_task) {
+				env->imbalance = busiest->load_per_task;
+				return;
+			}
 		}
 
 		env->imbalance = 0;
@@ -9164,7 +9110,7 @@
 	) / SCHED_CAPACITY_SCALE;
 
 	/* Boost imbalance to allow misfit task to be balanced. */
-	if (busiest->group_type == group_misfit_task)
+	if (energy_aware() && busiest->group_type == group_misfit_task)
 		env->imbalance = max_t(long, env->imbalance,
 				     busiest->group_misfit_task);
 
@@ -9248,7 +9194,7 @@
 		goto force_balance;
 
 	/* Misfitting tasks should be dealt with regardless of the avg load */
-	if (busiest->group_type == group_misfit_task) {
+	if (energy_aware() && busiest->group_type == group_misfit_task) {
 		goto force_balance;
 	}
 
@@ -9472,19 +9418,16 @@
 			return 1;
 	}
 
-<<<<<<< HEAD
-	return unlikely(sd->nr_balance_failed >
-			sd->cache_nice_tries + NEED_ACTIVE_BALANCE_THRESHOLD);
-=======
-	if ((capacity_of(env->src_cpu) < capacity_of(env->dst_cpu)) &&
+	if (energy_aware() &&
+	    (capacity_of(env->src_cpu) < capacity_of(env->dst_cpu)) &&
 				env->src_rq->cfs.h_nr_running == 1 &&
 				cpu_overutilized(env->src_cpu) &&
 				!cpu_overutilized(env->dst_cpu)) {
 			return 1;
 	}
 
-	return unlikely(sd->nr_balance_failed > sd->cache_nice_tries+2);
->>>>>>> 0a9cbce7
+	return unlikely(sd->nr_balance_failed >
+			sd->cache_nice_tries + NEED_ACTIVE_BALANCE_THRESHOLD);
 }
 
 static int group_balance_cpu_not_isolated(struct sched_group *sg)
@@ -9724,15 +9667,11 @@
 		 * frequent, pollute the failure counter causing
 		 * excessive cache_hot migrations and active balances.
 		 */
-<<<<<<< HEAD
 		if (idle != CPU_NEWLY_IDLE &&
-		    !(env.flags & LBF_BIG_TASK_ACTIVE_BALANCE))
-			sd->nr_balance_failed++;
-=======
-		if (idle != CPU_NEWLY_IDLE)
-			if (env.src_grp_nr_running > 1)
+		    !(env.flags & LBF_BIG_TASK_ACTIVE_BALANCE)) {
+		    	if (env.src_grp_nr_running > 1)
 				sd->nr_balance_failed++;
->>>>>>> 0a9cbce7
+		}
 
 		if (need_active_balance(&env)) {
 			raw_spin_lock_irqsave(&busiest->lock, flags);
@@ -10078,17 +10017,12 @@
 		p = detach_one_task(&env);
 		if (p) {
 			schedstat_inc(sd, alb_pushed);
-<<<<<<< HEAD
-			moved = true;
-		} else {
-=======
 			/*
 			 * We want to potentially lower env.src_cpu's OPP.
 			 */
 			update_capacity_of(env.src_cpu);
-		}
-		else
->>>>>>> 0a9cbce7
+			moved = true;
+		} else {
 			schedstat_inc(sd, alb_failed);
 		}
 	}
@@ -10564,6 +10498,10 @@
 	if (time_before(now, nohz.next_balance))
 		return 0;
 
+	if (rq->nr_running >= 2 &&
+	    (!energy_aware() || cpu_overutilized(cpu)))
+	    	return true;
+
 	return (rq->nr_running >= 2);
 }
 
@@ -10598,22 +10536,7 @@
 	set_cpu_sd_state_busy();
 	nohz_balance_exit_idle(cpu);
 
-<<<<<<< HEAD
 	if (_nohz_kick_needed(rq, cpu, type))
-=======
-	/*
-	 * None are in tickless mode and hence no need for NOHZ idle load
-	 * balancing.
-	 */
-	if (likely(!atomic_read(&nohz.nr_cpus)))
-		return false;
-
-	if (time_before(now, nohz.next_balance))
-		return false;
-
-	if (rq->nr_running >= 2 &&
-	    (!energy_aware() || cpu_overutilized(cpu)))
->>>>>>> 0a9cbce7
 		return true;
 
 #ifndef CONFIG_SCHED_HMP
@@ -10732,7 +10655,8 @@
 		task_tick_numa(rq, curr);
 
 #ifdef CONFIG_SMP
-	if (!rq->rd->overutilized && cpu_overutilized(task_cpu(curr))) {
+	if (energy_aware() &&
+	    !rq->rd->overutilized && cpu_overutilized(task_cpu(curr))) {
 		rq->rd->overutilized = true;
 		trace_sched_overutilized(true);
 	}
