--- conflicted
+++ resolved
@@ -12,10 +12,7 @@
  */
 #define SCHEDSTAT_VERSION 15
 
-<<<<<<< HEAD
-=======
 #ifdef CONFIG_SMP
->>>>>>> 449846c3
 static inline void show_easstat(struct seq_file *seq, struct eas_stats *stats)
 {
 	/* eas-specific runqueue stats */
@@ -35,10 +32,7 @@
 	seq_printf(seq, "%llu %llu\n",
 	    stats->cas_attempts, stats->cas_count);
 }
-<<<<<<< HEAD
-=======
 #endif
->>>>>>> 449846c3
 
 static int show_schedstat(struct seq_file *seq, void *v)
 {
@@ -67,7 +61,6 @@
 
 		seq_printf(seq, "\n");
 
-		show_easstat(seq, &rq->eas_stats);
 #ifdef CONFIG_SMP
 		show_easstat(seq, &rq->eas_stats);
 
