--- conflicted
+++ resolved
@@ -635,13 +635,7 @@
 	tk->ktime_sec = seconds;
 
 	/* Update the monotonic raw base */
-<<<<<<< HEAD
-	seconds = tk->raw_sec;
-	nsec = (u32)(tk->tkr_raw.xtime_nsec >> tk->tkr_raw.shift);
-	tk->tkr_raw.base = ns_to_ktime(seconds * NSEC_PER_SEC + nsec);
-=======
 	tk->tkr_raw.base = ns_to_ktime(tk->raw_sec * NSEC_PER_SEC);
->>>>>>> 449846c3
 }
 
 /* must hold timekeeper_lock */
