/*
 * Helper macros to support writing architecture specific
 * linker scripts.
 *
 * A minimal linker scripts has following content:
 * [This is a sample, architectures may have special requiriements]
 *
 * OUTPUT_FORMAT(...)
 * OUTPUT_ARCH(...)
 * ENTRY(...)
 * SECTIONS
 * {
 *	. = START;
 *	__init_begin = .;
 *	HEAD_TEXT_SECTION
 *	INIT_TEXT_SECTION(PAGE_SIZE)
 *	INIT_DATA_SECTION(...)
 *	PERCPU_SECTION(CACHELINE_SIZE)
 *	__init_end = .;
 *
 *	_stext = .;
 *	TEXT_SECTION = 0
 *	_etext = .;
 *
 *      _sdata = .;
 *	RO_DATA_SECTION(PAGE_SIZE)
 *	RW_DATA_SECTION(...)
 *	_edata = .;
 *
 *	EXCEPTION_TABLE(...)
 *	NOTES
 *
 *	BSS_SECTION(0, 0, 0)
 *	_end = .;
 *
 *	STABS_DEBUG
 *	DWARF_DEBUG
 *
 *	DISCARDS		// must be the last
 * }
 *
 * [__init_begin, __init_end] is the init section that may be freed after init
 * 	// __init_begin and __init_end should be page aligned, so that we can
 *	// free the whole .init memory
 * [_stext, _etext] is the text section
 * [_sdata, _edata] is the data section
 *
 * Some of the included output section have their own set of constants.
 * Examples are: [__initramfs_start, __initramfs_end] for initramfs and
 *               [__nosave_begin, __nosave_end] for the nosave data
 */

#ifndef LOAD_OFFSET
#define LOAD_OFFSET 0
#endif

#include <linux/export.h>

/* Align . to a 8 byte boundary equals to maximum function alignment. */
#define ALIGN_FUNCTION()  . = ALIGN(8)

/*
 * LD_DEAD_CODE_DATA_ELIMINATION option enables -fdata-sections, which
 * generates .data.identifier sections, which need to be pulled in with
 * .data. We don't want to pull in .data..other sections, which Linux
 * has defined. Same for text and bss.
 */
#ifdef CONFIG_LD_DEAD_CODE_DATA_ELIMINATION
#define TEXT_MAIN .text .text.[0-9a-zA-Z_]*
#define DATA_MAIN .data .data.[0-9a-zA-Z_]*
#define BSS_MAIN .bss .bss.[0-9a-zA-Z_]*
#else
#define TEXT_MAIN .text
#define DATA_MAIN .data
#define BSS_MAIN .bss
#endif

/*
 * Align to a 32 byte boundary equal to the
 * alignment gcc 4.5 uses for a struct
 */
#define STRUCT_ALIGNMENT 32
#define STRUCT_ALIGN() . = ALIGN(STRUCT_ALIGNMENT)

/* The actual configuration determine if the init/exit sections
 * are handled as text/data or they can be discarded (which
 * often happens at runtime)
 */
#ifdef CONFIG_HOTPLUG_CPU
#define CPU_KEEP(sec)    *(.cpu##sec)
#define CPU_DISCARD(sec)
#else
#define CPU_KEEP(sec)
#define CPU_DISCARD(sec) *(.cpu##sec)
#endif

#if defined(CONFIG_MEMORY_HOTPLUG)
#define MEM_KEEP(sec)    *(.mem##sec)
#define MEM_DISCARD(sec)
#else
#define MEM_KEEP(sec)
#define MEM_DISCARD(sec) *(.mem##sec)
#endif

#ifdef CONFIG_FTRACE_MCOUNT_RECORD
#define MCOUNT_REC()	. = ALIGN(8);				\
			VMLINUX_SYMBOL(__start_mcount_loc) = .; \
			*(__mcount_loc)				\
			VMLINUX_SYMBOL(__stop_mcount_loc) = .;
#else
#define MCOUNT_REC()
#endif

#ifdef CONFIG_TRACE_BRANCH_PROFILING
#define LIKELY_PROFILE()	VMLINUX_SYMBOL(__start_annotated_branch_profile) = .; \
				*(_ftrace_annotated_branch)			      \
				VMLINUX_SYMBOL(__stop_annotated_branch_profile) = .;
#else
#define LIKELY_PROFILE()
#endif

#ifdef CONFIG_PROFILE_ALL_BRANCHES
#define BRANCH_PROFILE()	VMLINUX_SYMBOL(__start_branch_profile) = .;   \
				*(_ftrace_branch)			      \
				VMLINUX_SYMBOL(__stop_branch_profile) = .;
#else
#define BRANCH_PROFILE()
#endif

#ifdef CONFIG_KPROBES
#define KPROBE_BLACKLIST()	. = ALIGN(8);				      \
				VMLINUX_SYMBOL(__start_kprobe_blacklist) = .; \
				KEEP(*(_kprobe_blacklist))		      \
				VMLINUX_SYMBOL(__stop_kprobe_blacklist) = .;
#else
#define KPROBE_BLACKLIST()
#endif

#ifdef CONFIG_EVENT_TRACING
#define FTRACE_EVENTS()	. = ALIGN(8);					\
			VMLINUX_SYMBOL(__start_ftrace_events) = .;	\
			KEEP(*(_ftrace_events))				\
			VMLINUX_SYMBOL(__stop_ftrace_events) = .;	\
			VMLINUX_SYMBOL(__start_ftrace_enum_maps) = .;	\
			KEEP(*(_ftrace_enum_map))			\
			VMLINUX_SYMBOL(__stop_ftrace_enum_maps) = .;
#else
#define FTRACE_EVENTS()
#endif

#ifdef CONFIG_TRACING
#define TRACE_PRINTKS() VMLINUX_SYMBOL(__start___trace_bprintk_fmt) = .;      \
			 KEEP(*(__trace_printk_fmt)) /* Trace_printk fmt' pointer */ \
			 VMLINUX_SYMBOL(__stop___trace_bprintk_fmt) = .;
#define TRACEPOINT_STR() VMLINUX_SYMBOL(__start___tracepoint_str) = .;	\
			 KEEP(*(__tracepoint_str)) /* Trace_printk fmt' pointer */ \
			 VMLINUX_SYMBOL(__stop___tracepoint_str) = .;
#else
#define TRACE_PRINTKS()
#define TRACEPOINT_STR()
#endif

#ifdef CONFIG_FTRACE_SYSCALLS
#define TRACE_SYSCALLS() . = ALIGN(8);					\
			 VMLINUX_SYMBOL(__start_syscalls_metadata) = .;	\
			 KEEP(*(__syscalls_metadata))			\
			 VMLINUX_SYMBOL(__stop_syscalls_metadata) = .;
#else
#define TRACE_SYSCALLS()
#endif

#ifdef CONFIG_SERIAL_EARLYCON
#define EARLYCON_TABLE() STRUCT_ALIGN();			\
			 VMLINUX_SYMBOL(__earlycon_table) = .;	\
<<<<<<< HEAD
			 KEEP(*(__earlycon_table))		\
=======
			 *(__earlycon_table)			\
>>>>>>> 609a5898
			 VMLINUX_SYMBOL(__earlycon_table_end) = .;
#else
#define EARLYCON_TABLE()
#endif

#define ___OF_TABLE(cfg, name)	_OF_TABLE_##cfg(name)
#define __OF_TABLE(cfg, name)	___OF_TABLE(cfg, name)
#define OF_TABLE(cfg, name)	__OF_TABLE(config_enabled(cfg), name)
#define _OF_TABLE_0(name)
#define _OF_TABLE_1(name)						\
	. = ALIGN(8);							\
	VMLINUX_SYMBOL(__##name##_of_table) = .;			\
	KEEP(*(__##name##_of_table))					\
	KEEP(*(__##name##_of_table_end))

#define CLKSRC_OF_TABLES()	OF_TABLE(CONFIG_CLKSRC_OF, clksrc)
#define IRQCHIP_OF_MATCH_TABLE() OF_TABLE(CONFIG_IRQCHIP, irqchip)
#define CLK_OF_TABLES()		OF_TABLE(CONFIG_COMMON_CLK, clk)
#define IOMMU_OF_TABLES()	OF_TABLE(CONFIG_OF_IOMMU, iommu)
#define RESERVEDMEM_OF_TABLES()	OF_TABLE(CONFIG_OF_RESERVED_MEM, reservedmem)
#define CPU_METHOD_OF_TABLES()	OF_TABLE(CONFIG_SMP, cpu_method)
#define CPUIDLE_METHOD_OF_TABLES() OF_TABLE(CONFIG_CPU_IDLE, cpuidle_method)

#ifdef CONFIG_ACPI
#define ACPI_PROBE_TABLE(name)						\
	. = ALIGN(8);							\
	VMLINUX_SYMBOL(__##name##_acpi_probe_table) = .;		\
	KEEP(*(__##name##_acpi_probe_table))				\
	VMLINUX_SYMBOL(__##name##_acpi_probe_table_end) = .;
#else
#define ACPI_PROBE_TABLE(name)
#endif

#define KERNEL_DTB()							\
	STRUCT_ALIGN();							\
	VMLINUX_SYMBOL(__dtb_start) = .;				\
	KEEP(*(.dtb.init.rodata))					\
	VMLINUX_SYMBOL(__dtb_end) = .;

/*
 * .data section
 */
#define DATA_DATA							\
	*(DATA_MAIN)							\
	*(.ref.data)							\
	*(.data..shared_aligned) /* percpu related */			\
	MEM_KEEP(init.data)						\
	MEM_KEEP(exit.data)						\
	*(.data.unlikely)						\
	STRUCT_ALIGN();							\
	*(__tracepoints)						\
	/* implement dynamic printk debug */				\
	. = ALIGN(8);                                                   \
	VMLINUX_SYMBOL(__start___jump_table) = .;                       \
	KEEP(*(__jump_table))                                           \
	VMLINUX_SYMBOL(__stop___jump_table) = .;                        \
	. = ALIGN(8);							\
	VMLINUX_SYMBOL(__start___verbose) = .;                          \
	KEEP(*(__verbose))                                              \
	VMLINUX_SYMBOL(__stop___verbose) = .;				\
	LIKELY_PROFILE()		       				\
	BRANCH_PROFILE()						\
	TRACE_PRINTKS()							\
	TRACEPOINT_STR()

/*
 * Data section helpers
 */
#define NOSAVE_DATA							\
	. = ALIGN(PAGE_SIZE);						\
	VMLINUX_SYMBOL(__nosave_begin) = .;				\
	*(.data..nosave)						\
	. = ALIGN(PAGE_SIZE);						\
	VMLINUX_SYMBOL(__nosave_end) = .;

#define PAGE_ALIGNED_DATA(page_align)					\
	. = ALIGN(page_align);						\
	*(.data..page_aligned)

#define READ_MOSTLY_DATA(align)						\
	. = ALIGN(align);						\
	*(.data..read_mostly)						\
	. = ALIGN(align);

#define CACHELINE_ALIGNED_DATA(align)					\
	. = ALIGN(align);						\
	*(.data..cacheline_aligned)

#define INIT_TASK_DATA(align)						\
	. = ALIGN(align);						\
	*(.data..init_task)

/*
 * Allow architectures to handle ro_after_init data on their
 * own by defining an empty RO_AFTER_INIT_DATA.
 */
#ifndef RO_AFTER_INIT_DATA
#define RO_AFTER_INIT_DATA *(.data..ro_after_init)
#endif

/*
 * Read only Data
 */
#define RO_DATA_SECTION(align)						\
	. = ALIGN((align));						\
	.rodata           : AT(ADDR(.rodata) - LOAD_OFFSET) {		\
		VMLINUX_SYMBOL(__start_rodata) = .;			\
		*(.rodata) *(.rodata.*)					\
		RO_AFTER_INIT_DATA	/* Read only after init */	\
<<<<<<< HEAD
		KEEP(*(__vermagic))	/* Kernel version magic */	\
=======
		*(__vermagic)		/* Kernel version magic */	\
>>>>>>> 609a5898
		. = ALIGN(8);						\
		VMLINUX_SYMBOL(__start___tracepoints_ptrs) = .;		\
		KEEP(*(__tracepoints_ptrs)) /* Tracepoints: pointer array */ \
		VMLINUX_SYMBOL(__stop___tracepoints_ptrs) = .;		\
		*(__tracepoints_strings)/* Tracepoints: strings */	\
	}								\
									\
	.rodata1          : AT(ADDR(.rodata1) - LOAD_OFFSET) {		\
		*(.rodata1)						\
	}								\
									\
	BUG_TABLE							\
									\
	/* PCI quirks */						\
	.pci_fixup        : AT(ADDR(.pci_fixup) - LOAD_OFFSET) {	\
		VMLINUX_SYMBOL(__start_pci_fixups_early) = .;		\
		KEEP(*(.pci_fixup_early))				\
		VMLINUX_SYMBOL(__end_pci_fixups_early) = .;		\
		VMLINUX_SYMBOL(__start_pci_fixups_header) = .;		\
		KEEP(*(.pci_fixup_header))				\
		VMLINUX_SYMBOL(__end_pci_fixups_header) = .;		\
		VMLINUX_SYMBOL(__start_pci_fixups_final) = .;		\
		KEEP(*(.pci_fixup_final))				\
		VMLINUX_SYMBOL(__end_pci_fixups_final) = .;		\
		VMLINUX_SYMBOL(__start_pci_fixups_enable) = .;		\
		KEEP(*(.pci_fixup_enable))				\
		VMLINUX_SYMBOL(__end_pci_fixups_enable) = .;		\
		VMLINUX_SYMBOL(__start_pci_fixups_resume) = .;		\
		KEEP(*(.pci_fixup_resume))				\
		VMLINUX_SYMBOL(__end_pci_fixups_resume) = .;		\
		VMLINUX_SYMBOL(__start_pci_fixups_resume_early) = .;	\
		KEEP(*(.pci_fixup_resume_early))			\
		VMLINUX_SYMBOL(__end_pci_fixups_resume_early) = .;	\
		VMLINUX_SYMBOL(__start_pci_fixups_suspend) = .;		\
		KEEP(*(.pci_fixup_suspend))				\
		VMLINUX_SYMBOL(__end_pci_fixups_suspend) = .;		\
		VMLINUX_SYMBOL(__start_pci_fixups_suspend_late) = .;	\
		KEEP(*(.pci_fixup_suspend_late))			\
		VMLINUX_SYMBOL(__end_pci_fixups_suspend_late) = .;	\
	}								\
									\
	/* Built-in firmware blobs */					\
	.builtin_fw        : AT(ADDR(.builtin_fw) - LOAD_OFFSET) {	\
		VMLINUX_SYMBOL(__start_builtin_fw) = .;			\
		KEEP(*(.builtin_fw))					\
		VMLINUX_SYMBOL(__end_builtin_fw) = .;			\
	}								\
									\
	TRACEDATA							\
									\
	/* Kernel symbol table: Normal symbols */			\
	__ksymtab         : AT(ADDR(__ksymtab) - LOAD_OFFSET) {		\
		VMLINUX_SYMBOL(__start___ksymtab) = .;			\
		KEEP(*(SORT(___ksymtab+*)))				\
		VMLINUX_SYMBOL(__stop___ksymtab) = .;			\
	}								\
									\
	/* Kernel symbol table: GPL-only symbols */			\
	__ksymtab_gpl     : AT(ADDR(__ksymtab_gpl) - LOAD_OFFSET) {	\
		VMLINUX_SYMBOL(__start___ksymtab_gpl) = .;		\
		KEEP(*(SORT(___ksymtab_gpl+*)))				\
		VMLINUX_SYMBOL(__stop___ksymtab_gpl) = .;		\
	}								\
									\
	/* Kernel symbol table: Normal unused symbols */		\
	__ksymtab_unused  : AT(ADDR(__ksymtab_unused) - LOAD_OFFSET) {	\
		VMLINUX_SYMBOL(__start___ksymtab_unused) = .;		\
		KEEP(*(SORT(___ksymtab_unused+*)))			\
		VMLINUX_SYMBOL(__stop___ksymtab_unused) = .;		\
	}								\
									\
	/* Kernel symbol table: GPL-only unused symbols */		\
	__ksymtab_unused_gpl : AT(ADDR(__ksymtab_unused_gpl) - LOAD_OFFSET) { \
		VMLINUX_SYMBOL(__start___ksymtab_unused_gpl) = .;	\
		KEEP(*(SORT(___ksymtab_unused_gpl+*)))			\
		VMLINUX_SYMBOL(__stop___ksymtab_unused_gpl) = .;	\
	}								\
									\
	/* Kernel symbol table: GPL-future-only symbols */		\
	__ksymtab_gpl_future : AT(ADDR(__ksymtab_gpl_future) - LOAD_OFFSET) { \
		VMLINUX_SYMBOL(__start___ksymtab_gpl_future) = .;	\
		KEEP(*(SORT(___ksymtab_gpl_future+*)))			\
		VMLINUX_SYMBOL(__stop___ksymtab_gpl_future) = .;	\
	}								\
									\
	/* Kernel symbol table: Normal symbols */			\
	__kcrctab         : AT(ADDR(__kcrctab) - LOAD_OFFSET) {		\
		VMLINUX_SYMBOL(__start___kcrctab) = .;			\
		KEEP(*(SORT(___kcrctab+*)))				\
		VMLINUX_SYMBOL(__stop___kcrctab) = .;			\
	}								\
									\
	/* Kernel symbol table: GPL-only symbols */			\
	__kcrctab_gpl     : AT(ADDR(__kcrctab_gpl) - LOAD_OFFSET) {	\
		VMLINUX_SYMBOL(__start___kcrctab_gpl) = .;		\
		KEEP(*(SORT(___kcrctab_gpl+*)))				\
		VMLINUX_SYMBOL(__stop___kcrctab_gpl) = .;		\
	}								\
									\
	/* Kernel symbol table: Normal unused symbols */		\
	__kcrctab_unused  : AT(ADDR(__kcrctab_unused) - LOAD_OFFSET) {	\
		VMLINUX_SYMBOL(__start___kcrctab_unused) = .;		\
		KEEP(*(SORT(___kcrctab_unused+*)))			\
		VMLINUX_SYMBOL(__stop___kcrctab_unused) = .;		\
	}								\
									\
	/* Kernel symbol table: GPL-only unused symbols */		\
	__kcrctab_unused_gpl : AT(ADDR(__kcrctab_unused_gpl) - LOAD_OFFSET) { \
		VMLINUX_SYMBOL(__start___kcrctab_unused_gpl) = .;	\
		KEEP(*(SORT(___kcrctab_unused_gpl+*)))			\
		VMLINUX_SYMBOL(__stop___kcrctab_unused_gpl) = .;	\
	}								\
									\
	/* Kernel symbol table: GPL-future-only symbols */		\
	__kcrctab_gpl_future : AT(ADDR(__kcrctab_gpl_future) - LOAD_OFFSET) { \
		VMLINUX_SYMBOL(__start___kcrctab_gpl_future) = .;	\
		KEEP(*(SORT(___kcrctab_gpl_future+*)))			\
		VMLINUX_SYMBOL(__stop___kcrctab_gpl_future) = .;	\
	}								\
									\
	/* Kernel symbol table: strings */				\
        __ksymtab_strings : AT(ADDR(__ksymtab_strings) - LOAD_OFFSET) {	\
		*(__ksymtab_strings)					\
	}								\
									\
	/* __*init sections */						\
	__init_rodata : AT(ADDR(__init_rodata) - LOAD_OFFSET) {		\
		*(.ref.rodata)						\
		MEM_KEEP(init.rodata)					\
		MEM_KEEP(exit.rodata)					\
	}								\
									\
	/* Built-in module parameters. */				\
	__param : AT(ADDR(__param) - LOAD_OFFSET) {			\
		VMLINUX_SYMBOL(__start___param) = .;			\
		KEEP(*(__param))					\
		VMLINUX_SYMBOL(__stop___param) = .;			\
	}								\
									\
	/* Built-in module versions. */					\
	__modver : AT(ADDR(__modver) - LOAD_OFFSET) {			\
		VMLINUX_SYMBOL(__start___modver) = .;			\
		KEEP(*(__modver))					\
		VMLINUX_SYMBOL(__stop___modver) = .;			\
		. = ALIGN((align));					\
		VMLINUX_SYMBOL(__end_rodata) = .;			\
	}								\
	. = ALIGN((align));

/* RODATA & RO_DATA provided for backward compatibility.
 * All archs are supposed to use RO_DATA() */
#define RODATA          RO_DATA_SECTION(4096)
#define RO_DATA(align)  RO_DATA_SECTION(align)

#define SECURITY_INIT							\
	.security_initcall.init : AT(ADDR(.security_initcall.init) - LOAD_OFFSET) { \
		VMLINUX_SYMBOL(__security_initcall_start) = .;		\
		KEEP(*(.security_initcall.init))			\
		VMLINUX_SYMBOL(__security_initcall_end) = .;		\
	}

/*
 * .text section. Map to function alignment to avoid address changes
 * during second ld run in second ld pass when generating System.map
 *
 * TEXT_MAIN here will match .text.fixup and .text.unlikely if dead
 * code elimination is enabled, so these sections should be converted
 * to use ".." first.
 */
#define TEXT_TEXT							\
		ALIGN_FUNCTION();					\
		*(.text.hot TEXT_MAIN .text.fixup .text.unlikely .text..ftrace)	\
		*(.ref.text)						\
	MEM_KEEP(init.text)						\
	MEM_KEEP(exit.text)						\


/* sched.text is aling to function alignment to secure we have same
 * address even at second ld pass when generating System.map */
#define SCHED_TEXT							\
		ALIGN_FUNCTION();					\
		VMLINUX_SYMBOL(__sched_text_start) = .;			\
		*(.sched.text)						\
		VMLINUX_SYMBOL(__sched_text_end) = .;

/* spinlock.text is aling to function alignment to secure we have same
 * address even at second ld pass when generating System.map */
#define LOCK_TEXT							\
		ALIGN_FUNCTION();					\
		VMLINUX_SYMBOL(__lock_text_start) = .;			\
		*(.spinlock.text)					\
		VMLINUX_SYMBOL(__lock_text_end) = .;

#define KPROBES_TEXT							\
		ALIGN_FUNCTION();					\
		VMLINUX_SYMBOL(__kprobes_text_start) = .;		\
		*(.kprobes.text)					\
		VMLINUX_SYMBOL(__kprobes_text_end) = .;

#define ENTRY_TEXT							\
		ALIGN_FUNCTION();					\
		VMLINUX_SYMBOL(__entry_text_start) = .;			\
		*(.entry.text)						\
		VMLINUX_SYMBOL(__entry_text_end) = .;

#define IRQENTRY_TEXT							\
		ALIGN_FUNCTION();					\
		VMLINUX_SYMBOL(__irqentry_text_start) = .;		\
		*(.irqentry.text)					\
		VMLINUX_SYMBOL(__irqentry_text_end) = .;

#define SOFTIRQENTRY_TEXT						\
		ALIGN_FUNCTION();					\
		VMLINUX_SYMBOL(__softirqentry_text_start) = .;		\
		*(.softirqentry.text)					\
		VMLINUX_SYMBOL(__softirqentry_text_end) = .;

/* Section used for early init (in .S files) */
#define HEAD_TEXT  KEEP(*(.head.text))

#define HEAD_TEXT_SECTION							\
	.head.text : AT(ADDR(.head.text) - LOAD_OFFSET) {		\
		HEAD_TEXT						\
	}

/*
 * Exception table
 */
#define EXCEPTION_TABLE(align)						\
	. = ALIGN(align);						\
	__ex_table : AT(ADDR(__ex_table) - LOAD_OFFSET) {		\
		VMLINUX_SYMBOL(__start___ex_table) = .;			\
		KEEP(*(__ex_table))					\
		VMLINUX_SYMBOL(__stop___ex_table) = .;			\
	}

/*
 * Init task
 */
#define INIT_TASK_DATA_SECTION(align)					\
	. = ALIGN(align);						\
	.data..init_task :  AT(ADDR(.data..init_task) - LOAD_OFFSET) {	\
		INIT_TASK_DATA(align)					\
	}

#ifdef CONFIG_CONSTRUCTORS
#define KERNEL_CTORS()	. = ALIGN(8);			   \
			VMLINUX_SYMBOL(__ctors_start) = .; \
			KEEP(*(.ctors))			   \
			KEEP(*(SORT(.init_array.*)))	   \
			KEEP(*(.init_array))		   \
			VMLINUX_SYMBOL(__ctors_end) = .;
#else
#define KERNEL_CTORS()
#endif

/* init and exit section handling */
#define INIT_DATA							\
	KEEP(*(SORT(___kentry+*)))					\
	*(.init.data)							\
	MEM_DISCARD(init.data)						\
	KERNEL_CTORS()							\
	MCOUNT_REC()							\
	*(.init.rodata .init.rodata.*)					\
	FTRACE_EVENTS()							\
	TRACE_SYSCALLS()						\
	KPROBE_BLACKLIST()						\
	MEM_DISCARD(init.rodata)					\
	CLK_OF_TABLES()							\
	RESERVEDMEM_OF_TABLES()						\
	CLKSRC_OF_TABLES()						\
	IOMMU_OF_TABLES()						\
	CPU_METHOD_OF_TABLES()						\
	CPUIDLE_METHOD_OF_TABLES()					\
	KERNEL_DTB()							\
	IRQCHIP_OF_MATCH_TABLE()					\
	ACPI_PROBE_TABLE(irqchip)					\
	ACPI_PROBE_TABLE(clksrc)					\
	EARLYCON_TABLE()

#define INIT_TEXT							\
	*(.init.text .init.text.*)					\
	*(.text.startup)						\
	MEM_DISCARD(init.text)

#define EXIT_DATA							\
	*(.exit.data)							\
	*(.fini_array)							\
	*(.dtors)							\
	MEM_DISCARD(exit.data)						\
	MEM_DISCARD(exit.rodata)

#define EXIT_TEXT							\
	*(.exit.text)							\
	*(.text.exit)							\
	MEM_DISCARD(exit.text)

#define EXIT_CALL							\
	KEEP(*(.exitcall.exit))

/*
 * bss (Block Started by Symbol) - uninitialized data
 * zeroed during startup
 */
#define SBSS(sbss_align)						\
	. = ALIGN(sbss_align);						\
	.sbss : AT(ADDR(.sbss) - LOAD_OFFSET) {				\
		*(.sbss)						\
		*(.scommon)						\
	}

/*
 * Allow archectures to redefine BSS_FIRST_SECTIONS to add extra
 * sections to the front of bss.
 */
#ifndef BSS_FIRST_SECTIONS
#define BSS_FIRST_SECTIONS
#endif

#define BSS(bss_align)							\
	. = ALIGN(bss_align);						\
	.bss : AT(ADDR(.bss) - LOAD_OFFSET) {				\
		BSS_FIRST_SECTIONS					\
		*(.bss..page_aligned)					\
		*(.dynbss)						\
		*(BSS_MAIN)						\
		*(COMMON)						\
	}

/*
 * DWARF debug sections.
 * Symbols in the DWARF debugging sections are relative to
 * the beginning of the section so we begin them at 0.
 */
#define DWARF_DEBUG							\
		/* DWARF 1 */						\
		.debug          0 : { *(.debug) }			\
		.line           0 : { *(.line) }			\
		/* GNU DWARF 1 extensions */				\
		.debug_srcinfo  0 : { *(.debug_srcinfo) }		\
		.debug_sfnames  0 : { *(.debug_sfnames) }		\
		/* DWARF 1.1 and DWARF 2 */				\
		.debug_aranges  0 : { *(.debug_aranges) }		\
		.debug_pubnames 0 : { *(.debug_pubnames) }		\
		/* DWARF 2 */						\
		.debug_info     0 : { *(.debug_info			\
				.gnu.linkonce.wi.*) }			\
		.debug_abbrev   0 : { *(.debug_abbrev) }		\
		.debug_line     0 : { *(.debug_line) }			\
		.debug_frame    0 : { *(.debug_frame) }			\
		.debug_str      0 : { *(.debug_str) }			\
		.debug_loc      0 : { *(.debug_loc) }			\
		.debug_macinfo  0 : { *(.debug_macinfo) }		\
		/* SGI/MIPS DWARF 2 extensions */			\
		.debug_weaknames 0 : { *(.debug_weaknames) }		\
		.debug_funcnames 0 : { *(.debug_funcnames) }		\
		.debug_typenames 0 : { *(.debug_typenames) }		\
		.debug_varnames  0 : { *(.debug_varnames) }		\

		/* Stabs debugging sections.  */
#define STABS_DEBUG							\
		.stab 0 : { *(.stab) }					\
		.stabstr 0 : { *(.stabstr) }				\
		.stab.excl 0 : { *(.stab.excl) }			\
		.stab.exclstr 0 : { *(.stab.exclstr) }			\
		.stab.index 0 : { *(.stab.index) }			\
		.stab.indexstr 0 : { *(.stab.indexstr) }		\
		.comment 0 : { *(.comment) }

#ifdef CONFIG_GENERIC_BUG
#define BUG_TABLE							\
	. = ALIGN(8);							\
	__bug_table : AT(ADDR(__bug_table) - LOAD_OFFSET) {		\
		VMLINUX_SYMBOL(__start___bug_table) = .;		\
		KEEP(*(__bug_table))					\
		VMLINUX_SYMBOL(__stop___bug_table) = .;			\
	}
#else
#define BUG_TABLE
#endif

#ifdef CONFIG_PM_TRACE
#define TRACEDATA							\
	. = ALIGN(4);							\
	.tracedata : AT(ADDR(.tracedata) - LOAD_OFFSET) {		\
		VMLINUX_SYMBOL(__tracedata_start) = .;			\
		KEEP(*(.tracedata))					\
		VMLINUX_SYMBOL(__tracedata_end) = .;			\
	}
#else
#define TRACEDATA
#endif

#define NOTES								\
	.notes : AT(ADDR(.notes) - LOAD_OFFSET) {			\
		VMLINUX_SYMBOL(__start_notes) = .;			\
		*(.note.*)						\
		VMLINUX_SYMBOL(__stop_notes) = .;			\
	}

#define INIT_SETUP(initsetup_align)					\
		. = ALIGN(initsetup_align);				\
		VMLINUX_SYMBOL(__setup_start) = .;			\
		KEEP(*(.init.setup))					\
		VMLINUX_SYMBOL(__setup_end) = .;

#define INIT_CALLS_LEVEL(level)						\
		VMLINUX_SYMBOL(__initcall##level##_start) = .;		\
		KEEP(*(.initcall##level##.init))			\
		KEEP(*(.initcall##level##s.init))			\

#define INIT_CALLS							\
		VMLINUX_SYMBOL(__initcall_start) = .;			\
		KEEP(*(.initcallearly.init))				\
		INIT_CALLS_LEVEL(0)					\
		INIT_CALLS_LEVEL(1)					\
		INIT_CALLS_LEVEL(2)					\
		INIT_CALLS_LEVEL(3)					\
		INIT_CALLS_LEVEL(4)					\
		INIT_CALLS_LEVEL(5)					\
		INIT_CALLS_LEVEL(rootfs)				\
		INIT_CALLS_LEVEL(6)					\
		INIT_CALLS_LEVEL(7)					\
		VMLINUX_SYMBOL(__initcall_end) = .;

#define CON_INITCALL							\
		VMLINUX_SYMBOL(__con_initcall_start) = .;		\
		KEEP(*(.con_initcall.init))				\
		VMLINUX_SYMBOL(__con_initcall_end) = .;

#define SECURITY_INITCALL						\
		VMLINUX_SYMBOL(__security_initcall_start) = .;		\
		KEEP(*(.security_initcall.init))			\
		VMLINUX_SYMBOL(__security_initcall_end) = .;

#ifdef CONFIG_BLK_DEV_INITRD
#define INIT_RAM_FS							\
	. = ALIGN(4);							\
	VMLINUX_SYMBOL(__initramfs_start) = .;				\
	KEEP(*(.init.ramfs))						\
	. = ALIGN(8);							\
	KEEP(*(.init.ramfs.info))
#else
#define INIT_RAM_FS
#endif

/*
 * Default discarded sections.
 *
 * Some archs want to discard exit text/data at runtime rather than
 * link time due to cross-section references such as alt instructions,
 * bug table, eh_frame, etc.  DISCARDS must be the last of output
 * section definitions so that such archs put those in earlier section
 * definitions.
 */
#define DISCARDS							\
	/DISCARD/ : {							\
	EXIT_TEXT							\
	EXIT_DATA							\
	EXIT_CALL							\
	*(.discard)							\
	*(.discard.*)							\
	}

/**
 * PERCPU_INPUT - the percpu input sections
 * @cacheline: cacheline size
 *
 * The core percpu section names and core symbols which do not rely
 * directly upon load addresses.
 *
 * @cacheline is used to align subsections to avoid false cacheline
 * sharing between subsections for different purposes.
 */
#define PERCPU_INPUT(cacheline)						\
	VMLINUX_SYMBOL(__per_cpu_start) = .;				\
	VMLINUX_SYMBOL(__per_cpu_user_mapped_start) = .;		\
	*(.data..percpu..first)						\
	. = ALIGN(cacheline);						\
	*(.data..percpu..user_mapped)					\
	*(.data..percpu..user_mapped..shared_aligned)			\
	. = ALIGN(PAGE_SIZE);						\
	*(.data..percpu..user_mapped..page_aligned)			\
	VMLINUX_SYMBOL(__per_cpu_user_mapped_end) = .;			\
	. = ALIGN(PAGE_SIZE);						\
	*(.data..percpu..page_aligned)					\
	. = ALIGN(cacheline);						\
	*(.data..percpu..read_mostly)					\
	. = ALIGN(cacheline);						\
	*(.data..percpu)						\
	*(.data..percpu..shared_aligned)				\
	VMLINUX_SYMBOL(__per_cpu_end) = .;

/**
 * PERCPU_VADDR - define output section for percpu area
 * @cacheline: cacheline size
 * @vaddr: explicit base address (optional)
 * @phdr: destination PHDR (optional)
 *
 * Macro which expands to output section for percpu area.
 *
 * @cacheline is used to align subsections to avoid false cacheline
 * sharing between subsections for different purposes.
 *
 * If @vaddr is not blank, it specifies explicit base address and all
 * percpu symbols will be offset from the given address.  If blank,
 * @vaddr always equals @laddr + LOAD_OFFSET.
 *
 * @phdr defines the output PHDR to use if not blank.  Be warned that
 * output PHDR is sticky.  If @phdr is specified, the next output
 * section in the linker script will go there too.  @phdr should have
 * a leading colon.
 *
 * Note that this macros defines __per_cpu_load as an absolute symbol.
 * If there is no need to put the percpu section at a predetermined
 * address, use PERCPU_SECTION.
 */
#define PERCPU_VADDR(cacheline, vaddr, phdr)				\
	VMLINUX_SYMBOL(__per_cpu_load) = .;				\
	.data..percpu vaddr : AT(VMLINUX_SYMBOL(__per_cpu_load)		\
				- LOAD_OFFSET) {			\
		PERCPU_INPUT(cacheline)					\
	} phdr								\
	. = VMLINUX_SYMBOL(__per_cpu_load) + SIZEOF(.data..percpu);

/**
 * PERCPU_SECTION - define output section for percpu area, simple version
 * @cacheline: cacheline size
 *
 * Align to PAGE_SIZE and outputs output section for percpu area.  This
 * macro doesn't manipulate @vaddr or @phdr and __per_cpu_load and
 * __per_cpu_start will be identical.
 *
 * This macro is equivalent to ALIGN(PAGE_SIZE); PERCPU_VADDR(@cacheline,,)
 * except that __per_cpu_load is defined as a relative symbol against
 * .data..percpu which is required for relocatable x86_32 configuration.
 */
#define PERCPU_SECTION(cacheline)					\
	. = ALIGN(PAGE_SIZE);						\
	.data..percpu	: AT(ADDR(.data..percpu) - LOAD_OFFSET) {	\
		VMLINUX_SYMBOL(__per_cpu_load) = .;			\
		PERCPU_INPUT(cacheline)					\
	}


/*
 * Definition of the high level *_SECTION macros
 * They will fit only a subset of the architectures
 */


/*
 * Writeable data.
 * All sections are combined in a single .data section.
 * The sections following CONSTRUCTORS are arranged so their
 * typical alignment matches.
 * A cacheline is typical/always less than a PAGE_SIZE so
 * the sections that has this restriction (or similar)
 * is located before the ones requiring PAGE_SIZE alignment.
 * NOSAVE_DATA starts and ends with a PAGE_SIZE alignment which
 * matches the requirement of PAGE_ALIGNED_DATA.
 *
 * use 0 as page_align if page_aligned data is not used */
#define RW_DATA_SECTION(cacheline, pagealigned, inittask)		\
	. = ALIGN(PAGE_SIZE);						\
	.data : AT(ADDR(.data) - LOAD_OFFSET) {				\
		INIT_TASK_DATA(inittask)				\
		NOSAVE_DATA						\
		PAGE_ALIGNED_DATA(pagealigned)				\
		CACHELINE_ALIGNED_DATA(cacheline)			\
		READ_MOSTLY_DATA(cacheline)				\
		DATA_DATA						\
		CONSTRUCTORS						\
	}

#define INIT_TEXT_SECTION(inittext_align)				\
	. = ALIGN(inittext_align);					\
	.init.text : AT(ADDR(.init.text) - LOAD_OFFSET) {		\
		VMLINUX_SYMBOL(_sinittext) = .;				\
		INIT_TEXT						\
		VMLINUX_SYMBOL(_einittext) = .;				\
	}

#define INIT_DATA_SECTION(initsetup_align)				\
	.init.data : AT(ADDR(.init.data) - LOAD_OFFSET) {		\
		INIT_DATA						\
		INIT_SETUP(initsetup_align)				\
		INIT_CALLS						\
		CON_INITCALL						\
		SECURITY_INITCALL					\
		INIT_RAM_FS						\
	}

#define BSS_SECTION(sbss_align, bss_align, stop_align)			\
	. = ALIGN(sbss_align);						\
	VMLINUX_SYMBOL(__bss_start) = .;				\
	SBSS(sbss_align)						\
	BSS(bss_align)							\
	. = ALIGN(stop_align);						\
	VMLINUX_SYMBOL(__bss_stop) = .;<|MERGE_RESOLUTION|>--- conflicted
+++ resolved
@@ -60,22 +60,6 @@
 #define ALIGN_FUNCTION()  . = ALIGN(8)
 
 /*
- * LD_DEAD_CODE_DATA_ELIMINATION option enables -fdata-sections, which
- * generates .data.identifier sections, which need to be pulled in with
- * .data. We don't want to pull in .data..other sections, which Linux
- * has defined. Same for text and bss.
- */
-#ifdef CONFIG_LD_DEAD_CODE_DATA_ELIMINATION
-#define TEXT_MAIN .text .text.[0-9a-zA-Z_]*
-#define DATA_MAIN .data .data.[0-9a-zA-Z_]*
-#define BSS_MAIN .bss .bss.[0-9a-zA-Z_]*
-#else
-#define TEXT_MAIN .text
-#define DATA_MAIN .data
-#define BSS_MAIN .bss
-#endif
-
-/*
  * Align to a 32 byte boundary equal to the
  * alignment gcc 4.5 uses for a struct
  */
@@ -130,7 +114,7 @@
 #ifdef CONFIG_KPROBES
 #define KPROBE_BLACKLIST()	. = ALIGN(8);				      \
 				VMLINUX_SYMBOL(__start_kprobe_blacklist) = .; \
-				KEEP(*(_kprobe_blacklist))		      \
+				*(_kprobe_blacklist)			      \
 				VMLINUX_SYMBOL(__stop_kprobe_blacklist) = .;
 #else
 #define KPROBE_BLACKLIST()
@@ -139,10 +123,10 @@
 #ifdef CONFIG_EVENT_TRACING
 #define FTRACE_EVENTS()	. = ALIGN(8);					\
 			VMLINUX_SYMBOL(__start_ftrace_events) = .;	\
-			KEEP(*(_ftrace_events))				\
+			*(_ftrace_events)				\
 			VMLINUX_SYMBOL(__stop_ftrace_events) = .;	\
 			VMLINUX_SYMBOL(__start_ftrace_enum_maps) = .;	\
-			KEEP(*(_ftrace_enum_map))			\
+			*(_ftrace_enum_map)				\
 			VMLINUX_SYMBOL(__stop_ftrace_enum_maps) = .;
 #else
 #define FTRACE_EVENTS()
@@ -150,10 +134,10 @@
 
 #ifdef CONFIG_TRACING
 #define TRACE_PRINTKS() VMLINUX_SYMBOL(__start___trace_bprintk_fmt) = .;      \
-			 KEEP(*(__trace_printk_fmt)) /* Trace_printk fmt' pointer */ \
+			 *(__trace_printk_fmt) /* Trace_printk fmt' pointer */ \
 			 VMLINUX_SYMBOL(__stop___trace_bprintk_fmt) = .;
 #define TRACEPOINT_STR() VMLINUX_SYMBOL(__start___tracepoint_str) = .;	\
-			 KEEP(*(__tracepoint_str)) /* Trace_printk fmt' pointer */ \
+			 *(__tracepoint_str) /* Trace_printk fmt' pointer */ \
 			 VMLINUX_SYMBOL(__stop___tracepoint_str) = .;
 #else
 #define TRACE_PRINTKS()
@@ -163,7 +147,7 @@
 #ifdef CONFIG_FTRACE_SYSCALLS
 #define TRACE_SYSCALLS() . = ALIGN(8);					\
 			 VMLINUX_SYMBOL(__start_syscalls_metadata) = .;	\
-			 KEEP(*(__syscalls_metadata))			\
+			 *(__syscalls_metadata)				\
 			 VMLINUX_SYMBOL(__stop_syscalls_metadata) = .;
 #else
 #define TRACE_SYSCALLS()
@@ -172,11 +156,7 @@
 #ifdef CONFIG_SERIAL_EARLYCON
 #define EARLYCON_TABLE() STRUCT_ALIGN();			\
 			 VMLINUX_SYMBOL(__earlycon_table) = .;	\
-<<<<<<< HEAD
-			 KEEP(*(__earlycon_table))		\
-=======
 			 *(__earlycon_table)			\
->>>>>>> 609a5898
 			 VMLINUX_SYMBOL(__earlycon_table_end) = .;
 #else
 #define EARLYCON_TABLE()
@@ -189,8 +169,8 @@
 #define _OF_TABLE_1(name)						\
 	. = ALIGN(8);							\
 	VMLINUX_SYMBOL(__##name##_of_table) = .;			\
-	KEEP(*(__##name##_of_table))					\
-	KEEP(*(__##name##_of_table_end))
+	*(__##name##_of_table)						\
+	*(__##name##_of_table_end)
 
 #define CLKSRC_OF_TABLES()	OF_TABLE(CONFIG_CLKSRC_OF, clksrc)
 #define IRQCHIP_OF_MATCH_TABLE() OF_TABLE(CONFIG_IRQCHIP, irqchip)
@@ -204,7 +184,7 @@
 #define ACPI_PROBE_TABLE(name)						\
 	. = ALIGN(8);							\
 	VMLINUX_SYMBOL(__##name##_acpi_probe_table) = .;		\
-	KEEP(*(__##name##_acpi_probe_table))				\
+	*(__##name##_acpi_probe_table)					\
 	VMLINUX_SYMBOL(__##name##_acpi_probe_table_end) = .;
 #else
 #define ACPI_PROBE_TABLE(name)
@@ -213,14 +193,12 @@
 #define KERNEL_DTB()							\
 	STRUCT_ALIGN();							\
 	VMLINUX_SYMBOL(__dtb_start) = .;				\
-	KEEP(*(.dtb.init.rodata))					\
+	*(.dtb.init.rodata)						\
 	VMLINUX_SYMBOL(__dtb_end) = .;
 
-/*
- * .data section
- */
+/* .data section */
 #define DATA_DATA							\
-	*(DATA_MAIN)							\
+	*(.data)							\
 	*(.ref.data)							\
 	*(.data..shared_aligned) /* percpu related */			\
 	MEM_KEEP(init.data)						\
@@ -231,11 +209,11 @@
 	/* implement dynamic printk debug */				\
 	. = ALIGN(8);                                                   \
 	VMLINUX_SYMBOL(__start___jump_table) = .;                       \
-	KEEP(*(__jump_table))                                           \
+	*(__jump_table)                                                 \
 	VMLINUX_SYMBOL(__stop___jump_table) = .;                        \
 	. = ALIGN(8);							\
 	VMLINUX_SYMBOL(__start___verbose) = .;                          \
-	KEEP(*(__verbose))                                              \
+	*(__verbose)                                                    \
 	VMLINUX_SYMBOL(__stop___verbose) = .;				\
 	LIKELY_PROFILE()		       				\
 	BRANCH_PROFILE()						\
@@ -286,14 +264,10 @@
 		VMLINUX_SYMBOL(__start_rodata) = .;			\
 		*(.rodata) *(.rodata.*)					\
 		RO_AFTER_INIT_DATA	/* Read only after init */	\
-<<<<<<< HEAD
-		KEEP(*(__vermagic))	/* Kernel version magic */	\
-=======
 		*(__vermagic)		/* Kernel version magic */	\
->>>>>>> 609a5898
 		. = ALIGN(8);						\
 		VMLINUX_SYMBOL(__start___tracepoints_ptrs) = .;		\
-		KEEP(*(__tracepoints_ptrs)) /* Tracepoints: pointer array */ \
+		*(__tracepoints_ptrs)	/* Tracepoints: pointer array */\
 		VMLINUX_SYMBOL(__stop___tracepoints_ptrs) = .;		\
 		*(__tracepoints_strings)/* Tracepoints: strings */	\
 	}								\
@@ -307,35 +281,35 @@
 	/* PCI quirks */						\
 	.pci_fixup        : AT(ADDR(.pci_fixup) - LOAD_OFFSET) {	\
 		VMLINUX_SYMBOL(__start_pci_fixups_early) = .;		\
-		KEEP(*(.pci_fixup_early))				\
+		*(.pci_fixup_early)					\
 		VMLINUX_SYMBOL(__end_pci_fixups_early) = .;		\
 		VMLINUX_SYMBOL(__start_pci_fixups_header) = .;		\
-		KEEP(*(.pci_fixup_header))				\
+		*(.pci_fixup_header)					\
 		VMLINUX_SYMBOL(__end_pci_fixups_header) = .;		\
 		VMLINUX_SYMBOL(__start_pci_fixups_final) = .;		\
-		KEEP(*(.pci_fixup_final))				\
+		*(.pci_fixup_final)					\
 		VMLINUX_SYMBOL(__end_pci_fixups_final) = .;		\
 		VMLINUX_SYMBOL(__start_pci_fixups_enable) = .;		\
-		KEEP(*(.pci_fixup_enable))				\
+		*(.pci_fixup_enable)					\
 		VMLINUX_SYMBOL(__end_pci_fixups_enable) = .;		\
 		VMLINUX_SYMBOL(__start_pci_fixups_resume) = .;		\
-		KEEP(*(.pci_fixup_resume))				\
+		*(.pci_fixup_resume)					\
 		VMLINUX_SYMBOL(__end_pci_fixups_resume) = .;		\
 		VMLINUX_SYMBOL(__start_pci_fixups_resume_early) = .;	\
-		KEEP(*(.pci_fixup_resume_early))			\
+		*(.pci_fixup_resume_early)				\
 		VMLINUX_SYMBOL(__end_pci_fixups_resume_early) = .;	\
 		VMLINUX_SYMBOL(__start_pci_fixups_suspend) = .;		\
-		KEEP(*(.pci_fixup_suspend))				\
+		*(.pci_fixup_suspend)					\
 		VMLINUX_SYMBOL(__end_pci_fixups_suspend) = .;		\
 		VMLINUX_SYMBOL(__start_pci_fixups_suspend_late) = .;	\
-		KEEP(*(.pci_fixup_suspend_late))			\
+		*(.pci_fixup_suspend_late)				\
 		VMLINUX_SYMBOL(__end_pci_fixups_suspend_late) = .;	\
 	}								\
 									\
 	/* Built-in firmware blobs */					\
 	.builtin_fw        : AT(ADDR(.builtin_fw) - LOAD_OFFSET) {	\
 		VMLINUX_SYMBOL(__start_builtin_fw) = .;			\
-		KEEP(*(.builtin_fw))					\
+		*(.builtin_fw)						\
 		VMLINUX_SYMBOL(__end_builtin_fw) = .;			\
 	}								\
 									\
@@ -344,70 +318,70 @@
 	/* Kernel symbol table: Normal symbols */			\
 	__ksymtab         : AT(ADDR(__ksymtab) - LOAD_OFFSET) {		\
 		VMLINUX_SYMBOL(__start___ksymtab) = .;			\
-		KEEP(*(SORT(___ksymtab+*)))				\
+		*(SORT(___ksymtab+*))					\
 		VMLINUX_SYMBOL(__stop___ksymtab) = .;			\
 	}								\
 									\
 	/* Kernel symbol table: GPL-only symbols */			\
 	__ksymtab_gpl     : AT(ADDR(__ksymtab_gpl) - LOAD_OFFSET) {	\
 		VMLINUX_SYMBOL(__start___ksymtab_gpl) = .;		\
-		KEEP(*(SORT(___ksymtab_gpl+*)))				\
+		*(SORT(___ksymtab_gpl+*))				\
 		VMLINUX_SYMBOL(__stop___ksymtab_gpl) = .;		\
 	}								\
 									\
 	/* Kernel symbol table: Normal unused symbols */		\
 	__ksymtab_unused  : AT(ADDR(__ksymtab_unused) - LOAD_OFFSET) {	\
 		VMLINUX_SYMBOL(__start___ksymtab_unused) = .;		\
-		KEEP(*(SORT(___ksymtab_unused+*)))			\
+		*(SORT(___ksymtab_unused+*))				\
 		VMLINUX_SYMBOL(__stop___ksymtab_unused) = .;		\
 	}								\
 									\
 	/* Kernel symbol table: GPL-only unused symbols */		\
 	__ksymtab_unused_gpl : AT(ADDR(__ksymtab_unused_gpl) - LOAD_OFFSET) { \
 		VMLINUX_SYMBOL(__start___ksymtab_unused_gpl) = .;	\
-		KEEP(*(SORT(___ksymtab_unused_gpl+*)))			\
+		*(SORT(___ksymtab_unused_gpl+*))			\
 		VMLINUX_SYMBOL(__stop___ksymtab_unused_gpl) = .;	\
 	}								\
 									\
 	/* Kernel symbol table: GPL-future-only symbols */		\
 	__ksymtab_gpl_future : AT(ADDR(__ksymtab_gpl_future) - LOAD_OFFSET) { \
 		VMLINUX_SYMBOL(__start___ksymtab_gpl_future) = .;	\
-		KEEP(*(SORT(___ksymtab_gpl_future+*)))			\
+		*(SORT(___ksymtab_gpl_future+*))			\
 		VMLINUX_SYMBOL(__stop___ksymtab_gpl_future) = .;	\
 	}								\
 									\
 	/* Kernel symbol table: Normal symbols */			\
 	__kcrctab         : AT(ADDR(__kcrctab) - LOAD_OFFSET) {		\
 		VMLINUX_SYMBOL(__start___kcrctab) = .;			\
-		KEEP(*(SORT(___kcrctab+*)))				\
+		*(SORT(___kcrctab+*))					\
 		VMLINUX_SYMBOL(__stop___kcrctab) = .;			\
 	}								\
 									\
 	/* Kernel symbol table: GPL-only symbols */			\
 	__kcrctab_gpl     : AT(ADDR(__kcrctab_gpl) - LOAD_OFFSET) {	\
 		VMLINUX_SYMBOL(__start___kcrctab_gpl) = .;		\
-		KEEP(*(SORT(___kcrctab_gpl+*)))				\
+		*(SORT(___kcrctab_gpl+*))				\
 		VMLINUX_SYMBOL(__stop___kcrctab_gpl) = .;		\
 	}								\
 									\
 	/* Kernel symbol table: Normal unused symbols */		\
 	__kcrctab_unused  : AT(ADDR(__kcrctab_unused) - LOAD_OFFSET) {	\
 		VMLINUX_SYMBOL(__start___kcrctab_unused) = .;		\
-		KEEP(*(SORT(___kcrctab_unused+*)))			\
+		*(SORT(___kcrctab_unused+*))				\
 		VMLINUX_SYMBOL(__stop___kcrctab_unused) = .;		\
 	}								\
 									\
 	/* Kernel symbol table: GPL-only unused symbols */		\
 	__kcrctab_unused_gpl : AT(ADDR(__kcrctab_unused_gpl) - LOAD_OFFSET) { \
 		VMLINUX_SYMBOL(__start___kcrctab_unused_gpl) = .;	\
-		KEEP(*(SORT(___kcrctab_unused_gpl+*)))			\
+		*(SORT(___kcrctab_unused_gpl+*))			\
 		VMLINUX_SYMBOL(__stop___kcrctab_unused_gpl) = .;	\
 	}								\
 									\
 	/* Kernel symbol table: GPL-future-only symbols */		\
 	__kcrctab_gpl_future : AT(ADDR(__kcrctab_gpl_future) - LOAD_OFFSET) { \
 		VMLINUX_SYMBOL(__start___kcrctab_gpl_future) = .;	\
-		KEEP(*(SORT(___kcrctab_gpl_future+*)))			\
+		*(SORT(___kcrctab_gpl_future+*))			\
 		VMLINUX_SYMBOL(__stop___kcrctab_gpl_future) = .;	\
 	}								\
 									\
@@ -426,14 +400,14 @@
 	/* Built-in module parameters. */				\
 	__param : AT(ADDR(__param) - LOAD_OFFSET) {			\
 		VMLINUX_SYMBOL(__start___param) = .;			\
-		KEEP(*(__param))					\
+		*(__param)						\
 		VMLINUX_SYMBOL(__stop___param) = .;			\
 	}								\
 									\
 	/* Built-in module versions. */					\
 	__modver : AT(ADDR(__modver) - LOAD_OFFSET) {			\
 		VMLINUX_SYMBOL(__start___modver) = .;			\
-		KEEP(*(__modver))					\
+		*(__modver)						\
 		VMLINUX_SYMBOL(__stop___modver) = .;			\
 		. = ALIGN((align));					\
 		VMLINUX_SYMBOL(__end_rodata) = .;			\
@@ -448,21 +422,15 @@
 #define SECURITY_INIT							\
 	.security_initcall.init : AT(ADDR(.security_initcall.init) - LOAD_OFFSET) { \
 		VMLINUX_SYMBOL(__security_initcall_start) = .;		\
-		KEEP(*(.security_initcall.init))			\
+		*(.security_initcall.init) 				\
 		VMLINUX_SYMBOL(__security_initcall_end) = .;		\
 	}
 
-/*
- * .text section. Map to function alignment to avoid address changes
- * during second ld run in second ld pass when generating System.map
- *
- * TEXT_MAIN here will match .text.fixup and .text.unlikely if dead
- * code elimination is enabled, so these sections should be converted
- * to use ".." first.
- */
+/* .text section. Map to function alignment to avoid address changes
+ * during second ld run in second ld pass when generating System.map */
 #define TEXT_TEXT							\
 		ALIGN_FUNCTION();					\
-		*(.text.hot TEXT_MAIN .text.fixup .text.unlikely .text..ftrace)	\
+		*(.text.hot .text .text.fixup .text.unlikely)		\
 		*(.ref.text)						\
 	MEM_KEEP(init.text)						\
 	MEM_KEEP(exit.text)						\
@@ -509,7 +477,7 @@
 		VMLINUX_SYMBOL(__softirqentry_text_end) = .;
 
 /* Section used for early init (in .S files) */
-#define HEAD_TEXT  KEEP(*(.head.text))
+#define HEAD_TEXT  *(.head.text)
 
 #define HEAD_TEXT_SECTION							\
 	.head.text : AT(ADDR(.head.text) - LOAD_OFFSET) {		\
@@ -523,7 +491,7 @@
 	. = ALIGN(align);						\
 	__ex_table : AT(ADDR(__ex_table) - LOAD_OFFSET) {		\
 		VMLINUX_SYMBOL(__start___ex_table) = .;			\
-		KEEP(*(__ex_table))					\
+		*(__ex_table)						\
 		VMLINUX_SYMBOL(__stop___ex_table) = .;			\
 	}
 
@@ -539,9 +507,9 @@
 #ifdef CONFIG_CONSTRUCTORS
 #define KERNEL_CTORS()	. = ALIGN(8);			   \
 			VMLINUX_SYMBOL(__ctors_start) = .; \
-			KEEP(*(.ctors))			   \
-			KEEP(*(SORT(.init_array.*)))	   \
-			KEEP(*(.init_array))		   \
+			*(.ctors)			   \
+			*(SORT(.init_array.*))		   \
+			*(.init_array)			   \
 			VMLINUX_SYMBOL(__ctors_end) = .;
 #else
 #define KERNEL_CTORS()
@@ -549,12 +517,11 @@
 
 /* init and exit section handling */
 #define INIT_DATA							\
-	KEEP(*(SORT(___kentry+*)))					\
 	*(.init.data)							\
 	MEM_DISCARD(init.data)						\
 	KERNEL_CTORS()							\
 	MCOUNT_REC()							\
-	*(.init.rodata .init.rodata.*)					\
+	*(.init.rodata)							\
 	FTRACE_EVENTS()							\
 	TRACE_SYSCALLS()						\
 	KPROBE_BLACKLIST()						\
@@ -572,7 +539,7 @@
 	EARLYCON_TABLE()
 
 #define INIT_TEXT							\
-	*(.init.text .init.text.*)					\
+	*(.init.text)							\
 	*(.text.startup)						\
 	MEM_DISCARD(init.text)
 
@@ -589,7 +556,7 @@
 	MEM_DISCARD(exit.text)
 
 #define EXIT_CALL							\
-	KEEP(*(.exitcall.exit))
+	*(.exitcall.exit)
 
 /*
  * bss (Block Started by Symbol) - uninitialized data
@@ -616,7 +583,7 @@
 		BSS_FIRST_SECTIONS					\
 		*(.bss..page_aligned)					\
 		*(.dynbss)						\
-		*(BSS_MAIN)						\
+		*(.bss)							\
 		*(COMMON)						\
 	}
 
@@ -665,7 +632,7 @@
 	. = ALIGN(8);							\
 	__bug_table : AT(ADDR(__bug_table) - LOAD_OFFSET) {		\
 		VMLINUX_SYMBOL(__start___bug_table) = .;		\
-		KEEP(*(__bug_table))					\
+		*(__bug_table)						\
 		VMLINUX_SYMBOL(__stop___bug_table) = .;			\
 	}
 #else
@@ -677,7 +644,7 @@
 	. = ALIGN(4);							\
 	.tracedata : AT(ADDR(.tracedata) - LOAD_OFFSET) {		\
 		VMLINUX_SYMBOL(__tracedata_start) = .;			\
-		KEEP(*(.tracedata))					\
+		*(.tracedata)						\
 		VMLINUX_SYMBOL(__tracedata_end) = .;			\
 	}
 #else
@@ -694,17 +661,17 @@
 #define INIT_SETUP(initsetup_align)					\
 		. = ALIGN(initsetup_align);				\
 		VMLINUX_SYMBOL(__setup_start) = .;			\
-		KEEP(*(.init.setup))					\
+		*(.init.setup)						\
 		VMLINUX_SYMBOL(__setup_end) = .;
 
 #define INIT_CALLS_LEVEL(level)						\
 		VMLINUX_SYMBOL(__initcall##level##_start) = .;		\
-		KEEP(*(.initcall##level##.init))			\
-		KEEP(*(.initcall##level##s.init))			\
+		*(.initcall##level##.init)				\
+		*(.initcall##level##s.init)				\
 
 #define INIT_CALLS							\
 		VMLINUX_SYMBOL(__initcall_start) = .;			\
-		KEEP(*(.initcallearly.init))				\
+		*(.initcallearly.init)					\
 		INIT_CALLS_LEVEL(0)					\
 		INIT_CALLS_LEVEL(1)					\
 		INIT_CALLS_LEVEL(2)					\
@@ -718,21 +685,21 @@
 
 #define CON_INITCALL							\
 		VMLINUX_SYMBOL(__con_initcall_start) = .;		\
-		KEEP(*(.con_initcall.init))				\
+		*(.con_initcall.init)					\
 		VMLINUX_SYMBOL(__con_initcall_end) = .;
 
 #define SECURITY_INITCALL						\
 		VMLINUX_SYMBOL(__security_initcall_start) = .;		\
-		KEEP(*(.security_initcall.init))			\
+		*(.security_initcall.init)				\
 		VMLINUX_SYMBOL(__security_initcall_end) = .;
 
 #ifdef CONFIG_BLK_DEV_INITRD
 #define INIT_RAM_FS							\
 	. = ALIGN(4);							\
 	VMLINUX_SYMBOL(__initramfs_start) = .;				\
-	KEEP(*(.init.ramfs))						\
+	*(.init.ramfs)							\
 	. = ALIGN(8);							\
-	KEEP(*(.init.ramfs.info))
+	*(.init.ramfs.info)
 #else
 #define INIT_RAM_FS
 #endif
