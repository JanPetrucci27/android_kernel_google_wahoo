#undef TRACE_SYSTEM
#define TRACE_SYSTEM kmem

#if !defined(_TRACE_KMEM_H) || defined(TRACE_HEADER_MULTI_READ)
#define _TRACE_KMEM_H

#include <linux/types.h>
#include <linux/tracepoint.h>
#include <trace/events/gfpflags.h>

DECLARE_EVENT_CLASS(kmem_alloc,

	TP_PROTO(unsigned long call_site,
		 const void *ptr,
		 size_t bytes_req,
		 size_t bytes_alloc,
		 gfp_t gfp_flags),

	TP_ARGS(call_site, ptr, bytes_req, bytes_alloc, gfp_flags),

	TP_STRUCT__entry(
		__field(	unsigned long,	call_site	)
		__field(	const void *,	ptr		)
		__field(	size_t,		bytes_req	)
		__field(	size_t,		bytes_alloc	)
		__field(	gfp_t,		gfp_flags	)
	),

	TP_fast_assign(
		__entry->call_site	= call_site;
		__entry->ptr		= ptr;
		__entry->bytes_req	= bytes_req;
		__entry->bytes_alloc	= bytes_alloc;
		__entry->gfp_flags	= gfp_flags;
	),

	TP_printk("call_site=%lx ptr=%p bytes_req=%zu bytes_alloc=%zu gfp_flags=%s",
		__entry->call_site,
		__entry->ptr,
		__entry->bytes_req,
		__entry->bytes_alloc,
		show_gfp_flags(__entry->gfp_flags))
);

DEFINE_EVENT(kmem_alloc, kmalloc,

	TP_PROTO(unsigned long call_site, const void *ptr,
		 size_t bytes_req, size_t bytes_alloc, gfp_t gfp_flags),

	TP_ARGS(call_site, ptr, bytes_req, bytes_alloc, gfp_flags)
);

DEFINE_EVENT(kmem_alloc, kmem_cache_alloc,

	TP_PROTO(unsigned long call_site, const void *ptr,
		 size_t bytes_req, size_t bytes_alloc, gfp_t gfp_flags),

	TP_ARGS(call_site, ptr, bytes_req, bytes_alloc, gfp_flags)
);

DECLARE_EVENT_CLASS(kmem_alloc_node,

	TP_PROTO(unsigned long call_site,
		 const void *ptr,
		 size_t bytes_req,
		 size_t bytes_alloc,
		 gfp_t gfp_flags,
		 int node),

	TP_ARGS(call_site, ptr, bytes_req, bytes_alloc, gfp_flags, node),

	TP_STRUCT__entry(
		__field(	unsigned long,	call_site	)
		__field(	const void *,	ptr		)
		__field(	size_t,		bytes_req	)
		__field(	size_t,		bytes_alloc	)
		__field(	gfp_t,		gfp_flags	)
		__field(	int,		node		)
	),

	TP_fast_assign(
		__entry->call_site	= call_site;
		__entry->ptr		= ptr;
		__entry->bytes_req	= bytes_req;
		__entry->bytes_alloc	= bytes_alloc;
		__entry->gfp_flags	= gfp_flags;
		__entry->node		= node;
	),

	TP_printk("call_site=%lx ptr=%p bytes_req=%zu bytes_alloc=%zu gfp_flags=%s node=%d",
		__entry->call_site,
		__entry->ptr,
		__entry->bytes_req,
		__entry->bytes_alloc,
		show_gfp_flags(__entry->gfp_flags),
		__entry->node)
);

DEFINE_EVENT(kmem_alloc_node, kmalloc_node,

	TP_PROTO(unsigned long call_site, const void *ptr,
		 size_t bytes_req, size_t bytes_alloc,
		 gfp_t gfp_flags, int node),

	TP_ARGS(call_site, ptr, bytes_req, bytes_alloc, gfp_flags, node)
);

DEFINE_EVENT(kmem_alloc_node, kmem_cache_alloc_node,

	TP_PROTO(unsigned long call_site, const void *ptr,
		 size_t bytes_req, size_t bytes_alloc,
		 gfp_t gfp_flags, int node),

	TP_ARGS(call_site, ptr, bytes_req, bytes_alloc, gfp_flags, node)
);

DECLARE_EVENT_CLASS(kmem_free,

	TP_PROTO(unsigned long call_site, const void *ptr),

	TP_ARGS(call_site, ptr),

	TP_STRUCT__entry(
		__field(	unsigned long,	call_site	)
		__field(	const void *,	ptr		)
	),

	TP_fast_assign(
		__entry->call_site	= call_site;
		__entry->ptr		= ptr;
	),

	TP_printk("call_site=%lx ptr=%p", __entry->call_site, __entry->ptr)
);

DEFINE_EVENT(kmem_free, kfree,

	TP_PROTO(unsigned long call_site, const void *ptr),

	TP_ARGS(call_site, ptr)
);

DEFINE_EVENT_CONDITION(kmem_free, kmem_cache_free,

	TP_PROTO(unsigned long call_site, const void *ptr),

	TP_ARGS(call_site, ptr),

	/*
	 * This trace can be potentially called from an offlined cpu.
	 * Since trace points use RCU and RCU should not be used from
	 * offline cpus, filter such calls out.
	 * While this trace can be called from a preemptable section,
	 * it has no impact on the condition since tasks can migrate
	 * only from online cpus to other online cpus. Thus its safe
	 * to use raw_smp_processor_id.
	 */
	TP_CONDITION(cpu_online(raw_smp_processor_id()))
);

TRACE_EVENT_CONDITION(mm_page_free,

	TP_PROTO(struct page *page, unsigned int order),

	TP_ARGS(page, order),


	/*
	 * This trace can be potentially called from an offlined cpu.
	 * Since trace points use RCU and RCU should not be used from
	 * offline cpus, filter such calls out.
	 * While this trace can be called from a preemptable section,
	 * it has no impact on the condition since tasks can migrate
	 * only from online cpus to other online cpus. Thus its safe
	 * to use raw_smp_processor_id.
	 */
	TP_CONDITION(cpu_online(raw_smp_processor_id())),

	TP_STRUCT__entry(
		__field(	unsigned long,	pfn		)
		__field(	unsigned int,	order		)
	),

	TP_fast_assign(
		__entry->pfn		= page_to_pfn(page);
		__entry->order		= order;
	),

	TP_printk("page=%p pfn=%lu order=%d",
			pfn_to_page(__entry->pfn),
			__entry->pfn,
			__entry->order)
);

TRACE_EVENT(mm_page_free_batched,

	TP_PROTO(struct page *page, int cold),

	TP_ARGS(page, cold),

	TP_STRUCT__entry(
		__field(	unsigned long,	pfn		)
		__field(	int,		cold		)
	),

	TP_fast_assign(
		__entry->pfn		= page_to_pfn(page);
		__entry->cold		= cold;
	),

	TP_printk("page=%p pfn=%lu order=0 cold=%d",
			pfn_to_page(__entry->pfn),
			__entry->pfn,
			__entry->cold)
);

TRACE_EVENT(mm_page_alloc,

	TP_PROTO(struct page *page, unsigned int order,
			gfp_t gfp_flags, int migratetype),

	TP_ARGS(page, order, gfp_flags, migratetype),

	TP_STRUCT__entry(
		__field(	unsigned long,	pfn		)
		__field(	unsigned int,	order		)
		__field(	gfp_t,		gfp_flags	)
		__field(	int,		migratetype	)
	),

	TP_fast_assign(
		__entry->pfn		= page ? page_to_pfn(page) : -1UL;
		__entry->order		= order;
		__entry->gfp_flags	= gfp_flags;
		__entry->migratetype	= migratetype;
	),

	TP_printk("page=%p pfn=%lu order=%d migratetype=%d gfp_flags=%s",
		__entry->pfn != -1UL ? pfn_to_page(__entry->pfn) : NULL,
		__entry->pfn != -1UL ? __entry->pfn : 0,
		__entry->order,
		__entry->migratetype,
		show_gfp_flags(__entry->gfp_flags))
);

DECLARE_EVENT_CLASS(mm_page,

	TP_PROTO(struct page *page, unsigned int order, int migratetype),

	TP_ARGS(page, order, migratetype),

	TP_STRUCT__entry(
		__field(	unsigned long,	pfn		)
		__field(	unsigned int,	order		)
		__field(	int,		migratetype	)
	),

	TP_fast_assign(
		__entry->pfn		= page ? page_to_pfn(page) : -1UL;
		__entry->order		= order;
		__entry->migratetype	= migratetype;
	),

	TP_printk("page=%p pfn=%lu order=%u migratetype=%d percpu_refill=%d",
		__entry->pfn != -1UL ? pfn_to_page(__entry->pfn) : NULL,
		__entry->pfn != -1UL ? __entry->pfn : 0,
		__entry->order,
		__entry->migratetype,
		__entry->order == 0)
);

DEFINE_EVENT(mm_page, mm_page_alloc_zone_locked,

	TP_PROTO(struct page *page, unsigned int order, int migratetype),

	TP_ARGS(page, order, migratetype)
);

TRACE_EVENT_CONDITION(mm_page_pcpu_drain,

	TP_PROTO(struct page *page, unsigned int order, int migratetype),

	TP_ARGS(page, order, migratetype),

	/*
	 * This trace can be potentially called from an offlined cpu.
	 * Since trace points use RCU and RCU should not be used from
	 * offline cpus, filter such calls out.
	 * While this trace can be called from a preemptable section,
	 * it has no impact on the condition since tasks can migrate
	 * only from online cpus to other online cpus. Thus its safe
	 * to use raw_smp_processor_id.
	 */
	TP_CONDITION(cpu_online(raw_smp_processor_id())),

	TP_STRUCT__entry(
		__field(	unsigned long,	pfn		)
		__field(	unsigned int,	order		)
		__field(	int,		migratetype	)
	),

	TP_fast_assign(
		__entry->pfn		= page ? page_to_pfn(page) : -1UL;
		__entry->order		= order;
		__entry->migratetype	= migratetype;
	),

	TP_printk("page=%p pfn=%lu order=%d migratetype=%d",
		pfn_to_page(__entry->pfn), __entry->pfn,
		__entry->order, __entry->migratetype)
);

TRACE_EVENT(mm_page_alloc_extfrag,

	TP_PROTO(struct page *page,
		int alloc_order, int fallback_order,
		int alloc_migratetype, int fallback_migratetype),

	TP_ARGS(page,
		alloc_order, fallback_order,
		alloc_migratetype, fallback_migratetype),

	TP_STRUCT__entry(
		__field(	unsigned long,	pfn			)
		__field(	int,		alloc_order		)
		__field(	int,		fallback_order		)
		__field(	int,		alloc_migratetype	)
		__field(	int,		fallback_migratetype	)
		__field(	int,		change_ownership	)
	),

	TP_fast_assign(
		__entry->pfn			= page_to_pfn(page);
		__entry->alloc_order		= alloc_order;
		__entry->fallback_order		= fallback_order;
		__entry->alloc_migratetype	= alloc_migratetype;
		__entry->fallback_migratetype	= fallback_migratetype;
		__entry->change_ownership	= (alloc_migratetype ==
					get_pageblock_migratetype(page));
	),

	TP_printk("page=%p pfn=%lu alloc_order=%d fallback_order=%d pageblock_order=%d alloc_migratetype=%d fallback_migratetype=%d fragmenting=%d change_ownership=%d",
		pfn_to_page(__entry->pfn),
		__entry->pfn,
		__entry->alloc_order,
		__entry->fallback_order,
		pageblock_order,
		__entry->alloc_migratetype,
		__entry->fallback_migratetype,
		__entry->fallback_order < pageblock_order,
		__entry->change_ownership)
);


<<<<<<< HEAD
=======
TRACE_EVENT(ion_heap_shrink,

	TP_PROTO(const char *heap_name,
		 size_t len,
		 long total_allocated),

	TP_ARGS(heap_name, len, total_allocated),

	TP_STRUCT__entry(
		__string(heap_name, heap_name)
		__field(size_t, len)
		__field(long, total_allocated)
	),

	TP_fast_assign(
		__assign_str(heap_name, heap_name);
		__entry->len = len;
		__entry->total_allocated = total_allocated;
	),

	TP_printk("heap_name=%s, len=%zu, total_allocated=%ld",
		  __get_str(heap_name), __entry->len, __entry->total_allocated)
);

TRACE_EVENT(ion_heap_grow,

	TP_PROTO(const char *heap_name,
		 size_t len,
		 long total_allocated),

	TP_ARGS(heap_name, len, total_allocated),

	TP_STRUCT__entry(
		__string(heap_name, heap_name)
		__field(size_t, len)
		__field(long, total_allocated)
	),

	TP_fast_assign(
		__assign_str(heap_name, heap_name);
		__entry->len = len;
		__entry->total_allocated = total_allocated;
	),

	TP_printk("heap_name=%s, len=%zu, total_allocated=%ld",
		  __get_str(heap_name), __entry->len, __entry->total_allocated)
	);

>>>>>>> 609a5898
DECLARE_EVENT_CLASS(ion_alloc,

	TP_PROTO(const char *client_name,
		 const char *heap_name,
		 size_t len,
		 unsigned int mask,
		 unsigned int flags),

	TP_ARGS(client_name, heap_name, len, mask, flags),

	TP_STRUCT__entry(
		__array(char,		client_name, 64)
<<<<<<< HEAD
		__field(const char *,	heap_name)
=======
		__string(heap_name, heap_name)
>>>>>>> 609a5898
		__field(size_t,		len)
		__field(unsigned int,	mask)
		__field(unsigned int,	flags)
	),

	TP_fast_assign(
		strlcpy(__entry->client_name, client_name, 64);
<<<<<<< HEAD
		__entry->heap_name	= heap_name;
=======
		__assign_str(heap_name, heap_name);
>>>>>>> 609a5898
		__entry->len		= len;
		__entry->mask		= mask;
		__entry->flags		= flags;
	),

	TP_printk("client_name=%s heap_name=%s len=%zu mask=0x%x flags=0x%x",
		__entry->client_name,
<<<<<<< HEAD
		__entry->heap_name,
=======
		__get_str(heap_name),
>>>>>>> 609a5898
		__entry->len,
		__entry->mask,
		__entry->flags)
);

DEFINE_EVENT(ion_alloc, ion_alloc_buffer_start,

	TP_PROTO(const char *client_name,
		 const char *heap_name,
		 size_t len,
		 unsigned int mask,
		 unsigned int flags),

	TP_ARGS(client_name, heap_name, len, mask, flags)
);

DEFINE_EVENT(ion_alloc, ion_alloc_buffer_end,

	TP_PROTO(const char *client_name,
		 const char *heap_name,
		 size_t len,
		 unsigned int mask,
		 unsigned int flags),

	TP_ARGS(client_name, heap_name, len, mask, flags)
);

DECLARE_EVENT_CLASS(ion_alloc_error,

	TP_PROTO(const char *client_name,
		 const char *heap_name,
		 size_t len,
		 unsigned int mask,
		 unsigned int flags,
		 long error),

	TP_ARGS(client_name, heap_name, len, mask, flags, error),

	TP_STRUCT__entry(
		__field(const char *,	client_name)
<<<<<<< HEAD
		__field(const char *,	heap_name)
=======
		__string(heap_name, heap_name)
>>>>>>> 609a5898
		__field(size_t,		len)
		__field(unsigned int,	mask)
		__field(unsigned int,	flags)
		__field(long,		error)
	),

	TP_fast_assign(
		__entry->client_name	= client_name;
<<<<<<< HEAD
		__entry->heap_name	= heap_name;
=======
		__assign_str(heap_name, heap_name);
>>>>>>> 609a5898
		__entry->len		= len;
		__entry->mask		= mask;
		__entry->flags		= flags;
		__entry->error		= error;
	),

	TP_printk(
	"client_name=%s heap_name=%s len=%zu mask=0x%x flags=0x%x error=%ld",
		__entry->client_name,
<<<<<<< HEAD
		__entry->heap_name,
=======
		__get_str(heap_name),
>>>>>>> 609a5898
		__entry->len,
		__entry->mask,
		__entry->flags,
		__entry->error)
);


DEFINE_EVENT(ion_alloc_error, ion_alloc_buffer_fallback,

	TP_PROTO(const char *client_name,
		 const char *heap_name,
		 size_t len,
		 unsigned int mask,
		 unsigned int flags,
		 long error),

	TP_ARGS(client_name, heap_name, len, mask, flags, error)
);

DEFINE_EVENT(ion_alloc_error, ion_alloc_buffer_fail,

	TP_PROTO(const char *client_name,
		 const char *heap_name,
		 size_t len,
		 unsigned int mask,
		 unsigned int flags,
		 long error),

	TP_ARGS(client_name, heap_name, len, mask, flags, error)
);


DECLARE_EVENT_CLASS(alloc_retry,

	TP_PROTO(int tries),

	TP_ARGS(tries),

	TP_STRUCT__entry(
		__field(int, tries)
	),

	TP_fast_assign(
		__entry->tries = tries;
	),

	TP_printk("tries=%d",
		__entry->tries)
);

DEFINE_EVENT(alloc_retry, ion_cp_alloc_retry,

	TP_PROTO(int tries),

	TP_ARGS(tries)
);

DEFINE_EVENT(alloc_retry, migrate_retry,

	TP_PROTO(int tries),

	TP_ARGS(tries)
);

DEFINE_EVENT(alloc_retry, dma_alloc_contiguous_retry,

	TP_PROTO(int tries),

	TP_ARGS(tries)
);

DECLARE_EVENT_CLASS(migrate_pages,

	TP_PROTO(int mode),

	TP_ARGS(mode),

	TP_STRUCT__entry(
		__field(int, mode)
	),

	TP_fast_assign(
		__entry->mode = mode;
	),

	TP_printk("mode=%d",
		__entry->mode)
);

DEFINE_EVENT(migrate_pages, migrate_pages_start,

	TP_PROTO(int mode),

	TP_ARGS(mode)
);

DEFINE_EVENT(migrate_pages, migrate_pages_end,

	TP_PROTO(int mode),

	TP_ARGS(mode)
);

DECLARE_EVENT_CLASS(ion_alloc_pages,

	TP_PROTO(gfp_t gfp_flags,
		unsigned int order),

	TP_ARGS(gfp_flags, order),

	TP_STRUCT__entry(
		__field(gfp_t, gfp_flags)
		__field(unsigned int, order)
		),

	TP_fast_assign(
		__entry->gfp_flags = gfp_flags;
		__entry->order = order;
		),

	TP_printk("gfp_flags=%s order=%d",
		show_gfp_flags(__entry->gfp_flags),
		__entry->order)
	);

DEFINE_EVENT(ion_alloc_pages, alloc_pages_iommu_start,
	TP_PROTO(gfp_t gfp_flags,
		unsigned int order),

	TP_ARGS(gfp_flags, order)
	);

DEFINE_EVENT(ion_alloc_pages, alloc_pages_iommu_end,
	TP_PROTO(gfp_t gfp_flags,
		unsigned int order),

	TP_ARGS(gfp_flags, order)
	);

DEFINE_EVENT(ion_alloc_pages, alloc_pages_iommu_fail,
	TP_PROTO(gfp_t gfp_flags,
		unsigned int order),

	TP_ARGS(gfp_flags, order)
	);

DEFINE_EVENT(ion_alloc_pages, alloc_pages_sys_start,
	TP_PROTO(gfp_t gfp_flags,
		unsigned int order),

	TP_ARGS(gfp_flags, order)
	);

DEFINE_EVENT(ion_alloc_pages, alloc_pages_sys_end,
	TP_PROTO(gfp_t gfp_flags,
		unsigned int order),

	TP_ARGS(gfp_flags, order)
	);

DEFINE_EVENT(ion_alloc_pages, alloc_pages_sys_fail,
	TP_PROTO(gfp_t gfp_flags,
		unsigned int order),

	TP_ARGS(gfp_flags, order)

	);

DECLARE_EVENT_CLASS(smmu_map,

	TP_PROTO(unsigned long va,
		phys_addr_t pa,
		unsigned long chunk_size,
		size_t len),

	TP_ARGS(va, pa, chunk_size, len),

	TP_STRUCT__entry(
		__field(unsigned long, va)
		__field(phys_addr_t, pa)
		__field(unsigned long, chunk_size)
		__field(size_t, len)
		),

	TP_fast_assign(
		__entry->va = va;
		__entry->pa = pa;
		__entry->chunk_size = chunk_size;
		__entry->len = len;
		),

	TP_printk("v_addr=%p p_addr=%pa chunk_size=0x%lu len=%zu",
		(void *)__entry->va,
		&__entry->pa,
		__entry->chunk_size,
		__entry->len)
	);

DEFINE_EVENT(smmu_map, iommu_map_range,
	TP_PROTO(unsigned long va,
		phys_addr_t pa,
		unsigned long chunk_size,
		size_t len),

	TP_ARGS(va, pa, chunk_size, len)
	);

DECLARE_EVENT_CLASS(ion_secure_cma_add_to_pool,

	TP_PROTO(unsigned long len,
		 int pool_total,
		 bool is_prefetch),

	TP_ARGS(len, pool_total, is_prefetch),

	TP_STRUCT__entry(
		__field(unsigned long, len)
		__field(int, pool_total)
		__field(bool, is_prefetch)
		),

	TP_fast_assign(
		__entry->len = len;
		__entry->pool_total = pool_total;
		__entry->is_prefetch = is_prefetch;
		),

	TP_printk("len %lx, pool total %x is_prefetch %d",
		__entry->len,
		__entry->pool_total,
		__entry->is_prefetch)
	);

DEFINE_EVENT(ion_secure_cma_add_to_pool, ion_secure_cma_add_to_pool_start,
	TP_PROTO(unsigned long len,
		int pool_total,
		bool is_prefetch),

	TP_ARGS(len, pool_total, is_prefetch)
	);

DEFINE_EVENT(ion_secure_cma_add_to_pool, ion_secure_cma_add_to_pool_end,
	TP_PROTO(unsigned long len,
		int pool_total,
		bool is_prefetch),

	TP_ARGS(len, pool_total, is_prefetch)
	);

DECLARE_EVENT_CLASS(ion_secure_cma_shrink_pool,

	TP_PROTO(unsigned long drained_size,
		 unsigned long skipped_size),

	TP_ARGS(drained_size, skipped_size),

	TP_STRUCT__entry(
		__field(unsigned long, drained_size)
		__field(unsigned long, skipped_size)
		),

	TP_fast_assign(
		__entry->drained_size = drained_size;
		__entry->skipped_size = skipped_size;
		),

	TP_printk("drained size %lx, skipped size %lx",
		__entry->drained_size,
		__entry->skipped_size)
	);

DEFINE_EVENT(ion_secure_cma_shrink_pool, ion_secure_cma_shrink_pool_start,
	TP_PROTO(unsigned long drained_size,
		 unsigned long skipped_size),

	TP_ARGS(drained_size, skipped_size)
	);

DEFINE_EVENT(ion_secure_cma_shrink_pool, ion_secure_cma_shrink_pool_end,
	TP_PROTO(unsigned long drained_size,
		 unsigned long skipped_size),

	TP_ARGS(drained_size, skipped_size)
	);

TRACE_EVENT(ion_prefetching,

	TP_PROTO(unsigned long len),

	TP_ARGS(len),

	TP_STRUCT__entry(
		__field(unsigned long, len)
		),

	TP_fast_assign(
		__entry->len = len;
		),

	TP_printk("prefetch size %lx",
		__entry->len)
	);

DECLARE_EVENT_CLASS(ion_secure_cma_allocate,

	TP_PROTO(const char *heap_name,
		unsigned long len,
		unsigned long align,
		unsigned long flags),

	TP_ARGS(heap_name, len, align, flags),

	TP_STRUCT__entry(
<<<<<<< HEAD
		__field(const char *, heap_name)
=======
		__string(heap_name, heap_name)
>>>>>>> 609a5898
		__field(unsigned long, len)
		__field(unsigned long, align)
		__field(unsigned long, flags)
		),

	TP_fast_assign(
<<<<<<< HEAD
		__entry->heap_name = heap_name;
=======
		__assign_str(heap_name, heap_name);
>>>>>>> 609a5898
		__entry->len = len;
		__entry->align = align;
		__entry->flags = flags;
		),

	TP_printk("heap_name=%s len=%lx align=%lx flags=%lx",
<<<<<<< HEAD
		__entry->heap_name,
=======
		__get_str(heap_name),
>>>>>>> 609a5898
		__entry->len,
		__entry->align,
		__entry->flags)
	);

DEFINE_EVENT(ion_secure_cma_allocate, ion_secure_cma_allocate_start,
	TP_PROTO(const char *heap_name,
		unsigned long len,
		unsigned long align,
		unsigned long flags),

	TP_ARGS(heap_name, len, align, flags)
	);

DEFINE_EVENT(ion_secure_cma_allocate, ion_secure_cma_allocate_end,
	TP_PROTO(const char *heap_name,
		unsigned long len,
		unsigned long align,
		unsigned long flags),

	TP_ARGS(heap_name, len, align, flags)
	);

DECLARE_EVENT_CLASS(ion_cp_secure_buffer,

	TP_PROTO(const char *heap_name,
		unsigned long len,
		unsigned long align,
		unsigned long flags),

	TP_ARGS(heap_name, len, align, flags),

	TP_STRUCT__entry(
<<<<<<< HEAD
		__field(const char *, heap_name)
=======
		__string(heap_name, heap_name)
>>>>>>> 609a5898
		__field(unsigned long, len)
		__field(unsigned long, align)
		__field(unsigned long, flags)
		),

	TP_fast_assign(
<<<<<<< HEAD
		__entry->heap_name = heap_name;
=======
		__assign_str(heap_name, heap_name);
>>>>>>> 609a5898
		__entry->len = len;
		__entry->align = align;
		__entry->flags = flags;
		),

	TP_printk("heap_name=%s len=%lx align=%lx flags=%lx",
<<<<<<< HEAD
		__entry->heap_name,
=======
		__get_str(heap_name),
>>>>>>> 609a5898
		__entry->len,
		__entry->align,
		__entry->flags)
	);

DEFINE_EVENT(ion_cp_secure_buffer, ion_cp_secure_buffer_start,
	TP_PROTO(const char *heap_name,
		unsigned long len,
		unsigned long align,
		unsigned long flags),

	TP_ARGS(heap_name, len, align, flags)
	);

DEFINE_EVENT(ion_cp_secure_buffer, ion_cp_secure_buffer_end,
	TP_PROTO(const char *heap_name,
		unsigned long len,
		unsigned long align,
		unsigned long flags),

	TP_ARGS(heap_name, len, align, flags)
	);

DECLARE_EVENT_CLASS(iommu_sec_ptbl_map_range,

	TP_PROTO(int sec_id,
		int num,
		unsigned long va,
		unsigned int pa,
		size_t len),

	TP_ARGS(sec_id, num, va, pa, len),

	TP_STRUCT__entry(
		__field(int, sec_id)
		__field(int, num)
		__field(unsigned long, va)
		__field(unsigned int, pa)
		__field(size_t, len)
	),

	TP_fast_assign(
		__entry->sec_id = sec_id;
		__entry->num = num;
		__entry->va = va;
		__entry->pa = pa;
		__entry->len = len;
	),

	TP_printk("sec_id=%d num=%d va=%lx pa=%u len=%zu",
		__entry->sec_id,
		__entry->num,
		__entry->va,
		__entry->pa,
		__entry->len)
	);

DEFINE_EVENT(iommu_sec_ptbl_map_range, iommu_sec_ptbl_map_range_start,

	TP_PROTO(int sec_id,
		int num,
		unsigned long va,
		unsigned int pa,
		size_t len),

	TP_ARGS(sec_id, num, va, pa, len)
	);

DEFINE_EVENT(iommu_sec_ptbl_map_range, iommu_sec_ptbl_map_range_end,

	TP_PROTO(int sec_id,
		int num,
		unsigned long va,
		unsigned int pa,
		size_t len),

	TP_ARGS(sec_id, num, va, pa, len)
	);
<<<<<<< HEAD
=======

TRACE_EVENT(rss_stat,

	TP_PROTO(int member,
		long count),

	TP_ARGS(member, count),

	TP_STRUCT__entry(
		__field(int, member)
		__field(long, size)
	),

	TP_fast_assign(
		__entry->member = member;
		__entry->size = (count << PAGE_SHIFT);
	),

	TP_printk("member=%d size=%ldB",
		__entry->member,
		__entry->size)
	);
>>>>>>> 609a5898
#endif /* _TRACE_KMEM_H */

/* This part must be outside protection */
#include <trace/define_trace.h><|MERGE_RESOLUTION|>--- conflicted
+++ resolved
@@ -352,8 +352,6 @@
 );
 
 
-<<<<<<< HEAD
-=======
 TRACE_EVENT(ion_heap_shrink,
 
 	TP_PROTO(const char *heap_name,
@@ -402,7 +400,6 @@
 		  __get_str(heap_name), __entry->len, __entry->total_allocated)
 	);
 
->>>>>>> 609a5898
 DECLARE_EVENT_CLASS(ion_alloc,
 
 	TP_PROTO(const char *client_name,
@@ -415,11 +412,7 @@
 
 	TP_STRUCT__entry(
 		__array(char,		client_name, 64)
-<<<<<<< HEAD
-		__field(const char *,	heap_name)
-=======
 		__string(heap_name, heap_name)
->>>>>>> 609a5898
 		__field(size_t,		len)
 		__field(unsigned int,	mask)
 		__field(unsigned int,	flags)
@@ -427,11 +420,7 @@
 
 	TP_fast_assign(
 		strlcpy(__entry->client_name, client_name, 64);
-<<<<<<< HEAD
-		__entry->heap_name	= heap_name;
-=======
 		__assign_str(heap_name, heap_name);
->>>>>>> 609a5898
 		__entry->len		= len;
 		__entry->mask		= mask;
 		__entry->flags		= flags;
@@ -439,11 +428,7 @@
 
 	TP_printk("client_name=%s heap_name=%s len=%zu mask=0x%x flags=0x%x",
 		__entry->client_name,
-<<<<<<< HEAD
-		__entry->heap_name,
-=======
 		__get_str(heap_name),
->>>>>>> 609a5898
 		__entry->len,
 		__entry->mask,
 		__entry->flags)
@@ -484,11 +469,7 @@
 
 	TP_STRUCT__entry(
 		__field(const char *,	client_name)
-<<<<<<< HEAD
-		__field(const char *,	heap_name)
-=======
 		__string(heap_name, heap_name)
->>>>>>> 609a5898
 		__field(size_t,		len)
 		__field(unsigned int,	mask)
 		__field(unsigned int,	flags)
@@ -497,11 +478,7 @@
 
 	TP_fast_assign(
 		__entry->client_name	= client_name;
-<<<<<<< HEAD
-		__entry->heap_name	= heap_name;
-=======
 		__assign_str(heap_name, heap_name);
->>>>>>> 609a5898
 		__entry->len		= len;
 		__entry->mask		= mask;
 		__entry->flags		= flags;
@@ -511,11 +488,7 @@
 	TP_printk(
 	"client_name=%s heap_name=%s len=%zu mask=0x%x flags=0x%x error=%ld",
 		__entry->client_name,
-<<<<<<< HEAD
-		__entry->heap_name,
-=======
 		__get_str(heap_name),
->>>>>>> 609a5898
 		__entry->len,
 		__entry->mask,
 		__entry->flags,
@@ -829,33 +802,21 @@
 	TP_ARGS(heap_name, len, align, flags),
 
 	TP_STRUCT__entry(
-<<<<<<< HEAD
-		__field(const char *, heap_name)
-=======
 		__string(heap_name, heap_name)
->>>>>>> 609a5898
 		__field(unsigned long, len)
 		__field(unsigned long, align)
 		__field(unsigned long, flags)
 		),
 
 	TP_fast_assign(
-<<<<<<< HEAD
-		__entry->heap_name = heap_name;
-=======
 		__assign_str(heap_name, heap_name);
->>>>>>> 609a5898
 		__entry->len = len;
 		__entry->align = align;
 		__entry->flags = flags;
 		),
 
 	TP_printk("heap_name=%s len=%lx align=%lx flags=%lx",
-<<<<<<< HEAD
-		__entry->heap_name,
-=======
 		__get_str(heap_name),
->>>>>>> 609a5898
 		__entry->len,
 		__entry->align,
 		__entry->flags)
@@ -889,33 +850,21 @@
 	TP_ARGS(heap_name, len, align, flags),
 
 	TP_STRUCT__entry(
-<<<<<<< HEAD
-		__field(const char *, heap_name)
-=======
 		__string(heap_name, heap_name)
->>>>>>> 609a5898
 		__field(unsigned long, len)
 		__field(unsigned long, align)
 		__field(unsigned long, flags)
 		),
 
 	TP_fast_assign(
-<<<<<<< HEAD
-		__entry->heap_name = heap_name;
-=======
 		__assign_str(heap_name, heap_name);
->>>>>>> 609a5898
 		__entry->len = len;
 		__entry->align = align;
 		__entry->flags = flags;
 		),
 
 	TP_printk("heap_name=%s len=%lx align=%lx flags=%lx",
-<<<<<<< HEAD
-		__entry->heap_name,
-=======
 		__get_str(heap_name),
->>>>>>> 609a5898
 		__entry->len,
 		__entry->align,
 		__entry->flags)
@@ -994,8 +943,6 @@
 
 	TP_ARGS(sec_id, num, va, pa, len)
 	);
-<<<<<<< HEAD
-=======
 
 TRACE_EVENT(rss_stat,
 
@@ -1018,7 +965,6 @@
 		__entry->member,
 		__entry->size)
 	);
->>>>>>> 609a5898
 #endif /* _TRACE_KMEM_H */
 
 /* This part must be outside protection */
