#undef TRACE_SYSTEM
#define TRACE_SYSTEM f2fs

#if !defined(_TRACE_F2FS_H) || defined(TRACE_HEADER_MULTI_READ)
#define _TRACE_F2FS_H

#include <linux/tracepoint.h>

#define show_dev(dev)		MAJOR(dev), MINOR(dev)
#define show_dev_ino(entry)	show_dev(entry->dev), (unsigned long)entry->ino

TRACE_DEFINE_ENUM(NODE);
TRACE_DEFINE_ENUM(DATA);
TRACE_DEFINE_ENUM(META);
TRACE_DEFINE_ENUM(META_FLUSH);
TRACE_DEFINE_ENUM(INMEM);
TRACE_DEFINE_ENUM(INMEM_DROP);
TRACE_DEFINE_ENUM(INMEM_INVALIDATE);
TRACE_DEFINE_ENUM(IPU);
TRACE_DEFINE_ENUM(OPU);
TRACE_DEFINE_ENUM(CURSEG_HOT_DATA);
TRACE_DEFINE_ENUM(CURSEG_WARM_DATA);
TRACE_DEFINE_ENUM(CURSEG_COLD_DATA);
TRACE_DEFINE_ENUM(CURSEG_HOT_NODE);
TRACE_DEFINE_ENUM(CURSEG_WARM_NODE);
TRACE_DEFINE_ENUM(CURSEG_COLD_NODE);
TRACE_DEFINE_ENUM(NO_CHECK_TYPE);
TRACE_DEFINE_ENUM(GC_GREEDY);
TRACE_DEFINE_ENUM(GC_CB);
TRACE_DEFINE_ENUM(FG_GC);
TRACE_DEFINE_ENUM(BG_GC);
TRACE_DEFINE_ENUM(LFS);
TRACE_DEFINE_ENUM(SSR);
TRACE_DEFINE_ENUM(__REQ_RAHEAD);
TRACE_DEFINE_ENUM(__REQ_WRITE);
TRACE_DEFINE_ENUM(__REQ_SYNC);
TRACE_DEFINE_ENUM(__REQ_NOIDLE);
TRACE_DEFINE_ENUM(__REQ_FLUSH);
TRACE_DEFINE_ENUM(__REQ_FUA);
TRACE_DEFINE_ENUM(__REQ_PRIO);
TRACE_DEFINE_ENUM(__REQ_META);
TRACE_DEFINE_ENUM(CP_UMOUNT);
TRACE_DEFINE_ENUM(CP_FASTBOOT);
TRACE_DEFINE_ENUM(CP_SYNC);
TRACE_DEFINE_ENUM(CP_RECOVERY);
TRACE_DEFINE_ENUM(CP_DISCARD);
TRACE_DEFINE_ENUM(CP_TRIMMED);

#define show_block_type(type)						\
	__print_symbolic(type,						\
		{ NODE,		"NODE" },				\
		{ DATA,		"DATA" },				\
		{ META,		"META" },				\
		{ META_FLUSH,	"META_FLUSH" },				\
		{ INMEM,	"INMEM" },				\
		{ INMEM_DROP,	"INMEM_DROP" },				\
		{ INMEM_INVALIDATE,	"INMEM_INVALIDATE" },		\
		{ INMEM_REVOKE,	"INMEM_REVOKE" },			\
		{ IPU,		"IN-PLACE" },				\
		{ OPU,		"OUT-OF-PLACE" })

#define F2FS_BIO_MASK(t)	(t & (READA | WRITE_FLUSH_FUA))
#define F2FS_BIO_EXTRA_MASK(t)	(t & (REQ_META | REQ_PRIO))

#define show_bio_type(op, op_flags)					\
		show_bio_base((op|op_flags)), show_bio_extra((op|op_flags))

#define show_bio_base(type)						\
	__print_symbolic(F2FS_BIO_MASK(type),				\
		{ READ, 		"READ" },			\
		{ READA, 		"READAHEAD" },			\
		{ READ_SYNC, 		"READ_SYNC" },			\
		{ WRITE, 		"WRITE" },			\
		{ WRITE_SYNC, 		"WRITE_SYNC" },			\
		{ WRITE_FLUSH,		"WRITE_FLUSH" },		\
		{ WRITE_FUA, 		"WRITE_FUA" },			\
		{ WRITE_FLUSH_FUA,	"WRITE_FLUSH_FUA" })

#define show_bio_extra(type)						\
	__print_symbolic(F2FS_BIO_EXTRA_MASK(type),			\
		{ REQ_META, 		"(M)" },			\
		{ REQ_PRIO, 		"(P)" },			\
		{ REQ_META | REQ_PRIO,	"(MP)" },			\
		{ 0, " \b" })

#define show_block_temp(temp)						\
	__print_symbolic(temp,						\
		{ HOT,		"HOT" },				\
		{ WARM,		"WARM" },				\
		{ COLD,		"COLD" })

#define show_data_type(type)						\
	__print_symbolic(type,						\
		{ CURSEG_HOT_DATA, 	"Hot DATA" },			\
		{ CURSEG_WARM_DATA, 	"Warm DATA" },			\
		{ CURSEG_COLD_DATA, 	"Cold DATA" },			\
		{ CURSEG_HOT_NODE, 	"Hot NODE" },			\
		{ CURSEG_WARM_NODE, 	"Warm NODE" },			\
		{ CURSEG_COLD_NODE, 	"Cold NODE" },			\
		{ NO_CHECK_TYPE, 	"No TYPE" })

#define show_file_type(type)						\
	__print_symbolic(type,						\
		{ 0,		"FILE" },				\
		{ 1,		"DIR" })

#define show_gc_type(type)						\
	__print_symbolic(type,						\
		{ FG_GC,	"Foreground GC" },			\
		{ BG_GC,	"Background GC" })

#define show_alloc_mode(type)						\
	__print_symbolic(type,						\
		{ LFS,	"LFS-mode" },					\
		{ SSR,	"SSR-mode" })

#define show_victim_policy(type)					\
	__print_symbolic(type,						\
		{ GC_GREEDY,	"Greedy" },				\
		{ GC_CB,	"Cost-Benefit" })

#define show_cpreason(type)						\
	__print_symbolic(type,						\
		{ CP_UMOUNT,	"Umount" },				\
		{ CP_FASTBOOT,	"Fastboot" },				\
		{ CP_SYNC,	"Sync" },				\
		{ CP_RECOVERY,	"Recovery" },				\
		{ CP_DISCARD,	"Discard" },				\
		{ CP_UMOUNT | CP_TRIMMED,	"Umount,Trimmed" })
<<<<<<< HEAD

#define show_fsync_cpreason(type)					\
	__print_symbolic(type,						\
		{ CP_NO_NEEDED,		"no needed" },			\
		{ CP_NON_REGULAR,	"non regular" },		\
		{ CP_HARDLINK,		"hardlink" },			\
		{ CP_SB_NEED_CP,	"sb needs cp" },		\
		{ CP_WRONG_PINO,	"wrong pino" },			\
		{ CP_NO_SPC_ROLL,	"no space roll forward" },	\
		{ CP_NODE_NEED_CP,	"node needs cp" },		\
		{ CP_FASTBOOT_MODE,	"fastboot mode" },		\
		{ CP_SPEC_LOG_NUM,	"log type is 2" },		\
		{ CP_RECOVER_DIR,	"dir needs recovery" })
=======
>>>>>>> a749771a

#define show_fsync_cpreason(type)					\
	__print_symbolic(type,						\
		{ CP_NO_NEEDED,		"no needed" },			\
		{ CP_NON_REGULAR,	"non regular" },		\
		{ CP_HARDLINK,		"hardlink" },			\
		{ CP_SB_NEED_CP,	"sb needs cp" },		\
		{ CP_WRONG_PINO,	"wrong pino" },			\
		{ CP_NO_SPC_ROLL,	"no space roll forward" },	\
		{ CP_NODE_NEED_CP,	"node needs cp" },		\
		{ CP_FASTBOOT_MODE,	"fastboot mode" },		\
		{ CP_SPEC_LOG_NUM,	"log type is 2" },		\
		{ CP_RECOVER_DIR,	"dir needs recovery" })

#define show_shutdown_mode(type)					\
	__print_symbolic(type,						\
		{ F2FS_GOING_DOWN_FULLSYNC,	"full sync" },		\
		{ F2FS_GOING_DOWN_METASYNC,	"meta sync" },		\
		{ F2FS_GOING_DOWN_NOSYNC,	"no sync" },		\
		{ F2FS_GOING_DOWN_METAFLUSH,	"meta flush" },		\
		{ F2FS_GOING_DOWN_NEED_FSCK,	"need fsck" })

struct f2fs_sb_info;
struct f2fs_io_info;
struct extent_info;
struct victim_sel_policy;
struct f2fs_map_blocks;

DECLARE_EVENT_CLASS(f2fs__inode,

	TP_PROTO(struct inode *inode),

	TP_ARGS(inode),

	TP_STRUCT__entry(
		__field(dev_t,	dev)
		__field(ino_t,	ino)
		__field(ino_t,	pino)
		__field(umode_t, mode)
		__field(loff_t,	size)
		__field(unsigned int, nlink)
		__field(blkcnt_t, blocks)
		__field(__u8,	advise)
	),

	TP_fast_assign(
		__entry->dev	= inode->i_sb->s_dev;
		__entry->ino	= inode->i_ino;
		__entry->pino	= F2FS_I(inode)->i_pino;
		__entry->mode	= inode->i_mode;
		__entry->nlink	= inode->i_nlink;
		__entry->size	= inode->i_size;
		__entry->blocks	= inode->i_blocks;
		__entry->advise	= F2FS_I(inode)->i_advise;
	),

	TP_printk("dev = (%d,%d), ino = %lu, pino = %lu, i_mode = 0x%hx, "
		"i_size = %lld, i_nlink = %u, i_blocks = %llu, i_advise = 0x%x",
		show_dev_ino(__entry),
		(unsigned long)__entry->pino,
		__entry->mode,
		__entry->size,
		(unsigned int)__entry->nlink,
		(unsigned long long)__entry->blocks,
		(unsigned char)__entry->advise)
);

DECLARE_EVENT_CLASS(f2fs__inode_exit,

	TP_PROTO(struct inode *inode, int ret),

	TP_ARGS(inode, ret),

	TP_STRUCT__entry(
		__field(dev_t,	dev)
		__field(ino_t,	ino)
		__field(int,	ret)
	),

	TP_fast_assign(
		__entry->dev	= inode->i_sb->s_dev;
		__entry->ino	= inode->i_ino;
		__entry->ret	= ret;
	),

	TP_printk("dev = (%d,%d), ino = %lu, ret = %d",
		show_dev_ino(__entry),
		__entry->ret)
);

DEFINE_EVENT(f2fs__inode, f2fs_sync_file_enter,

	TP_PROTO(struct inode *inode),

	TP_ARGS(inode)
);

TRACE_EVENT(f2fs_sync_file_exit,

	TP_PROTO(struct inode *inode, int cp_reason, int datasync, int ret),

	TP_ARGS(inode, cp_reason, datasync, ret),

	TP_STRUCT__entry(
		__field(dev_t,	dev)
		__field(ino_t,	ino)
		__field(int,	cp_reason)
		__field(int,	datasync)
		__field(int,	ret)
	),

	TP_fast_assign(
		__entry->dev		= inode->i_sb->s_dev;
		__entry->ino		= inode->i_ino;
		__entry->cp_reason	= cp_reason;
		__entry->datasync	= datasync;
		__entry->ret		= ret;
	),

	TP_printk("dev = (%d,%d), ino = %lu, cp_reason: %s, "
		"datasync = %d, ret = %d",
		show_dev_ino(__entry),
		show_fsync_cpreason(__entry->cp_reason),
		__entry->datasync,
		__entry->ret)
);

TRACE_EVENT(f2fs_sync_fs,

	TP_PROTO(struct super_block *sb, int wait),

	TP_ARGS(sb, wait),

	TP_STRUCT__entry(
		__field(dev_t,	dev)
		__field(int,	dirty)
		__field(int,	wait)
	),

	TP_fast_assign(
		__entry->dev	= sb->s_dev;
		__entry->dirty	= is_sbi_flag_set(F2FS_SB(sb), SBI_IS_DIRTY);
		__entry->wait	= wait;
	),

	TP_printk("dev = (%d,%d), superblock is %s, wait = %d",
		show_dev(__entry->dev),
		__entry->dirty ? "dirty" : "not dirty",
		__entry->wait)
);

DEFINE_EVENT(f2fs__inode, f2fs_iget,

	TP_PROTO(struct inode *inode),

	TP_ARGS(inode)
);

DEFINE_EVENT(f2fs__inode_exit, f2fs_iget_exit,

	TP_PROTO(struct inode *inode, int ret),

	TP_ARGS(inode, ret)
);

DEFINE_EVENT(f2fs__inode, f2fs_evict_inode,

	TP_PROTO(struct inode *inode),

	TP_ARGS(inode)
);

DEFINE_EVENT(f2fs__inode_exit, f2fs_new_inode,

	TP_PROTO(struct inode *inode, int ret),

	TP_ARGS(inode, ret)
);

TRACE_EVENT(f2fs_unlink_enter,

	TP_PROTO(struct inode *dir, struct dentry *dentry),

	TP_ARGS(dir, dentry),

	TP_STRUCT__entry(
		__field(dev_t,	dev)
		__field(ino_t,	ino)
		__field(loff_t,	size)
		__field(blkcnt_t, blocks)
		__field(const char *,	name)
	),

	TP_fast_assign(
		__entry->dev	= dir->i_sb->s_dev;
		__entry->ino	= dir->i_ino;
		__entry->size	= dir->i_size;
		__entry->blocks	= dir->i_blocks;
		__entry->name	= dentry->d_name.name;
	),

	TP_printk("dev = (%d,%d), dir ino = %lu, i_size = %lld, "
		"i_blocks = %llu, name = %s",
		show_dev_ino(__entry),
		__entry->size,
		(unsigned long long)__entry->blocks,
		__entry->name)
);

DEFINE_EVENT(f2fs__inode_exit, f2fs_unlink_exit,

	TP_PROTO(struct inode *inode, int ret),

	TP_ARGS(inode, ret)
);

DEFINE_EVENT(f2fs__inode_exit, f2fs_drop_inode,

	TP_PROTO(struct inode *inode, int ret),

	TP_ARGS(inode, ret)
);

DEFINE_EVENT(f2fs__inode, f2fs_truncate,

	TP_PROTO(struct inode *inode),

	TP_ARGS(inode)
);

TRACE_EVENT(f2fs_truncate_data_blocks_range,

	TP_PROTO(struct inode *inode, nid_t nid, unsigned int ofs, int free),

	TP_ARGS(inode, nid,  ofs, free),

	TP_STRUCT__entry(
		__field(dev_t,	dev)
		__field(ino_t,	ino)
		__field(nid_t,	nid)
		__field(unsigned int,	ofs)
		__field(int,	free)
	),

	TP_fast_assign(
		__entry->dev	= inode->i_sb->s_dev;
		__entry->ino	= inode->i_ino;
		__entry->nid	= nid;
		__entry->ofs	= ofs;
		__entry->free	= free;
	),

	TP_printk("dev = (%d,%d), ino = %lu, nid = %u, offset = %u, freed = %d",
		show_dev_ino(__entry),
		(unsigned int)__entry->nid,
		__entry->ofs,
		__entry->free)
);

DECLARE_EVENT_CLASS(f2fs__truncate_op,

	TP_PROTO(struct inode *inode, u64 from),

	TP_ARGS(inode, from),

	TP_STRUCT__entry(
		__field(dev_t,	dev)
		__field(ino_t,	ino)
		__field(loff_t,	size)
		__field(blkcnt_t, blocks)
		__field(u64,	from)
	),

	TP_fast_assign(
		__entry->dev	= inode->i_sb->s_dev;
		__entry->ino	= inode->i_ino;
		__entry->size	= inode->i_size;
		__entry->blocks	= inode->i_blocks;
		__entry->from	= from;
	),

	TP_printk("dev = (%d,%d), ino = %lu, i_size = %lld, i_blocks = %llu, "
		"start file offset = %llu",
		show_dev_ino(__entry),
		__entry->size,
		(unsigned long long)__entry->blocks,
		(unsigned long long)__entry->from)
);

DEFINE_EVENT(f2fs__truncate_op, f2fs_truncate_blocks_enter,

	TP_PROTO(struct inode *inode, u64 from),

	TP_ARGS(inode, from)
);

DEFINE_EVENT(f2fs__inode_exit, f2fs_truncate_blocks_exit,

	TP_PROTO(struct inode *inode, int ret),

	TP_ARGS(inode, ret)
);

DEFINE_EVENT(f2fs__truncate_op, f2fs_truncate_inode_blocks_enter,

	TP_PROTO(struct inode *inode, u64 from),

	TP_ARGS(inode, from)
);

DEFINE_EVENT(f2fs__inode_exit, f2fs_truncate_inode_blocks_exit,

	TP_PROTO(struct inode *inode, int ret),

	TP_ARGS(inode, ret)
);

DECLARE_EVENT_CLASS(f2fs__truncate_node,

	TP_PROTO(struct inode *inode, nid_t nid, block_t blk_addr),

	TP_ARGS(inode, nid, blk_addr),

	TP_STRUCT__entry(
		__field(dev_t,	dev)
		__field(ino_t,	ino)
		__field(nid_t,	nid)
		__field(block_t,	blk_addr)
	),

	TP_fast_assign(
		__entry->dev		= inode->i_sb->s_dev;
		__entry->ino		= inode->i_ino;
		__entry->nid		= nid;
		__entry->blk_addr	= blk_addr;
	),

	TP_printk("dev = (%d,%d), ino = %lu, nid = %u, block_address = 0x%llx",
		show_dev_ino(__entry),
		(unsigned int)__entry->nid,
		(unsigned long long)__entry->blk_addr)
);

DEFINE_EVENT(f2fs__truncate_node, f2fs_truncate_nodes_enter,

	TP_PROTO(struct inode *inode, nid_t nid, block_t blk_addr),

	TP_ARGS(inode, nid, blk_addr)
);

DEFINE_EVENT(f2fs__inode_exit, f2fs_truncate_nodes_exit,

	TP_PROTO(struct inode *inode, int ret),

	TP_ARGS(inode, ret)
);

DEFINE_EVENT(f2fs__truncate_node, f2fs_truncate_node,

	TP_PROTO(struct inode *inode, nid_t nid, block_t blk_addr),

	TP_ARGS(inode, nid, blk_addr)
);

TRACE_EVENT(f2fs_truncate_partial_nodes,

	TP_PROTO(struct inode *inode, nid_t nid[], int depth, int err),

	TP_ARGS(inode, nid, depth, err),

	TP_STRUCT__entry(
		__field(dev_t,	dev)
		__field(ino_t,	ino)
		__field(nid_t,	nid[3])
		__field(int,	depth)
		__field(int,	err)
	),

	TP_fast_assign(
		__entry->dev	= inode->i_sb->s_dev;
		__entry->ino	= inode->i_ino;
		__entry->nid[0]	= nid[0];
		__entry->nid[1]	= nid[1];
		__entry->nid[2]	= nid[2];
		__entry->depth	= depth;
		__entry->err	= err;
	),

	TP_printk("dev = (%d,%d), ino = %lu, "
		"nid[0] = %u, nid[1] = %u, nid[2] = %u, depth = %d, err = %d",
		show_dev_ino(__entry),
		(unsigned int)__entry->nid[0],
		(unsigned int)__entry->nid[1],
		(unsigned int)__entry->nid[2],
		__entry->depth,
		__entry->err)
);

TRACE_EVENT(f2fs_file_write_iter,

	TP_PROTO(struct inode *inode, unsigned long offset,
		unsigned long length, int ret),

	TP_ARGS(inode, offset, length, ret),

	TP_STRUCT__entry(
		__field(dev_t,	dev)
		__field(ino_t,	ino)
		__field(unsigned long, offset)
		__field(unsigned long, length)
		__field(int,	ret)
	),

	TP_fast_assign(
		__entry->dev	= inode->i_sb->s_dev;
		__entry->ino	= inode->i_ino;
		__entry->offset	= offset;
		__entry->length	= length;
		__entry->ret	= ret;
	),

	TP_printk("dev = (%d,%d), ino = %lu, "
		"offset = %lu, length = %lu, written(err) = %d",
		show_dev_ino(__entry),
		__entry->offset,
		__entry->length,
		__entry->ret)
);

TRACE_EVENT(f2fs_map_blocks,
	TP_PROTO(struct inode *inode, struct f2fs_map_blocks *map, int ret),

	TP_ARGS(inode, map, ret),

	TP_STRUCT__entry(
		__field(dev_t,	dev)
		__field(ino_t,	ino)
		__field(block_t,	m_lblk)
		__field(block_t,	m_pblk)
		__field(unsigned int,	m_len)
		__field(unsigned int,	m_flags)
		__field(int,	m_seg_type)
		__field(bool,	m_may_create)
		__field(int,	ret)
	),

	TP_fast_assign(
		__entry->dev		= inode->i_sb->s_dev;
		__entry->ino		= inode->i_ino;
		__entry->m_lblk		= map->m_lblk;
		__entry->m_pblk		= map->m_pblk;
		__entry->m_len		= map->m_len;
		__entry->m_flags	= map->m_flags;
		__entry->m_seg_type	= map->m_seg_type;
		__entry->m_may_create	= map->m_may_create;
		__entry->ret		= ret;
	),

	TP_printk("dev = (%d,%d), ino = %lu, file offset = %llu, "
		"start blkaddr = 0x%llx, len = 0x%llx, flags = %u,"
		"seg_type = %d, may_create = %d, err = %d",
		show_dev_ino(__entry),
		(unsigned long long)__entry->m_lblk,
		(unsigned long long)__entry->m_pblk,
		(unsigned long long)__entry->m_len,
		__entry->m_flags,
		__entry->m_seg_type,
		__entry->m_may_create,
		__entry->ret)
);

TRACE_EVENT(f2fs_background_gc,

	TP_PROTO(struct super_block *sb, unsigned int wait_ms,
			unsigned int prefree, unsigned int free),

	TP_ARGS(sb, wait_ms, prefree, free),

	TP_STRUCT__entry(
		__field(dev_t,	dev)
		__field(unsigned int,	wait_ms)
		__field(unsigned int,	prefree)
		__field(unsigned int,	free)
	),

	TP_fast_assign(
		__entry->dev		= sb->s_dev;
		__entry->wait_ms	= wait_ms;
		__entry->prefree	= prefree;
		__entry->free		= free;
	),

	TP_printk("dev = (%d,%d), wait_ms = %u, prefree = %u, free = %u",
		show_dev(__entry->dev),
		__entry->wait_ms,
		__entry->prefree,
		__entry->free)
);

TRACE_EVENT(f2fs_gc_begin,

	TP_PROTO(struct super_block *sb, bool sync, bool background,
			long long dirty_nodes, long long dirty_dents,
			long long dirty_imeta, unsigned int free_sec,
			unsigned int free_seg, int reserved_seg,
			unsigned int prefree_seg),

	TP_ARGS(sb, sync, background, dirty_nodes, dirty_dents, dirty_imeta,
		free_sec, free_seg, reserved_seg, prefree_seg),

	TP_STRUCT__entry(
		__field(dev_t,		dev)
		__field(bool,		sync)
		__field(bool,		background)
		__field(long long,	dirty_nodes)
		__field(long long,	dirty_dents)
		__field(long long,	dirty_imeta)
		__field(unsigned int,	free_sec)
		__field(unsigned int,	free_seg)
		__field(int,		reserved_seg)
		__field(unsigned int,	prefree_seg)
	),

	TP_fast_assign(
		__entry->dev		= sb->s_dev;
		__entry->sync		= sync;
		__entry->background	= background;
		__entry->dirty_nodes	= dirty_nodes;
		__entry->dirty_dents	= dirty_dents;
		__entry->dirty_imeta	= dirty_imeta;
		__entry->free_sec	= free_sec;
		__entry->free_seg	= free_seg;
		__entry->reserved_seg	= reserved_seg;
		__entry->prefree_seg	= prefree_seg;
	),

	TP_printk("dev = (%d,%d), sync = %d, background = %d, nodes = %lld, "
		"dents = %lld, imeta = %lld, free_sec:%u, free_seg:%u, "
		"rsv_seg:%d, prefree_seg:%u",
		show_dev(__entry->dev),
		__entry->sync,
		__entry->background,
		__entry->dirty_nodes,
		__entry->dirty_dents,
		__entry->dirty_imeta,
		__entry->free_sec,
		__entry->free_seg,
		__entry->reserved_seg,
		__entry->prefree_seg)
);

TRACE_EVENT(f2fs_gc_end,

	TP_PROTO(struct super_block *sb, int ret, int seg_freed,
			int sec_freed, long long dirty_nodes,
			long long dirty_dents, long long dirty_imeta,
			unsigned int free_sec, unsigned int free_seg,
			int reserved_seg, unsigned int prefree_seg),

	TP_ARGS(sb, ret, seg_freed, sec_freed, dirty_nodes, dirty_dents,
		dirty_imeta, free_sec, free_seg, reserved_seg, prefree_seg),

	TP_STRUCT__entry(
		__field(dev_t,		dev)
		__field(int,		ret)
		__field(int,		seg_freed)
		__field(int,		sec_freed)
		__field(long long,	dirty_nodes)
		__field(long long,	dirty_dents)
		__field(long long,	dirty_imeta)
		__field(unsigned int,	free_sec)
		__field(unsigned int,	free_seg)
		__field(int,		reserved_seg)
		__field(unsigned int,	prefree_seg)
	),

	TP_fast_assign(
		__entry->dev		= sb->s_dev;
		__entry->ret		= ret;
		__entry->seg_freed	= seg_freed;
		__entry->sec_freed	= sec_freed;
		__entry->dirty_nodes	= dirty_nodes;
		__entry->dirty_dents	= dirty_dents;
		__entry->dirty_imeta	= dirty_imeta;
		__entry->free_sec	= free_sec;
		__entry->free_seg	= free_seg;
		__entry->reserved_seg	= reserved_seg;
		__entry->prefree_seg	= prefree_seg;
	),

	TP_printk("dev = (%d,%d), ret = %d, seg_freed = %d, sec_freed = %d, "
		"nodes = %lld, dents = %lld, imeta = %lld, free_sec:%u, "
		"free_seg:%u, rsv_seg:%d, prefree_seg:%u",
		show_dev(__entry->dev),
		__entry->ret,
		__entry->seg_freed,
		__entry->sec_freed,
		__entry->dirty_nodes,
		__entry->dirty_dents,
		__entry->dirty_imeta,
		__entry->free_sec,
		__entry->free_seg,
		__entry->reserved_seg,
		__entry->prefree_seg)
);

TRACE_EVENT(f2fs_get_victim,

	TP_PROTO(struct super_block *sb, int type, int gc_type,
			struct victim_sel_policy *p, unsigned int pre_victim,
			unsigned int prefree, unsigned int free),

	TP_ARGS(sb, type, gc_type, p, pre_victim, prefree, free),

	TP_STRUCT__entry(
		__field(dev_t,	dev)
		__field(int,	type)
		__field(int,	gc_type)
		__field(int,	alloc_mode)
		__field(int,	gc_mode)
		__field(unsigned int,	victim)
		__field(unsigned int,	ofs_unit)
		__field(unsigned int,	pre_victim)
		__field(unsigned int,	prefree)
		__field(unsigned int,	free)
	),

	TP_fast_assign(
		__entry->dev		= sb->s_dev;
		__entry->type		= type;
		__entry->gc_type	= gc_type;
		__entry->alloc_mode	= p->alloc_mode;
		__entry->gc_mode	= p->gc_mode;
		__entry->victim		= p->min_segno;
		__entry->ofs_unit	= p->ofs_unit;
		__entry->pre_victim	= pre_victim;
		__entry->prefree	= prefree;
		__entry->free		= free;
	),

	TP_printk("dev = (%d,%d), type = %s, policy = (%s, %s, %s), victim = %u "
		"ofs_unit = %u, pre_victim_secno = %d, prefree = %u, free = %u",
		show_dev(__entry->dev),
		show_data_type(__entry->type),
		show_gc_type(__entry->gc_type),
		show_alloc_mode(__entry->alloc_mode),
		show_victim_policy(__entry->gc_mode),
		__entry->victim,
		__entry->ofs_unit,
		(int)__entry->pre_victim,
		__entry->prefree,
		__entry->free)
);

TRACE_EVENT(f2fs_lookup_start,

	TP_PROTO(struct inode *dir, struct dentry *dentry, unsigned int flags),

	TP_ARGS(dir, dentry, flags),

	TP_STRUCT__entry(
		__field(dev_t,	dev)
		__field(ino_t,	ino)
		__field(const char *,	name)
		__field(unsigned int, flags)
	),

	TP_fast_assign(
		__entry->dev	= dir->i_sb->s_dev;
		__entry->ino	= dir->i_ino;
		__entry->name	= dentry->d_name.name;
		__entry->flags	= flags;
	),

	TP_printk("dev = (%d,%d), pino = %lu, name:%s, flags:%u",
		show_dev_ino(__entry),
		__entry->name,
		__entry->flags)
);

TRACE_EVENT(f2fs_lookup_end,

	TP_PROTO(struct inode *dir, struct dentry *dentry, nid_t ino,
		int err),

	TP_ARGS(dir, dentry, ino, err),

	TP_STRUCT__entry(
		__field(dev_t,	dev)
		__field(ino_t,	ino)
		__field(const char *,	name)
		__field(nid_t,	cino)
		__field(int,	err)
	),

	TP_fast_assign(
		__entry->dev	= dir->i_sb->s_dev;
		__entry->ino	= dir->i_ino;
		__entry->name	= dentry->d_name.name;
		__entry->cino	= ino;
		__entry->err	= err;
	),

	TP_printk("dev = (%d,%d), pino = %lu, name:%s, ino:%u, err:%d",
		show_dev_ino(__entry),
		__entry->name,
		__entry->cino,
		__entry->err)
);

TRACE_EVENT(f2fs_readdir,

	TP_PROTO(struct inode *dir, loff_t start_pos, loff_t end_pos, int err),

	TP_ARGS(dir, start_pos, end_pos, err),

	TP_STRUCT__entry(
		__field(dev_t,	dev)
		__field(ino_t,	ino)
		__field(loff_t,	start)
		__field(loff_t,	end)
		__field(int,	err)
	),

	TP_fast_assign(
		__entry->dev	= dir->i_sb->s_dev;
		__entry->ino	= dir->i_ino;
		__entry->start	= start_pos;
		__entry->end	= end_pos;
		__entry->err	= err;
	),

	TP_printk("dev = (%d,%d), ino = %lu, start_pos:%llu, end_pos:%llu, err:%d",
		show_dev_ino(__entry),
		__entry->start,
		__entry->end,
		__entry->err)
);

TRACE_EVENT(f2fs_fallocate,

	TP_PROTO(struct inode *inode, int mode,
				loff_t offset, loff_t len, int ret),

	TP_ARGS(inode, mode, offset, len, ret),

	TP_STRUCT__entry(
		__field(dev_t,	dev)
		__field(ino_t,	ino)
		__field(int,	mode)
		__field(loff_t,	offset)
		__field(loff_t,	len)
		__field(loff_t, size)
		__field(blkcnt_t, blocks)
		__field(int,	ret)
	),

	TP_fast_assign(
		__entry->dev	= inode->i_sb->s_dev;
		__entry->ino	= inode->i_ino;
		__entry->mode	= mode;
		__entry->offset	= offset;
		__entry->len	= len;
		__entry->size	= inode->i_size;
		__entry->blocks = inode->i_blocks;
		__entry->ret	= ret;
	),

	TP_printk("dev = (%d,%d), ino = %lu, mode = %x, offset = %lld, "
		"len = %lld,  i_size = %lld, i_blocks = %llu, ret = %d",
		show_dev_ino(__entry),
		__entry->mode,
		(unsigned long long)__entry->offset,
		(unsigned long long)__entry->len,
		(unsigned long long)__entry->size,
		(unsigned long long)__entry->blocks,
		__entry->ret)
);

TRACE_EVENT(f2fs_direct_IO_enter,

	TP_PROTO(struct inode *inode, loff_t offset, unsigned long len, int rw),

	TP_ARGS(inode, offset, len, rw),

	TP_STRUCT__entry(
		__field(dev_t,	dev)
		__field(ino_t,	ino)
		__field(loff_t,	pos)
		__field(unsigned long,	len)
		__field(int,	rw)
	),

	TP_fast_assign(
		__entry->dev	= inode->i_sb->s_dev;
		__entry->ino	= inode->i_ino;
		__entry->pos	= offset;
		__entry->len	= len;
		__entry->rw	= rw;
	),

	TP_printk("dev = (%d,%d), ino = %lu pos = %lld len = %lu rw = %d",
		show_dev_ino(__entry),
		__entry->pos,
		__entry->len,
		__entry->rw)
);

TRACE_EVENT(f2fs_direct_IO_exit,

	TP_PROTO(struct inode *inode, loff_t offset, unsigned long len,
		 int rw, int ret),

	TP_ARGS(inode, offset, len, rw, ret),

	TP_STRUCT__entry(
		__field(dev_t,	dev)
		__field(ino_t,	ino)
		__field(loff_t,	pos)
		__field(unsigned long,	len)
		__field(int,	rw)
		__field(int,	ret)
	),

	TP_fast_assign(
		__entry->dev	= inode->i_sb->s_dev;
		__entry->ino	= inode->i_ino;
		__entry->pos	= offset;
		__entry->len	= len;
		__entry->rw	= rw;
		__entry->ret	= ret;
	),

	TP_printk("dev = (%d,%d), ino = %lu pos = %lld len = %lu "
		"rw = %d ret = %d",
		show_dev_ino(__entry),
		__entry->pos,
		__entry->len,
		__entry->rw,
		__entry->ret)
);

TRACE_EVENT(f2fs_reserve_new_blocks,

	TP_PROTO(struct inode *inode, nid_t nid, unsigned int ofs_in_node,
							blkcnt_t count),

	TP_ARGS(inode, nid, ofs_in_node, count),

	TP_STRUCT__entry(
		__field(dev_t,	dev)
		__field(nid_t, nid)
		__field(unsigned int, ofs_in_node)
		__field(blkcnt_t, count)
	),

	TP_fast_assign(
		__entry->dev	= inode->i_sb->s_dev;
		__entry->nid	= nid;
		__entry->ofs_in_node = ofs_in_node;
		__entry->count = count;
	),

	TP_printk("dev = (%d,%d), nid = %u, ofs_in_node = %u, count = %llu",
		show_dev(__entry->dev),
		(unsigned int)__entry->nid,
		__entry->ofs_in_node,
		(unsigned long long)__entry->count)
);

DECLARE_EVENT_CLASS(f2fs__submit_page_bio,

	TP_PROTO(struct page *page, struct f2fs_io_info *fio),

	TP_ARGS(page, fio),

	TP_STRUCT__entry(
		__field(dev_t, dev)
		__field(ino_t, ino)
		__field(pgoff_t, index)
		__field(block_t, old_blkaddr)
		__field(block_t, new_blkaddr)
		__field(int, op)
		__field(int, op_flags)
		__field(int, temp)
		__field(int, type)
	),

	TP_fast_assign(
		__entry->dev		= page_file_mapping(page)->host->i_sb->s_dev;
		__entry->ino		= page_file_mapping(page)->host->i_ino;
		__entry->index		= page->index;
		__entry->old_blkaddr	= fio->old_blkaddr;
		__entry->new_blkaddr	= fio->new_blkaddr;
		__entry->op		= fio->op;
		__entry->op_flags	= fio->op_flags;
		__entry->temp		= fio->temp;
		__entry->type		= fio->type;
	),

	TP_printk("dev = (%d,%d), ino = %lu, page_index = 0x%lx, "
		"oldaddr = 0x%llx, newaddr = 0x%llx, rw = %s(%s), type = %s_%s",
		show_dev_ino(__entry),
		(unsigned long)__entry->index,
		(unsigned long long)__entry->old_blkaddr,
		(unsigned long long)__entry->new_blkaddr,
		show_bio_type(__entry->op, __entry->op_flags),
		show_block_temp(__entry->temp),
		show_block_type(__entry->type))
);

DEFINE_EVENT_CONDITION(f2fs__submit_page_bio, f2fs_submit_page_bio,

	TP_PROTO(struct page *page, struct f2fs_io_info *fio),

	TP_ARGS(page, fio),

	TP_CONDITION(page->mapping)
);

DEFINE_EVENT_CONDITION(f2fs__submit_page_bio, f2fs_submit_page_write,

	TP_PROTO(struct page *page, struct f2fs_io_info *fio),

	TP_ARGS(page, fio),

	TP_CONDITION(page->mapping)
);

DECLARE_EVENT_CLASS(f2fs__bio,

	TP_PROTO(struct super_block *sb, int type, struct bio *bio),

	TP_ARGS(sb, type, bio),

	TP_STRUCT__entry(
		__field(dev_t,	dev)
		__field(dev_t,	target)
		__field(int,	op)
		__field(int,	op_flags)
		__field(int,	type)
		__field(sector_t,	sector)
		__field(unsigned int,	size)
	),

	TP_fast_assign(
		__entry->dev		= sb->s_dev;
		__entry->target		= bio->bi_bdev->bd_dev;
		__entry->op		= bio_op(bio);
		__entry->op_flags	= bio->bi_rw;
		__entry->type		= type;
		__entry->sector		= bio->bi_iter.bi_sector;
		__entry->size		= bio->bi_iter.bi_size;
	),

	TP_printk("dev = (%d,%d)/(%d,%d), rw = %s%s, %s, sector = %lld, size = %u",
		show_dev(__entry->target),
		show_dev(__entry->dev),
		show_bio_type(__entry->op, __entry->op_flags),
		show_block_type(__entry->type),
		(unsigned long long)__entry->sector,
		__entry->size)
);

DEFINE_EVENT_CONDITION(f2fs__bio, f2fs_prepare_write_bio,

	TP_PROTO(struct super_block *sb, int type, struct bio *bio),

	TP_ARGS(sb, type, bio),

	TP_CONDITION(bio)
);

DEFINE_EVENT_CONDITION(f2fs__bio, f2fs_prepare_read_bio,

	TP_PROTO(struct super_block *sb, int type, struct bio *bio),

	TP_ARGS(sb, type, bio),

	TP_CONDITION(bio)
);

DEFINE_EVENT_CONDITION(f2fs__bio, f2fs_submit_read_bio,

	TP_PROTO(struct super_block *sb, int type, struct bio *bio),

	TP_ARGS(sb, type, bio),

	TP_CONDITION(bio)
);

DEFINE_EVENT_CONDITION(f2fs__bio, f2fs_submit_write_bio,

	TP_PROTO(struct super_block *sb, int type, struct bio *bio),

	TP_ARGS(sb, type, bio),

	TP_CONDITION(bio)
);

TRACE_EVENT(f2fs_write_begin,

	TP_PROTO(struct inode *inode, loff_t pos, unsigned int len,
				unsigned int flags),

	TP_ARGS(inode, pos, len, flags),

	TP_STRUCT__entry(
		__field(dev_t,	dev)
		__field(ino_t,	ino)
		__field(loff_t,	pos)
		__field(unsigned int, len)
		__field(unsigned int, flags)
	),

	TP_fast_assign(
		__entry->dev	= inode->i_sb->s_dev;
		__entry->ino	= inode->i_ino;
		__entry->pos	= pos;
		__entry->len	= len;
		__entry->flags	= flags;
	),

	TP_printk("dev = (%d,%d), ino = %lu, pos = %llu, len = %u, flags = %u",
		show_dev_ino(__entry),
		(unsigned long long)__entry->pos,
		__entry->len,
		__entry->flags)
);

TRACE_EVENT(f2fs_write_end,

	TP_PROTO(struct inode *inode, loff_t pos, unsigned int len,
				unsigned int copied),

	TP_ARGS(inode, pos, len, copied),

	TP_STRUCT__entry(
		__field(dev_t,	dev)
		__field(ino_t,	ino)
		__field(loff_t,	pos)
		__field(unsigned int, len)
		__field(unsigned int, copied)
	),

	TP_fast_assign(
		__entry->dev	= inode->i_sb->s_dev;
		__entry->ino	= inode->i_ino;
		__entry->pos	= pos;
		__entry->len	= len;
		__entry->copied	= copied;
	),

	TP_printk("dev = (%d,%d), ino = %lu, pos = %llu, len = %u, copied = %u",
		show_dev_ino(__entry),
		(unsigned long long)__entry->pos,
		__entry->len,
		__entry->copied)
);

DECLARE_EVENT_CLASS(f2fs__page,

	TP_PROTO(struct page *page, int type),

	TP_ARGS(page, type),

	TP_STRUCT__entry(
		__field(dev_t,	dev)
		__field(ino_t,	ino)
		__field(int, type)
		__field(int, dir)
		__field(pgoff_t, index)
		__field(int, dirty)
		__field(int, uptodate)
	),

	TP_fast_assign(
		__entry->dev	= page_file_mapping(page)->host->i_sb->s_dev;
		__entry->ino	= page_file_mapping(page)->host->i_ino;
		__entry->type	= type;
		__entry->dir	=
			S_ISDIR(page_file_mapping(page)->host->i_mode);
		__entry->index	= page->index;
		__entry->dirty	= PageDirty(page);
		__entry->uptodate = PageUptodate(page);
	),

	TP_printk("dev = (%d,%d), ino = %lu, %s, %s, index = %lu, "
		"dirty = %d, uptodate = %d",
		show_dev_ino(__entry),
		show_block_type(__entry->type),
		show_file_type(__entry->dir),
		(unsigned long)__entry->index,
		__entry->dirty,
		__entry->uptodate)
);

DEFINE_EVENT(f2fs__page, f2fs_writepage,

	TP_PROTO(struct page *page, int type),

	TP_ARGS(page, type)
);

DEFINE_EVENT(f2fs__page, f2fs_do_write_data_page,

	TP_PROTO(struct page *page, int type),

	TP_ARGS(page, type)
);

DEFINE_EVENT(f2fs__page, f2fs_readpage,

	TP_PROTO(struct page *page, int type),

	TP_ARGS(page, type)
);

DEFINE_EVENT(f2fs__page, f2fs_set_page_dirty,

	TP_PROTO(struct page *page, int type),

	TP_ARGS(page, type)
);

DEFINE_EVENT(f2fs__page, f2fs_vm_page_mkwrite,

	TP_PROTO(struct page *page, int type),

	TP_ARGS(page, type)
);

DEFINE_EVENT(f2fs__page, f2fs_register_inmem_page,

	TP_PROTO(struct page *page, int type),

	TP_ARGS(page, type)
);

DEFINE_EVENT(f2fs__page, f2fs_commit_inmem_page,

	TP_PROTO(struct page *page, int type),

	TP_ARGS(page, type)
);

TRACE_EVENT(f2fs_filemap_fault,

	TP_PROTO(struct inode *inode, pgoff_t index, unsigned long ret),

	TP_ARGS(inode, index, ret),

	TP_STRUCT__entry(
		__field(dev_t,	dev)
		__field(ino_t,	ino)
		__field(pgoff_t, index)
		__field(unsigned long, ret)
	),

	TP_fast_assign(
		__entry->dev	= inode->i_sb->s_dev;
		__entry->ino	= inode->i_ino;
		__entry->index	= index;
		__entry->ret	= ret;
	),

	TP_printk("dev = (%d,%d), ino = %lu, index = %lu, ret = %lx",
		show_dev_ino(__entry),
		(unsigned long)__entry->index,
		__entry->ret)
);

TRACE_EVENT(f2fs_writepages,

	TP_PROTO(struct inode *inode, struct writeback_control *wbc, int type),

	TP_ARGS(inode, wbc, type),

	TP_STRUCT__entry(
		__field(dev_t,	dev)
		__field(ino_t,	ino)
		__field(int,	type)
		__field(int,	dir)
		__field(long,	nr_to_write)
		__field(long,	pages_skipped)
		__field(loff_t,	range_start)
		__field(loff_t,	range_end)
		__field(pgoff_t, writeback_index)
		__field(int,	sync_mode)
		__field(char,	for_kupdate)
		__field(char,	for_background)
		__field(char,	tagged_writepages)
		__field(char,	for_reclaim)
		__field(char,	range_cyclic)
		__field(char,	for_sync)
	),

	TP_fast_assign(
		__entry->dev		= inode->i_sb->s_dev;
		__entry->ino		= inode->i_ino;
		__entry->type		= type;
		__entry->dir		= S_ISDIR(inode->i_mode);
		__entry->nr_to_write	= wbc->nr_to_write;
		__entry->pages_skipped	= wbc->pages_skipped;
		__entry->range_start	= wbc->range_start;
		__entry->range_end	= wbc->range_end;
		__entry->writeback_index = inode->i_mapping->writeback_index;
		__entry->sync_mode	= wbc->sync_mode;
		__entry->for_kupdate	= wbc->for_kupdate;
		__entry->for_background	= wbc->for_background;
		__entry->tagged_writepages	= wbc->tagged_writepages;
		__entry->for_reclaim	= wbc->for_reclaim;
		__entry->range_cyclic	= wbc->range_cyclic;
		__entry->for_sync	= wbc->for_sync;
	),

	TP_printk("dev = (%d,%d), ino = %lu, %s, %s, nr_to_write %ld, "
		"skipped %ld, start %lld, end %lld, wb_idx %lu, sync_mode %d, "
		"kupdate %u background %u tagged %u reclaim %u cyclic %u sync %u",
		show_dev_ino(__entry),
		show_block_type(__entry->type),
		show_file_type(__entry->dir),
		__entry->nr_to_write,
		__entry->pages_skipped,
		__entry->range_start,
		__entry->range_end,
		(unsigned long)__entry->writeback_index,
		__entry->sync_mode,
		__entry->for_kupdate,
		__entry->for_background,
		__entry->tagged_writepages,
		__entry->for_reclaim,
		__entry->range_cyclic,
		__entry->for_sync)
);

TRACE_EVENT(f2fs_readpages,

	TP_PROTO(struct inode *inode, struct page *page, unsigned int nrpage),

	TP_ARGS(inode, page, nrpage),

	TP_STRUCT__entry(
		__field(dev_t,	dev)
		__field(ino_t,	ino)
		__field(pgoff_t,	start)
		__field(unsigned int,	nrpage)
	),

	TP_fast_assign(
		__entry->dev	= inode->i_sb->s_dev;
		__entry->ino	= inode->i_ino;
		__entry->start	= page->index;
		__entry->nrpage	= nrpage;
	),

	TP_printk("dev = (%d,%d), ino = %lu, start = %lu nrpage = %u",
		show_dev_ino(__entry),
		(unsigned long)__entry->start,
		__entry->nrpage)
);

TRACE_EVENT(f2fs_write_checkpoint,

	TP_PROTO(struct super_block *sb, int reason, char *msg),

	TP_ARGS(sb, reason, msg),

	TP_STRUCT__entry(
		__field(dev_t,	dev)
		__field(int,	reason)
		__field(char *,	msg)
	),

	TP_fast_assign(
		__entry->dev		= sb->s_dev;
		__entry->reason		= reason;
		__entry->msg		= msg;
	),

	TP_printk("dev = (%d,%d), checkpoint for %s, state = %s",
		show_dev(__entry->dev),
		show_cpreason(__entry->reason),
		__entry->msg)
);

DECLARE_EVENT_CLASS(f2fs_discard,

	TP_PROTO(struct block_device *dev, block_t blkstart, block_t blklen),

	TP_ARGS(dev, blkstart, blklen),

	TP_STRUCT__entry(
		__field(dev_t,	dev)
		__field(block_t, blkstart)
		__field(block_t, blklen)
	),

	TP_fast_assign(
		__entry->dev	= dev->bd_dev;
		__entry->blkstart = blkstart;
		__entry->blklen = blklen;
	),

	TP_printk("dev = (%d,%d), blkstart = 0x%llx, blklen = 0x%llx",
		show_dev(__entry->dev),
		(unsigned long long)__entry->blkstart,
		(unsigned long long)__entry->blklen)
);

DEFINE_EVENT(f2fs_discard, f2fs_queue_discard,

	TP_PROTO(struct block_device *dev, block_t blkstart, block_t blklen),

	TP_ARGS(dev, blkstart, blklen)
);

DEFINE_EVENT(f2fs_discard, f2fs_issue_discard,

	TP_PROTO(struct block_device *dev, block_t blkstart, block_t blklen),

	TP_ARGS(dev, blkstart, blklen)
);

DEFINE_EVENT(f2fs_discard, f2fs_remove_discard,

	TP_PROTO(struct block_device *dev, block_t blkstart, block_t blklen),

	TP_ARGS(dev, blkstart, blklen)
);

TRACE_EVENT(f2fs_issue_reset_zone,

	TP_PROTO(struct block_device *dev, block_t blkstart),

	TP_ARGS(dev, blkstart),

	TP_STRUCT__entry(
		__field(dev_t,	dev)
		__field(block_t, blkstart)
	),

	TP_fast_assign(
		__entry->dev	= dev->bd_dev;
		__entry->blkstart = blkstart;
	),

	TP_printk("dev = (%d,%d), reset zone at block = 0x%llx",
		show_dev(__entry->dev),
		(unsigned long long)__entry->blkstart)
);

TRACE_EVENT(f2fs_issue_flush,

	TP_PROTO(struct block_device *dev, unsigned int nobarrier,
				unsigned int flush_merge, int ret),

	TP_ARGS(dev, nobarrier, flush_merge, ret),

	TP_STRUCT__entry(
		__field(dev_t,	dev)
		__field(unsigned int, nobarrier)
		__field(unsigned int, flush_merge)
		__field(int,  ret)
	),

	TP_fast_assign(
		__entry->dev	= dev->bd_dev;
		__entry->nobarrier = nobarrier;
		__entry->flush_merge = flush_merge;
		__entry->ret = ret;
	),

	TP_printk("dev = (%d,%d), %s %s, ret = %d",
		show_dev(__entry->dev),
		__entry->nobarrier ? "skip (nobarrier)" : "issue",
		__entry->flush_merge ? " with flush_merge" : "",
		__entry->ret)
);

TRACE_EVENT(f2fs_lookup_extent_tree_start,

	TP_PROTO(struct inode *inode, unsigned int pgofs),

	TP_ARGS(inode, pgofs),

	TP_STRUCT__entry(
		__field(dev_t,	dev)
		__field(ino_t,	ino)
		__field(unsigned int, pgofs)
	),

	TP_fast_assign(
		__entry->dev = inode->i_sb->s_dev;
		__entry->ino = inode->i_ino;
		__entry->pgofs = pgofs;
	),

	TP_printk("dev = (%d,%d), ino = %lu, pgofs = %u",
		show_dev_ino(__entry),
		__entry->pgofs)
);

TRACE_EVENT_CONDITION(f2fs_lookup_extent_tree_end,

	TP_PROTO(struct inode *inode, unsigned int pgofs,
						struct extent_info *ei),

	TP_ARGS(inode, pgofs, ei),

	TP_CONDITION(ei),

	TP_STRUCT__entry(
		__field(dev_t,	dev)
		__field(ino_t,	ino)
		__field(unsigned int, pgofs)
		__field(unsigned int, fofs)
		__field(u32, blk)
		__field(unsigned int, len)
	),

	TP_fast_assign(
		__entry->dev = inode->i_sb->s_dev;
		__entry->ino = inode->i_ino;
		__entry->pgofs = pgofs;
		__entry->fofs = ei->fofs;
		__entry->blk = ei->blk;
		__entry->len = ei->len;
	),

	TP_printk("dev = (%d,%d), ino = %lu, pgofs = %u, "
		"ext_info(fofs: %u, blk: %u, len: %u)",
		show_dev_ino(__entry),
		__entry->pgofs,
		__entry->fofs,
		__entry->blk,
		__entry->len)
);

TRACE_EVENT(f2fs_update_extent_tree_range,

	TP_PROTO(struct inode *inode, unsigned int pgofs, block_t blkaddr,
						unsigned int len),

	TP_ARGS(inode, pgofs, blkaddr, len),

	TP_STRUCT__entry(
		__field(dev_t,	dev)
		__field(ino_t,	ino)
		__field(unsigned int, pgofs)
		__field(u32, blk)
		__field(unsigned int, len)
	),

	TP_fast_assign(
		__entry->dev = inode->i_sb->s_dev;
		__entry->ino = inode->i_ino;
		__entry->pgofs = pgofs;
		__entry->blk = blkaddr;
		__entry->len = len;
	),

	TP_printk("dev = (%d,%d), ino = %lu, pgofs = %u, "
					"blkaddr = %u, len = %u",
		show_dev_ino(__entry),
		__entry->pgofs,
		__entry->blk,
		__entry->len)
);

TRACE_EVENT(f2fs_shrink_extent_tree,

	TP_PROTO(struct f2fs_sb_info *sbi, unsigned int node_cnt,
						unsigned int tree_cnt),

	TP_ARGS(sbi, node_cnt, tree_cnt),

	TP_STRUCT__entry(
		__field(dev_t,	dev)
		__field(unsigned int, node_cnt)
		__field(unsigned int, tree_cnt)
	),

	TP_fast_assign(
		__entry->dev = sbi->sb->s_dev;
		__entry->node_cnt = node_cnt;
		__entry->tree_cnt = tree_cnt;
	),

	TP_printk("dev = (%d,%d), shrunk: node_cnt = %u, tree_cnt = %u",
		show_dev(__entry->dev),
		__entry->node_cnt,
		__entry->tree_cnt)
);

TRACE_EVENT(f2fs_destroy_extent_tree,

	TP_PROTO(struct inode *inode, unsigned int node_cnt),

	TP_ARGS(inode, node_cnt),

	TP_STRUCT__entry(
		__field(dev_t,	dev)
		__field(ino_t,	ino)
		__field(unsigned int, node_cnt)
	),

	TP_fast_assign(
		__entry->dev = inode->i_sb->s_dev;
		__entry->ino = inode->i_ino;
		__entry->node_cnt = node_cnt;
	),

	TP_printk("dev = (%d,%d), ino = %lu, destroyed: node_cnt = %u",
		show_dev_ino(__entry),
		__entry->node_cnt)
);

DECLARE_EVENT_CLASS(f2fs_sync_dirty_inodes,

	TP_PROTO(struct super_block *sb, int type, s64 count),

	TP_ARGS(sb, type, count),

	TP_STRUCT__entry(
		__field(dev_t, dev)
		__field(int, type)
		__field(s64, count)
	),

	TP_fast_assign(
		__entry->dev	= sb->s_dev;
		__entry->type	= type;
		__entry->count	= count;
	),

	TP_printk("dev = (%d,%d), %s, dirty count = %lld",
		show_dev(__entry->dev),
		show_file_type(__entry->type),
		__entry->count)
);

DEFINE_EVENT(f2fs_sync_dirty_inodes, f2fs_sync_dirty_inodes_enter,

	TP_PROTO(struct super_block *sb, int type, s64 count),

	TP_ARGS(sb, type, count)
);

DEFINE_EVENT(f2fs_sync_dirty_inodes, f2fs_sync_dirty_inodes_exit,

	TP_PROTO(struct super_block *sb, int type, s64 count),

	TP_ARGS(sb, type, count)
);

<<<<<<< HEAD
=======
TRACE_EVENT(f2fs_shutdown,

	TP_PROTO(struct f2fs_sb_info *sbi, unsigned int mode, int ret),

	TP_ARGS(sbi, mode, ret),

	TP_STRUCT__entry(
		__field(dev_t,	dev)
		__field(unsigned int, mode)
		__field(int, ret)
	),

	TP_fast_assign(
		__entry->dev = sbi->sb->s_dev;
		__entry->mode = mode;
		__entry->ret = ret;
	),

	TP_printk("dev = (%d,%d), mode: %s, ret:%d",
		show_dev(__entry->dev),
		show_shutdown_mode(__entry->mode),
		__entry->ret)
);

>>>>>>> a749771a
#endif /* _TRACE_F2FS_H */

 /* This part must be outside protection */
#include <trace/define_trace.h><|MERGE_RESOLUTION|>--- conflicted
+++ resolved
@@ -127,22 +127,6 @@
 		{ CP_RECOVERY,	"Recovery" },				\
 		{ CP_DISCARD,	"Discard" },				\
 		{ CP_UMOUNT | CP_TRIMMED,	"Umount,Trimmed" })
-<<<<<<< HEAD
-
-#define show_fsync_cpreason(type)					\
-	__print_symbolic(type,						\
-		{ CP_NO_NEEDED,		"no needed" },			\
-		{ CP_NON_REGULAR,	"non regular" },		\
-		{ CP_HARDLINK,		"hardlink" },			\
-		{ CP_SB_NEED_CP,	"sb needs cp" },		\
-		{ CP_WRONG_PINO,	"wrong pino" },			\
-		{ CP_NO_SPC_ROLL,	"no space roll forward" },	\
-		{ CP_NODE_NEED_CP,	"node needs cp" },		\
-		{ CP_FASTBOOT_MODE,	"fastboot mode" },		\
-		{ CP_SPEC_LOG_NUM,	"log type is 2" },		\
-		{ CP_RECOVER_DIR,	"dir needs recovery" })
-=======
->>>>>>> a749771a
 
 #define show_fsync_cpreason(type)					\
 	__print_symbolic(type,						\
@@ -1699,8 +1683,6 @@
 	TP_ARGS(sb, type, count)
 );
 
-<<<<<<< HEAD
-=======
 TRACE_EVENT(f2fs_shutdown,
 
 	TP_PROTO(struct f2fs_sb_info *sbi, unsigned int mode, int ret),
@@ -1725,7 +1707,6 @@
 		__entry->ret)
 );
 
->>>>>>> a749771a
 #endif /* _TRACE_F2FS_H */
 
  /* This part must be outside protection */
