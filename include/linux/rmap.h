#ifndef _LINUX_RMAP_H
#define _LINUX_RMAP_H
/*
 * Declarations for Reverse Mapping functions in mm/rmap.c
 */

#include <linux/list.h>
#include <linux/slab.h>
#include <linux/mm.h>
#include <linux/rwsem.h>
#include <linux/memcontrol.h>

extern int isolate_lru_page(struct page *page);
extern void putback_lru_page(struct page *page);
<<<<<<< HEAD
extern unsigned long reclaim_pages_from_list(struct list_head *page_list,
					     struct vm_area_struct *vma);
=======
extern unsigned long reclaim_pages(struct list_head *page_list);
>>>>>>> 609a5898

/*
 * The anon_vma heads a list of private "related" vmas, to scan if
 * an anonymous page pointing to this anon_vma needs to be unmapped:
 * the vmas on the list will be related by forking, or by splitting.
 *
 * Since vmas come and go as they are split and merged (particularly
 * in mprotect), the mapping field of an anonymous page cannot point
 * directly to a vma: instead it points to an anon_vma, on whose list
 * the related vmas can be easily linked or unlinked.
 *
 * After unlinking the last vma on the list, we must garbage collect
 * the anon_vma object itself: we're guaranteed no page can be
 * pointing to this anon_vma once its vma list is empty.
 */
struct anon_vma {
	struct anon_vma *root;		/* Root of this anon_vma tree */
	struct rw_semaphore rwsem;	/* W: modification, R: walking the list */
	/*
	 * The refcount is taken on an anon_vma when there is no
	 * guarantee that the vma of page tables will exist for
	 * the duration of the operation. A caller that takes
	 * the reference is responsible for clearing up the
	 * anon_vma if they are the last user on release
	 */
	atomic_t refcount;

	/*
	 * Count of child anon_vmas and VMAs which points to this anon_vma.
	 *
	 * This counter is used for making decision about reusing anon_vma
	 * instead of forking new one. See comments in function anon_vma_clone.
	 */
	unsigned degree;

	struct anon_vma *parent;	/* Parent of this anon_vma */

	/*
	 * NOTE: the LSB of the rb_root.rb_node is set by
	 * mm_take_all_locks() _after_ taking the above lock. So the
	 * rb_root must only be read/written after taking the above lock
	 * to be sure to see a valid next pointer. The LSB bit itself
	 * is serialized by a system wide lock only visible to
	 * mm_take_all_locks() (mm_all_locks_mutex).
	 */
	struct rb_root rb_root;	/* Interval tree of private "related" vmas */
};

/*
 * The copy-on-write semantics of fork mean that an anon_vma
 * can become associated with multiple processes. Furthermore,
 * each child process will have its own anon_vma, where new
 * pages for that process are instantiated.
 *
 * This structure allows us to find the anon_vmas associated
 * with a VMA, or the VMAs associated with an anon_vma.
 * The "same_vma" list contains the anon_vma_chains linking
 * all the anon_vmas associated with this VMA.
 * The "rb" field indexes on an interval tree the anon_vma_chains
 * which link all the VMAs associated with this anon_vma.
 */
struct anon_vma_chain {
	struct vm_area_struct *vma;
	struct anon_vma *anon_vma;
	struct list_head same_vma;   /* locked by mmap_sem & page_table_lock */
	struct rb_node rb;			/* locked by anon_vma->rwsem */
	unsigned long rb_subtree_last;
#ifdef CONFIG_DEBUG_VM_RB
	unsigned long cached_vma_start, cached_vma_last;
#endif
};

enum ttu_flags {
	TTU_UNMAP = 1,			/* unmap mode */
	TTU_MIGRATION = 2,		/* migration mode */
	TTU_MUNLOCK = 4,		/* munlock mode */

	TTU_IGNORE_MLOCK = (1 << 8),	/* ignore mlock */
	TTU_IGNORE_ACCESS = (1 << 9),	/* don't age */
	TTU_IGNORE_HWPOISON = (1 << 10),/* corrupted page is recoverable */
	TTU_BATCH_FLUSH = (1 << 11),	/* Batch TLB flushes where possible
					 * and caller guarantees they will
					 * do a final flush if necessary */
};

#ifdef CONFIG_MMU
static inline void get_anon_vma(struct anon_vma *anon_vma)
{
	atomic_inc(&anon_vma->refcount);
}

void __put_anon_vma(struct anon_vma *anon_vma);

static inline void put_anon_vma(struct anon_vma *anon_vma)
{
	if (atomic_dec_and_test(&anon_vma->refcount))
		__put_anon_vma(anon_vma);
}

static inline void anon_vma_lock_write(struct anon_vma *anon_vma)
{
	down_write(&anon_vma->root->rwsem);
}

static inline void anon_vma_unlock_write(struct anon_vma *anon_vma)
{
	up_write(&anon_vma->root->rwsem);
}

static inline void anon_vma_lock_read(struct anon_vma *anon_vma)
{
	down_read(&anon_vma->root->rwsem);
}

static inline void anon_vma_unlock_read(struct anon_vma *anon_vma)
{
	up_read(&anon_vma->root->rwsem);
}


/*
 * anon_vma helper functions.
 */
void anon_vma_init(void);	/* create anon_vma_cachep */
int  anon_vma_prepare(struct vm_area_struct *);
void unlink_anon_vmas(struct vm_area_struct *);
int anon_vma_clone(struct vm_area_struct *, struct vm_area_struct *);
int anon_vma_fork(struct vm_area_struct *, struct vm_area_struct *);

static inline void anon_vma_merge(struct vm_area_struct *vma,
				  struct vm_area_struct *next)
{
	VM_BUG_ON_VMA(vma->anon_vma != next->anon_vma, vma);
	unlink_anon_vmas(next);
}

struct anon_vma *page_get_anon_vma(struct page *page);

/*
 * rmap interfaces called when adding or removing pte of page
 */
void page_move_anon_rmap(struct page *, struct vm_area_struct *, unsigned long);
void page_add_anon_rmap(struct page *, struct vm_area_struct *, unsigned long);
void do_page_add_anon_rmap(struct page *, struct vm_area_struct *,
			   unsigned long, int);
void page_add_new_anon_rmap(struct page *, struct vm_area_struct *, unsigned long);
void page_add_file_rmap(struct page *);
void page_remove_rmap(struct page *);

void hugepage_add_anon_rmap(struct page *, struct vm_area_struct *,
			    unsigned long);
void hugepage_add_new_anon_rmap(struct page *, struct vm_area_struct *,
				unsigned long);

static inline void page_dup_rmap(struct page *page)
{
	atomic_inc(&page->_mapcount);
}

/*
 * Called from mm/vmscan.c to handle paging out
 */
int page_referenced(struct page *, int is_locked,
			struct mem_cgroup *memcg, unsigned long *vm_flags);

#define TTU_ACTION(x) ((x) & TTU_ACTION_MASK)

int try_to_unmap(struct page *, enum ttu_flags flags,
			struct vm_area_struct *vma);

/*
 * Used by uprobes to replace a userspace page safely
 */
pte_t *__page_check_address(struct page *, struct mm_struct *,
				unsigned long, spinlock_t **, int);

static inline pte_t *page_check_address(struct page *page, struct mm_struct *mm,
					unsigned long address,
					spinlock_t **ptlp, int sync)
{
	pte_t *ptep;

	__cond_lock(*ptlp, ptep = __page_check_address(page, mm, address,
						       ptlp, sync));
	return ptep;
}

/*
 * Used by swapoff to help locate where page is expected in vma.
 */
unsigned long page_address_in_vma(struct page *, struct vm_area_struct *);

/*
 * Cleans the PTEs of shared mappings.
 * (and since clean PTEs should also be readonly, write protects them too)
 *
 * returns the number of cleaned PTEs.
 */
int page_mkclean(struct page *);

/*
 * called in munlock()/munmap() path to check for other vmas holding
 * the page mlocked.
 */
int try_to_munlock(struct page *);

/*
 * Called by memory-failure.c to kill processes.
 */
struct anon_vma *page_lock_anon_vma_read(struct page *page);
void page_unlock_anon_vma_read(struct anon_vma *anon_vma);
int page_mapped_in_vma(struct page *page, struct vm_area_struct *vma);

/*
 * rmap_walk_control: To control rmap traversing for specific needs
 *
 * arg: passed to rmap_one() and invalid_vma()
 * rmap_one: executed on each vma where page is mapped
 * done: for checking traversing termination condition
 * anon_lock: for getting anon_lock by optimized way rather than default
 * invalid_vma: for skipping uninterested vma
 */
struct rmap_walk_control {
	void *arg;
	struct vm_area_struct *target_vma;
	int (*rmap_one)(struct page *page, struct vm_area_struct *vma,
					unsigned long addr, void *arg);
	int (*done)(struct page *page);
	struct anon_vma *(*anon_lock)(struct page *page);
	bool (*invalid_vma)(struct vm_area_struct *vma, void *arg);
};

int rmap_walk(struct page *page, struct rmap_walk_control *rwc);

#else	/* !CONFIG_MMU */

#define anon_vma_init()		do {} while (0)
#define anon_vma_prepare(vma)	(0)
#define anon_vma_link(vma)	do {} while (0)

static inline int page_referenced(struct page *page, int is_locked,
				  struct mem_cgroup *memcg,
				  unsigned long *vm_flags)
{
	*vm_flags = 0;
	return 0;
}

#define try_to_unmap(page, refs, vma) SWAP_FAIL

static inline int page_mkclean(struct page *page)
{
	return 0;
}


#endif	/* CONFIG_MMU */

/*
 * Return values of try_to_unmap
 */
#define SWAP_SUCCESS	0
#define SWAP_AGAIN	1
#define SWAP_FAIL	2
#define SWAP_MLOCK	3

#endif	/* _LINUX_RMAP_H */<|MERGE_RESOLUTION|>--- conflicted
+++ resolved
@@ -12,12 +12,7 @@
 
 extern int isolate_lru_page(struct page *page);
 extern void putback_lru_page(struct page *page);
-<<<<<<< HEAD
-extern unsigned long reclaim_pages_from_list(struct list_head *page_list,
-					     struct vm_area_struct *vma);
-=======
 extern unsigned long reclaim_pages(struct list_head *page_list);
->>>>>>> 609a5898
 
 /*
  * The anon_vma heads a list of private "related" vmas, to scan if
@@ -185,8 +180,7 @@
 
 #define TTU_ACTION(x) ((x) & TTU_ACTION_MASK)
 
-int try_to_unmap(struct page *, enum ttu_flags flags,
-			struct vm_area_struct *vma);
+int try_to_unmap(struct page *, enum ttu_flags flags);
 
 /*
  * Used by uprobes to replace a userspace page safely
@@ -242,7 +236,6 @@
  */
 struct rmap_walk_control {
 	void *arg;
-	struct vm_area_struct *target_vma;
 	int (*rmap_one)(struct page *page, struct vm_area_struct *vma,
 					unsigned long addr, void *arg);
 	int (*done)(struct page *page);
@@ -266,7 +259,7 @@
 	return 0;
 }
 
-#define try_to_unmap(page, refs, vma) SWAP_FAIL
+#define try_to_unmap(page, refs) SWAP_FAIL
 
 static inline int page_mkclean(struct page *page)
 {
