#ifndef __LINUX_COMPILER_H
#error "Please don't include <linux/compiler-clang.h> directly, include <linux/compiler.h> instead."
#endif

/* Some compiler specific definitions are overwritten here
 * for Clang compiler
 */

#ifdef uninitialized_var
#undef uninitialized_var
#define uninitialized_var(x) x = *(&(x))
#endif

/* same as gcc, this was present in clang-2.6 so we can assume it works
 * with any version that can compile the kernel
 */
#define __UNIQUE_ID(prefix) __PASTE(__PASTE(__UNIQUE_ID_, prefix), __COUNTER__)

<<<<<<< HEAD
#undef __no_sanitize_address
#define __no_sanitize_address __attribute__((no_sanitize("address")))

/* all clang versions usable with the kernel support KASAN ABI version 5 */
#define KASAN_ABI_VERSION 5

/* emulate gcc's __SANITIZE_ADDRESS__ flag */
#if __has_feature(address_sanitizer)
#define __SANITIZE_ADDRESS__
=======
/*
 * Not all versions of clang implement the the type-generic versions
 * of the builtin overflow checkers. Fortunately, clang implements
 * __has_builtin allowing us to avoid awkward version
 * checks. Unfortunately, we don't know which version of gcc clang
 * pretends to be, so the macro may or may not be defined.
 */
#undef COMPILER_HAS_GENERIC_BUILTIN_OVERFLOW
#if __has_builtin(__builtin_mul_overflow) && \
    __has_builtin(__builtin_add_overflow) && \
    __has_builtin(__builtin_sub_overflow)
#define COMPILER_HAS_GENERIC_BUILTIN_OVERFLOW 1
>>>>>>> 47127fcd
#endif<|MERGE_RESOLUTION|>--- conflicted
+++ resolved
@@ -16,7 +16,6 @@
  */
 #define __UNIQUE_ID(prefix) __PASTE(__PASTE(__UNIQUE_ID_, prefix), __COUNTER__)
 
-<<<<<<< HEAD
 #undef __no_sanitize_address
 #define __no_sanitize_address __attribute__((no_sanitize("address")))
 
@@ -26,7 +25,8 @@
 /* emulate gcc's __SANITIZE_ADDRESS__ flag */
 #if __has_feature(address_sanitizer)
 #define __SANITIZE_ADDRESS__
-=======
+#endif
+
 /*
  * Not all versions of clang implement the the type-generic versions
  * of the builtin overflow checkers. Fortunately, clang implements
@@ -39,5 +39,4 @@
     __has_builtin(__builtin_add_overflow) && \
     __has_builtin(__builtin_sub_overflow)
 #define COMPILER_HAS_GENERIC_BUILTIN_OVERFLOW 1
->>>>>>> 47127fcd
 #endif