#ifndef __LINUX_COMPILER_H
#error "Please don't include <linux/compiler-clang.h> directly, include <linux/compiler.h> instead."
#endif

/* Some compiler specific definitions are overwritten here
 * for Clang compiler
 */

#ifdef uninitialized_var
#undef uninitialized_var
#define uninitialized_var(x) x = *(&(x))
#endif

<<<<<<< HEAD
/*
* GCC does not warn about unused static inline functions for
* -Wunused-function.  This turns out to avoid the need for complex #ifdef
* directives.  Suppress the warning in clang as well.
*/
#undef inline
#define inline inline __attribute__((unused)) notrace

#ifdef CONFIG_CC_LTO
#ifdef CONFIG_FTRACE_MCOUNT_RECORD
#define __norecordmcount \
	__attribute__((__section__(".text..ftrace")))
#endif
#endif
=======
/* same as gcc, this was present in clang-2.6 so we can assume it works
 * with any version that can compile the kernel
 */
#define __UNIQUE_ID(prefix) __PASTE(__PASTE(__UNIQUE_ID_, prefix), __COUNTER__)
>>>>>>> dbb78762
<|MERGE_RESOLUTION|>--- conflicted
+++ resolved
@@ -11,7 +11,6 @@
 #define uninitialized_var(x) x = *(&(x))
 #endif
 
-<<<<<<< HEAD
 /*
 * GCC does not warn about unused static inline functions for
 * -Wunused-function.  This turns out to avoid the need for complex #ifdef
@@ -26,9 +25,8 @@
 	__attribute__((__section__(".text..ftrace")))
 #endif
 #endif
-=======
+
 /* same as gcc, this was present in clang-2.6 so we can assume it works
  * with any version that can compile the kernel
  */
 #define __UNIQUE_ID(prefix) __PASTE(__PASTE(__UNIQUE_ID_, prefix), __COUNTER__)
->>>>>>> dbb78762
