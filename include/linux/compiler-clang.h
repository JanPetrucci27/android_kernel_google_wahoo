#ifndef __LINUX_COMPILER_H
#error "Please don't include <linux/compiler-clang.h> directly, include <linux/compiler.h> instead."
#endif

/* Some compiler specific definitions are overwritten here
 * for Clang compiler
 */

#ifdef uninitialized_var
#undef uninitialized_var
#define uninitialized_var(x) x = *(&(x))
#endif

/*
* GCC does not warn about unused static inline functions for
* -Wunused-function.  This turns out to avoid the need for complex #ifdef
* directives.  Suppress the warning in clang as well.
*/
#undef inline
#define inline inline __attribute__((unused)) notrace

/* same as gcc, this was present in clang-2.6 so we can assume it works
 * with any version that can compile the kernel
 */
#define __UNIQUE_ID(prefix) __PASTE(__PASTE(__UNIQUE_ID_, prefix), __COUNTER__)
<<<<<<< HEAD

#ifdef CONFIG_CC_LTO
#ifdef CONFIG_FTRACE_MCOUNT_RECORD
#define __norecordmcount \
	__attribute__((__section__(".text..ftrace")))
#endif
#endif
=======
>>>>>>> 609a5898
<|MERGE_RESOLUTION|>--- conflicted
+++ resolved
@@ -11,25 +11,7 @@
 #define uninitialized_var(x) x = *(&(x))
 #endif
 
-/*
-* GCC does not warn about unused static inline functions for
-* -Wunused-function.  This turns out to avoid the need for complex #ifdef
-* directives.  Suppress the warning in clang as well.
-*/
-#undef inline
-#define inline inline __attribute__((unused)) notrace
-
 /* same as gcc, this was present in clang-2.6 so we can assume it works
  * with any version that can compile the kernel
  */
-#define __UNIQUE_ID(prefix) __PASTE(__PASTE(__UNIQUE_ID_, prefix), __COUNTER__)
-<<<<<<< HEAD
-
-#ifdef CONFIG_CC_LTO
-#ifdef CONFIG_FTRACE_MCOUNT_RECORD
-#define __norecordmcount \
-	__attribute__((__section__(".text..ftrace")))
-#endif
-#endif
-=======
->>>>>>> 609a5898
+#define __UNIQUE_ID(prefix) __PASTE(__PASTE(__UNIQUE_ID_, prefix), __COUNTER__)