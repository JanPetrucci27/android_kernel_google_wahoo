#ifndef __NET_CFG80211_H
#define __NET_CFG80211_H
/*
 * 802.11 device and configuration interface
 *
 * Copyright 2006-2010	Johannes Berg <johannes@sipsolutions.net>
 * Copyright 2013-2014 Intel Mobile Communications GmbH
 * Copyright 2015	Intel Deutschland GmbH
 *
 * This program is free software; you can redistribute it and/or modify
 * it under the terms of the GNU General Public License version 2 as
 * published by the Free Software Foundation.
 */

#include <linux/netdevice.h>
#include <linux/debugfs.h>
#include <linux/list.h>
#include <linux/bug.h>
#include <linux/netlink.h>
#include <linux/skbuff.h>
#include <linux/nl80211.h>
#include <linux/if_ether.h>
#include <linux/ieee80211.h>
#include <linux/net.h>
#include <net/regulatory.h>

/* Indicate backport support for external authentication*/
#define CFG80211_EXTERNAL_AUTH_SUPPORT 1

/**
 * DOC: Introduction
 *
 * cfg80211 is the configuration API for 802.11 devices in Linux. It bridges
 * userspace and drivers, and offers some utility functionality associated
 * with 802.11. cfg80211 must, directly or indirectly via mac80211, be used
 * by all modern wireless drivers in Linux, so that they offer a consistent
 * API through nl80211. For backward compatibility, cfg80211 also offers
 * wireless extensions to userspace, but hides them from drivers completely.
 *
 * Additionally, cfg80211 contains code to help enforce regulatory spectrum
 * use restrictions.
 */


/**
 * DOC: Device registration
 *
 * In order for a driver to use cfg80211, it must register the hardware device
 * with cfg80211. This happens through a number of hardware capability structs
 * described below.
 *
 * The fundamental structure for each device is the 'wiphy', of which each
 * instance describes a physical wireless device connected to the system. Each
 * such wiphy can have zero, one, or many virtual interfaces associated with
 * it, which need to be identified as such by pointing the network interface's
 * @ieee80211_ptr pointer to a &struct wireless_dev which further describes
 * the wireless part of the interface, normally this struct is embedded in the
 * network interface's private data area. Drivers can optionally allow creating
 * or destroying virtual interfaces on the fly, but without at least one or the
 * ability to create some the wireless device isn't useful.
 *
 * Each wiphy structure contains device capability information, and also has
 * a pointer to the various operations the driver offers. The definitions and
 * structures here describe these capabilities in detail.
 */

struct wiphy;

#define CFG80211_SCAN_BSSID 1
#define CFG80211_CONNECT_PREV_BSSID 1
#define CFG80211_CONNECT_BSS 1
#define CFG80211_ABORT_SCAN 1
#define CFG80211_UPDATE_CONNECT_PARAMS 1
#define CFG80211_BEACON_TX_RATE_CUSTOM_BACKPORT 1
#define CFG80211_RAND_TA_FOR_PUBLIC_ACTION_FRAME 1
#define CFG80211_REPORT_BETTER_BSS_IN_SCHED_SCAN 1
#define CFG80211_CONNECT_TIMEOUT 1
#define CFG80211_CONNECT_TIMEOUT_REASON_CODE 1
/* Indicate backport support for DBS scan control */
#define CFG80211_SCAN_DBS_CONTROL_SUPPORT 1

/* Indicate backport support for per chain rssi scan */
#define CFG80211_SCAN_PER_CHAIN_RSSI_SUPPORT 1


/*
 * wireless hardware capability structures
 */

/**
 * enum ieee80211_channel_flags - channel flags
 *
 * Channel flags set by the regulatory control code.
 *
 * @IEEE80211_CHAN_DISABLED: This channel is disabled.
 * @IEEE80211_CHAN_NO_IR: do not initiate radiation, this includes
 * 	sending probe requests or beaconing.
 * @IEEE80211_CHAN_RADAR: Radar detection is required on this channel.
 * @IEEE80211_CHAN_NO_HT40PLUS: extension channel above this channel
 * 	is not permitted.
 * @IEEE80211_CHAN_NO_HT40MINUS: extension channel below this channel
 * 	is not permitted.
 * @IEEE80211_CHAN_NO_OFDM: OFDM is not allowed on this channel.
 * @IEEE80211_CHAN_NO_80MHZ: If the driver supports 80 MHz on the band,
 *	this flag indicates that an 80 MHz channel cannot use this
 *	channel as the control or any of the secondary channels.
 *	This may be due to the driver or due to regulatory bandwidth
 *	restrictions.
 * @IEEE80211_CHAN_NO_160MHZ: If the driver supports 160 MHz on the band,
 *	this flag indicates that an 160 MHz channel cannot use this
 *	channel as the control or any of the secondary channels.
 *	This may be due to the driver or due to regulatory bandwidth
 *	restrictions.
 * @IEEE80211_CHAN_INDOOR_ONLY: see %NL80211_FREQUENCY_ATTR_INDOOR_ONLY
 * @IEEE80211_CHAN_IR_CONCURRENT: see %NL80211_FREQUENCY_ATTR_IR_CONCURRENT
 * @IEEE80211_CHAN_NO_20MHZ: 20 MHz bandwidth is not permitted
 *	on this channel.
 * @IEEE80211_CHAN_NO_10MHZ: 10 MHz bandwidth is not permitted
 *	on this channel.
 *
 */
enum ieee80211_channel_flags {
	IEEE80211_CHAN_DISABLED		= 1<<0,
	IEEE80211_CHAN_NO_IR		= 1<<1,
	/* hole at 1<<2 */
	IEEE80211_CHAN_RADAR		= 1<<3,
	IEEE80211_CHAN_NO_HT40PLUS	= 1<<4,
	IEEE80211_CHAN_NO_HT40MINUS	= 1<<5,
	IEEE80211_CHAN_NO_OFDM		= 1<<6,
	IEEE80211_CHAN_NO_80MHZ		= 1<<7,
	IEEE80211_CHAN_NO_160MHZ	= 1<<8,
	IEEE80211_CHAN_INDOOR_ONLY	= 1<<9,
	IEEE80211_CHAN_IR_CONCURRENT	= 1<<10,
	IEEE80211_CHAN_NO_20MHZ		= 1<<11,
	IEEE80211_CHAN_NO_10MHZ		= 1<<12,
};

#define IEEE80211_CHAN_NO_HT40 \
	(IEEE80211_CHAN_NO_HT40PLUS | IEEE80211_CHAN_NO_HT40MINUS)

#define IEEE80211_DFS_MIN_CAC_TIME_MS		60000
#define IEEE80211_DFS_MIN_NOP_TIME_MS		(30 * 60 * 1000)

/**
 * struct ieee80211_channel - channel definition
 *
 * This structure describes a single channel for use
 * with cfg80211.
 *
 * @center_freq: center frequency in MHz
 * @hw_value: hardware-specific value for the channel
 * @flags: channel flags from &enum ieee80211_channel_flags.
 * @orig_flags: channel flags at registration time, used by regulatory
 *	code to support devices with additional restrictions
 * @band: band this channel belongs to.
 * @max_antenna_gain: maximum antenna gain in dBi
 * @max_power: maximum transmission power (in dBm)
 * @max_reg_power: maximum regulatory transmission power (in dBm)
 * @beacon_found: helper to regulatory code to indicate when a beacon
 *	has been found on this channel. Use regulatory_hint_found_beacon()
 *	to enable this, this is useful only on 5 GHz band.
 * @orig_mag: internal use
 * @orig_mpwr: internal use
 * @dfs_state: current state of this channel. Only relevant if radar is required
 *	on this channel.
 * @dfs_state_entered: timestamp (jiffies) when the dfs state was entered.
 * @dfs_cac_ms: DFS CAC time in milliseconds, this is valid for DFS channels.
 */
struct ieee80211_channel {
	enum nl80211_band band;
	u16 center_freq;
	u16 hw_value;
	u32 flags;
	int max_antenna_gain;
	int max_power;
	int max_reg_power;
	bool beacon_found;
	u32 orig_flags;
	int orig_mag, orig_mpwr;
	enum nl80211_dfs_state dfs_state;
	unsigned long dfs_state_entered;
	unsigned int dfs_cac_ms;
};

/**
 * enum ieee80211_rate_flags - rate flags
 *
 * Hardware/specification flags for rates. These are structured
 * in a way that allows using the same bitrate structure for
 * different bands/PHY modes.
 *
 * @IEEE80211_RATE_SHORT_PREAMBLE: Hardware can send with short
 *	preamble on this bitrate; only relevant in 2.4GHz band and
 *	with CCK rates.
 * @IEEE80211_RATE_MANDATORY_A: This bitrate is a mandatory rate
 *	when used with 802.11a (on the 5 GHz band); filled by the
 *	core code when registering the wiphy.
 * @IEEE80211_RATE_MANDATORY_B: This bitrate is a mandatory rate
 *	when used with 802.11b (on the 2.4 GHz band); filled by the
 *	core code when registering the wiphy.
 * @IEEE80211_RATE_MANDATORY_G: This bitrate is a mandatory rate
 *	when used with 802.11g (on the 2.4 GHz band); filled by the
 *	core code when registering the wiphy.
 * @IEEE80211_RATE_ERP_G: This is an ERP rate in 802.11g mode.
 * @IEEE80211_RATE_SUPPORTS_5MHZ: Rate can be used in 5 MHz mode
 * @IEEE80211_RATE_SUPPORTS_10MHZ: Rate can be used in 10 MHz mode
 */
enum ieee80211_rate_flags {
	IEEE80211_RATE_SHORT_PREAMBLE	= 1<<0,
	IEEE80211_RATE_MANDATORY_A	= 1<<1,
	IEEE80211_RATE_MANDATORY_B	= 1<<2,
	IEEE80211_RATE_MANDATORY_G	= 1<<3,
	IEEE80211_RATE_ERP_G		= 1<<4,
	IEEE80211_RATE_SUPPORTS_5MHZ	= 1<<5,
	IEEE80211_RATE_SUPPORTS_10MHZ	= 1<<6,
};

/**
 * enum ieee80211_bss_type - BSS type filter
 *
 * @IEEE80211_BSS_TYPE_ESS: Infrastructure BSS
 * @IEEE80211_BSS_TYPE_PBSS: Personal BSS
 * @IEEE80211_BSS_TYPE_IBSS: Independent BSS
 * @IEEE80211_BSS_TYPE_MBSS: Mesh BSS
 * @IEEE80211_BSS_TYPE_ANY: Wildcard value for matching any BSS type
 */
enum ieee80211_bss_type {
	IEEE80211_BSS_TYPE_ESS,
	IEEE80211_BSS_TYPE_PBSS,
	IEEE80211_BSS_TYPE_IBSS,
	IEEE80211_BSS_TYPE_MBSS,
	IEEE80211_BSS_TYPE_ANY
};

/**
 * enum ieee80211_privacy - BSS privacy filter
 *
 * @IEEE80211_PRIVACY_ON: privacy bit set
 * @IEEE80211_PRIVACY_OFF: privacy bit clear
 * @IEEE80211_PRIVACY_ANY: Wildcard value for matching any privacy setting
 */
enum ieee80211_privacy {
	IEEE80211_PRIVACY_ON,
	IEEE80211_PRIVACY_OFF,
	IEEE80211_PRIVACY_ANY
};

#define IEEE80211_PRIVACY(x)	\
	((x) ? IEEE80211_PRIVACY_ON : IEEE80211_PRIVACY_OFF)

/**
 * struct ieee80211_rate - bitrate definition
 *
 * This structure describes a bitrate that an 802.11 PHY can
 * operate with. The two values @hw_value and @hw_value_short
 * are only for driver use when pointers to this structure are
 * passed around.
 *
 * @flags: rate-specific flags
 * @bitrate: bitrate in units of 100 Kbps
 * @hw_value: driver/hardware value for this rate
 * @hw_value_short: driver/hardware value for this rate when
 *	short preamble is used
 */
struct ieee80211_rate {
	u32 flags;
	u16 bitrate;
	u16 hw_value, hw_value_short;
};

/**
 * struct ieee80211_sta_ht_cap - STA's HT capabilities
 *
 * This structure describes most essential parameters needed
 * to describe 802.11n HT capabilities for an STA.
 *
 * @ht_supported: is HT supported by the STA
 * @cap: HT capabilities map as described in 802.11n spec
 * @ampdu_factor: Maximum A-MPDU length factor
 * @ampdu_density: Minimum A-MPDU spacing
 * @mcs: Supported MCS rates
 */
struct ieee80211_sta_ht_cap {
	u16 cap; /* use IEEE80211_HT_CAP_ */
	bool ht_supported;
	u8 ampdu_factor;
	u8 ampdu_density;
	struct ieee80211_mcs_info mcs;
};

/**
 * struct ieee80211_sta_vht_cap - STA's VHT capabilities
 *
 * This structure describes most essential parameters needed
 * to describe 802.11ac VHT capabilities for an STA.
 *
 * @vht_supported: is VHT supported by the STA
 * @cap: VHT capabilities map as described in 802.11ac spec
 * @vht_mcs: Supported VHT MCS rates
 */
struct ieee80211_sta_vht_cap {
	bool vht_supported;
	u32 cap; /* use IEEE80211_VHT_CAP_ */
	struct ieee80211_vht_mcs_info vht_mcs;
};

/**
 * struct ieee80211_supported_band - frequency band definition
 *
 * This structure describes a frequency band a wiphy
 * is able to operate in.
 *
 * @channels: Array of channels the hardware can operate in
 *	in this band.
 * @band: the band this structure represents
 * @n_channels: Number of channels in @channels
 * @bitrates: Array of bitrates the hardware can operate with
 *	in this band. Must be sorted to give a valid "supported
 *	rates" IE, i.e. CCK rates first, then OFDM.
 * @n_bitrates: Number of bitrates in @bitrates
 * @ht_cap: HT capabilities in this band
 * @vht_cap: VHT capabilities in this band
 */
struct ieee80211_supported_band {
	struct ieee80211_channel *channels;
	struct ieee80211_rate *bitrates;
	enum nl80211_band band;
	int n_channels;
	int n_bitrates;
	struct ieee80211_sta_ht_cap ht_cap;
	struct ieee80211_sta_vht_cap vht_cap;
};

/*
 * Wireless hardware/device configuration structures and methods
 */

/**
 * DOC: Actions and configuration
 *
 * Each wireless device and each virtual interface offer a set of configuration
 * operations and other actions that are invoked by userspace. Each of these
 * actions is described in the operations structure, and the parameters these
 * operations use are described separately.
 *
 * Additionally, some operations are asynchronous and expect to get status
 * information via some functions that drivers need to call.
 *
 * Scanning and BSS list handling with its associated functionality is described
 * in a separate chapter.
 */

/**
 * struct vif_params - describes virtual interface parameters
 * @use_4addr: use 4-address frames
 * @macaddr: address to use for this virtual interface.
 *	If this parameter is set to zero address the driver may
 *	determine the address as needed.
 *	This feature is only fully supported by drivers that enable the
 *	%NL80211_FEATURE_MAC_ON_CREATE flag.  Others may support creating
 **	only p2p devices with specified MAC.
 */
struct vif_params {
       int use_4addr;
       u8 macaddr[ETH_ALEN];
};

/**
 * struct key_params - key information
 *
 * Information about a key
 *
 * @key: key material
 * @key_len: length of key material
 * @cipher: cipher suite selector
 * @seq: sequence counter (IV/PN) for TKIP and CCMP keys, only used
 *	with the get_key() callback, must be in little endian,
 *	length given by @seq_len.
 * @seq_len: length of @seq.
 */
struct key_params {
	const u8 *key;
	const u8 *seq;
	int key_len;
	int seq_len;
	u32 cipher;
};

/**
 * struct cfg80211_chan_def - channel definition
 * @chan: the (control) channel
 * @width: channel width
 * @center_freq1: center frequency of first segment
 * @center_freq2: center frequency of second segment
 *	(only with 80+80 MHz)
 */
struct cfg80211_chan_def {
	struct ieee80211_channel *chan;
	enum nl80211_chan_width width;
	u32 center_freq1;
	u32 center_freq2;
};

/**
 * cfg80211_get_chandef_type - return old channel type from chandef
 * @chandef: the channel definition
 *
 * Return: The old channel type (NOHT, HT20, HT40+/-) from a given
 * chandef, which must have a bandwidth allowing this conversion.
 */
static inline enum nl80211_channel_type
cfg80211_get_chandef_type(const struct cfg80211_chan_def *chandef)
{
	switch (chandef->width) {
	case NL80211_CHAN_WIDTH_20_NOHT:
		return NL80211_CHAN_NO_HT;
	case NL80211_CHAN_WIDTH_20:
		return NL80211_CHAN_HT20;
	case NL80211_CHAN_WIDTH_40:
		if (chandef->center_freq1 > chandef->chan->center_freq)
			return NL80211_CHAN_HT40PLUS;
		return NL80211_CHAN_HT40MINUS;
	default:
		WARN_ON(1);
		return NL80211_CHAN_NO_HT;
	}
}

/**
 * cfg80211_chandef_create - create channel definition using channel type
 * @chandef: the channel definition struct to fill
 * @channel: the control channel
 * @chantype: the channel type
 *
 * Given a channel type, create a channel definition.
 */
void cfg80211_chandef_create(struct cfg80211_chan_def *chandef,
			     struct ieee80211_channel *channel,
			     enum nl80211_channel_type chantype);

/**
 * cfg80211_chandef_identical - check if two channel definitions are identical
 * @chandef1: first channel definition
 * @chandef2: second channel definition
 *
 * Return: %true if the channels defined by the channel definitions are
 * identical, %false otherwise.
 */
static inline bool
cfg80211_chandef_identical(const struct cfg80211_chan_def *chandef1,
			   const struct cfg80211_chan_def *chandef2)
{
	return (chandef1->chan == chandef2->chan &&
		chandef1->width == chandef2->width &&
		chandef1->center_freq1 == chandef2->center_freq1 &&
		chandef1->center_freq2 == chandef2->center_freq2);
}

/**
 * cfg80211_chandef_compatible - check if two channel definitions are compatible
 * @chandef1: first channel definition
 * @chandef2: second channel definition
 *
 * Return: %NULL if the given channel definitions are incompatible,
 * chandef1 or chandef2 otherwise.
 */
const struct cfg80211_chan_def *
cfg80211_chandef_compatible(const struct cfg80211_chan_def *chandef1,
			    const struct cfg80211_chan_def *chandef2);

/**
 * cfg80211_chandef_valid - check if a channel definition is valid
 * @chandef: the channel definition to check
 * Return: %true if the channel definition is valid. %false otherwise.
 */
bool cfg80211_chandef_valid(const struct cfg80211_chan_def *chandef);

/**
 * cfg80211_chandef_usable - check if secondary channels can be used
 * @wiphy: the wiphy to validate against
 * @chandef: the channel definition to check
 * @prohibited_flags: the regulatory channel flags that must not be set
 * Return: %true if secondary channels are usable. %false otherwise.
 */
bool cfg80211_chandef_usable(struct wiphy *wiphy,
			     const struct cfg80211_chan_def *chandef,
			     u32 prohibited_flags);

/**
 * cfg80211_chandef_dfs_required - checks if radar detection is required
 * @wiphy: the wiphy to validate against
 * @chandef: the channel definition to check
 * @iftype: the interface type as specified in &enum nl80211_iftype
 * Returns:
 *	1 if radar detection is required, 0 if it is not, < 0 on error
 */
int cfg80211_chandef_dfs_required(struct wiphy *wiphy,
				  const struct cfg80211_chan_def *chandef,
				  enum nl80211_iftype iftype);

/**
 * ieee80211_chandef_rate_flags - returns rate flags for a channel
 *
 * In some channel types, not all rates may be used - for example CCK
 * rates may not be used in 5/10 MHz channels.
 *
 * @chandef: channel definition for the channel
 *
 * Returns: rate flags which apply for this channel
 */
static inline enum ieee80211_rate_flags
ieee80211_chandef_rate_flags(struct cfg80211_chan_def *chandef)
{
	switch (chandef->width) {
	case NL80211_CHAN_WIDTH_5:
		return IEEE80211_RATE_SUPPORTS_5MHZ;
	case NL80211_CHAN_WIDTH_10:
		return IEEE80211_RATE_SUPPORTS_10MHZ;
	default:
		break;
	}
	return 0;
}

/**
 * ieee80211_chandef_max_power - maximum transmission power for the chandef
 *
 * In some regulations, the transmit power may depend on the configured channel
 * bandwidth which may be defined as dBm/MHz. This function returns the actual
 * max_power for non-standard (20 MHz) channels.
 *
 * @chandef: channel definition for the channel
 *
 * Returns: maximum allowed transmission power in dBm for the chandef
 */
static inline int
ieee80211_chandef_max_power(struct cfg80211_chan_def *chandef)
{
	switch (chandef->width) {
	case NL80211_CHAN_WIDTH_5:
		return min(chandef->chan->max_reg_power - 6,
			   chandef->chan->max_power);
	case NL80211_CHAN_WIDTH_10:
		return min(chandef->chan->max_reg_power - 3,
			   chandef->chan->max_power);
	default:
		break;
	}
	return chandef->chan->max_power;
}

/**
 * enum survey_info_flags - survey information flags
 *
 * @SURVEY_INFO_NOISE_DBM: noise (in dBm) was filled in
 * @SURVEY_INFO_IN_USE: channel is currently being used
 * @SURVEY_INFO_TIME: active time (in ms) was filled in
 * @SURVEY_INFO_TIME_BUSY: busy time was filled in
 * @SURVEY_INFO_TIME_EXT_BUSY: extension channel busy time was filled in
 * @SURVEY_INFO_TIME_RX: receive time was filled in
 * @SURVEY_INFO_TIME_TX: transmit time was filled in
 * @SURVEY_INFO_TIME_SCAN: scan time was filled in
 *
 * Used by the driver to indicate which info in &struct survey_info
 * it has filled in during the get_survey().
 */
enum survey_info_flags {
	SURVEY_INFO_NOISE_DBM		= BIT(0),
	SURVEY_INFO_IN_USE		= BIT(1),
	SURVEY_INFO_TIME		= BIT(2),
	SURVEY_INFO_TIME_BUSY		= BIT(3),
	SURVEY_INFO_TIME_EXT_BUSY	= BIT(4),
	SURVEY_INFO_TIME_RX		= BIT(5),
	SURVEY_INFO_TIME_TX		= BIT(6),
	SURVEY_INFO_TIME_SCAN		= BIT(7),
};

/**
 * struct survey_info - channel survey response
 *
 * @channel: the channel this survey record reports, may be %NULL for a single
 *	record to report global statistics
 * @filled: bitflag of flags from &enum survey_info_flags
 * @noise: channel noise in dBm. This and all following fields are
 *	optional
 * @time: amount of time in ms the radio was turn on (on the channel)
 * @time_busy: amount of time the primary channel was sensed busy
 * @time_ext_busy: amount of time the extension channel was sensed busy
 * @time_rx: amount of time the radio spent receiving data
 * @time_tx: amount of time the radio spent transmitting data
 * @time_scan: amount of time the radio spent for scanning
 *
 * Used by dump_survey() to report back per-channel survey information.
 *
 * This structure can later be expanded with things like
 * channel duty cycle etc.
 */
struct survey_info {
	struct ieee80211_channel *channel;
	u64 time;
	u64 time_busy;
	u64 time_ext_busy;
	u64 time_rx;
	u64 time_tx;
	u64 time_scan;
	u32 filled;
	s8 noise;
};

/**
 * struct cfg80211_crypto_settings - Crypto settings
 * @wpa_versions: indicates which, if any, WPA versions are enabled
 *	(from enum nl80211_wpa_versions)
 * @cipher_group: group key cipher suite (or 0 if unset)
 * @n_ciphers_pairwise: number of AP supported unicast ciphers
 * @ciphers_pairwise: unicast key cipher suites
 * @n_akm_suites: number of AKM suites
 * @akm_suites: AKM suites
 * @control_port: Whether user space controls IEEE 802.1X port, i.e.,
 *	sets/clears %NL80211_STA_FLAG_AUTHORIZED. If true, the driver is
 *	required to assume that the port is unauthorized until authorized by
 *	user space. Otherwise, port is marked authorized by default.
 * @control_port_ethertype: the control port protocol that should be
 *	allowed through even on unauthorized ports
 * @control_port_no_encrypt: TRUE to prevent encryption of control port
 *	protocol frames.
 */
struct cfg80211_crypto_settings {
	u32 wpa_versions;
	u32 cipher_group;
	int n_ciphers_pairwise;
	u32 ciphers_pairwise[NL80211_MAX_NR_CIPHER_SUITES];
	int n_akm_suites;
	u32 akm_suites[NL80211_MAX_NR_AKM_SUITES];
	bool control_port;
	__be16 control_port_ethertype;
	bool control_port_no_encrypt;
};

/**
 * struct cfg80211_beacon_data - beacon data
 * @head: head portion of beacon (before TIM IE)
 *	or %NULL if not changed
 * @tail: tail portion of beacon (after TIM IE)
 *	or %NULL if not changed
 * @head_len: length of @head
 * @tail_len: length of @tail
 * @beacon_ies: extra information element(s) to add into Beacon frames or %NULL
 * @beacon_ies_len: length of beacon_ies in octets
 * @proberesp_ies: extra information element(s) to add into Probe Response
 *	frames or %NULL
 * @proberesp_ies_len: length of proberesp_ies in octets
 * @assocresp_ies: extra information element(s) to add into (Re)Association
 *	Response frames or %NULL
 * @assocresp_ies_len: length of assocresp_ies in octets
 * @probe_resp_len: length of probe response template (@probe_resp)
 * @probe_resp: probe response template (AP mode only)
 */
struct cfg80211_beacon_data {
	const u8 *head, *tail;
	const u8 *beacon_ies;
	const u8 *proberesp_ies;
	const u8 *assocresp_ies;
	const u8 *probe_resp;

	size_t head_len, tail_len;
	size_t beacon_ies_len;
	size_t proberesp_ies_len;
	size_t assocresp_ies_len;
	size_t probe_resp_len;
};

struct mac_address {
	u8 addr[ETH_ALEN];
};

/**
 * struct cfg80211_acl_data - Access control list data
 *
 * @acl_policy: ACL policy to be applied on the station's
 *	entry specified by mac_addr
 * @n_acl_entries: Number of MAC address entries passed
 * @mac_addrs: List of MAC addresses of stations to be used for ACL
 */
struct cfg80211_acl_data {
	enum nl80211_acl_policy acl_policy;
	int n_acl_entries;

	/* Keep it last */
	struct mac_address mac_addrs[];
};

/*
 * cfg80211_bitrate_mask - masks for bitrate control
 */
struct cfg80211_bitrate_mask {
	struct {
		u32 legacy;
		u8 ht_mcs[IEEE80211_HT_MCS_MASK_LEN];
		u16 vht_mcs[NL80211_VHT_NSS_MAX];
		enum nl80211_txrate_gi gi;
	} control[NUM_NL80211_BANDS];
};

/**
 * struct cfg80211_ap_settings - AP configuration
 *
 * Used to configure an AP interface.
 *
 * @chandef: defines the channel to use
 * @beacon: beacon data
 * @beacon_interval: beacon interval
 * @dtim_period: DTIM period
 * @ssid: SSID to be used in the BSS (note: may be %NULL if not provided from
 *	user space)
 * @ssid_len: length of @ssid
 * @hidden_ssid: whether to hide the SSID in Beacon/Probe Response frames
 * @crypto: crypto settings
 * @privacy: the BSS uses privacy
 * @auth_type: Authentication type (algorithm)
 * @smps_mode: SMPS mode
 * @inactivity_timeout: time in seconds to determine station's inactivity.
 * @p2p_ctwindow: P2P CT Window
 * @p2p_opp_ps: P2P opportunistic PS
 * @acl: ACL configuration used by the drivers which has support for
 *	MAC address based access control
 * @pbss: If set, start as a PCP instead of AP. Relevant for DMG
 *	networks.
 * @beacon_rate: bitrate to be used for beacons
 */
struct cfg80211_ap_settings {
	struct cfg80211_chan_def chandef;

	struct cfg80211_beacon_data beacon;

	int beacon_interval, dtim_period;
	const u8 *ssid;
	size_t ssid_len;
	enum nl80211_hidden_ssid hidden_ssid;
	struct cfg80211_crypto_settings crypto;
	bool privacy;
	enum nl80211_auth_type auth_type;
	enum nl80211_smps_mode smps_mode;
	int inactivity_timeout;
	u8 p2p_ctwindow;
	bool p2p_opp_ps;
	const struct cfg80211_acl_data *acl;
	bool pbss;
	struct cfg80211_bitrate_mask beacon_rate;
};

/**
 * struct cfg80211_csa_settings - channel switch settings
 *
 * Used for channel switch
 *
 * @chandef: defines the channel to use after the switch
 * @beacon_csa: beacon data while performing the switch
 * @counter_offsets_beacon: offsets of the counters within the beacon (tail)
 * @counter_offsets_presp: offsets of the counters within the probe response
 * @n_counter_offsets_beacon: number of csa counters the beacon (tail)
 * @n_counter_offsets_presp: number of csa counters in the probe response
 * @beacon_after: beacon data to be used on the new channel
 * @radar_required: whether radar detection is required on the new channel
 * @block_tx: whether transmissions should be blocked while changing
 * @count: number of beacons until switch
 */
struct cfg80211_csa_settings {
	struct cfg80211_chan_def chandef;
	struct cfg80211_beacon_data beacon_csa;
	const u16 *counter_offsets_beacon;
	const u16 *counter_offsets_presp;
	unsigned int n_counter_offsets_beacon;
	unsigned int n_counter_offsets_presp;
	struct cfg80211_beacon_data beacon_after;
	bool radar_required;
	bool block_tx;
	u8 count;
};

/**
 * struct iface_combination_params - input parameters for interface combinations
 *
 * Used to pass interface combination parameters
 *
 * @num_different_channels: the number of different channels we want
 *	to use for verification
 * @radar_detect: a bitmap where each bit corresponds to a channel
 *	width where radar detection is needed, as in the definition of
 *	&struct ieee80211_iface_combination.@radar_detect_widths
 * @iftype_num: array with the number of interfaces of each interface
 *	type.  The index is the interface type as specified in &enum
 *	nl80211_iftype.
 * @new_beacon_int: set this to the beacon interval of a new interface
 *	that's not operating yet, if such is to be checked as part of
 *	the verification
 */
struct iface_combination_params {
	int num_different_channels;
	u8 radar_detect;
	int iftype_num[NUM_NL80211_IFTYPES];
	u32 new_beacon_int;
};

/**
 * enum station_parameters_apply_mask - station parameter values to apply
 * @STATION_PARAM_APPLY_UAPSD: apply new uAPSD parameters (uapsd_queues, max_sp)
 * @STATION_PARAM_APPLY_CAPABILITY: apply new capability
 * @STATION_PARAM_APPLY_PLINK_STATE: apply new plink state
 *
 * Not all station parameters have in-band "no change" signalling,
 * for those that don't these flags will are used.
 */
enum station_parameters_apply_mask {
	STATION_PARAM_APPLY_UAPSD = BIT(0),
	STATION_PARAM_APPLY_CAPABILITY = BIT(1),
	STATION_PARAM_APPLY_PLINK_STATE = BIT(2),
};

/**
 * struct station_parameters - station parameters
 *
 * Used to change and create a new station.
 *
 * @vlan: vlan interface station should belong to
 * @supported_rates: supported rates in IEEE 802.11 format
 *	(or NULL for no change)
 * @supported_rates_len: number of supported rates
 * @sta_flags_mask: station flags that changed
 *	(bitmask of BIT(NL80211_STA_FLAG_...))
 * @sta_flags_set: station flags values
 *	(bitmask of BIT(NL80211_STA_FLAG_...))
 * @listen_interval: listen interval or -1 for no change
 * @aid: AID or zero for no change
 * @plink_action: plink action to take
 * @plink_state: set the peer link state for a station
 * @ht_capa: HT capabilities of station
 * @vht_capa: VHT capabilities of station
 * @uapsd_queues: bitmap of queues configured for uapsd. same format
 *	as the AC bitmap in the QoS info field
 * @max_sp: max Service Period. same format as the MAX_SP in the
 *	QoS info field (but already shifted down)
 * @sta_modify_mask: bitmap indicating which parameters changed
 *	(for those that don't have a natural "no change" value),
 *	see &enum station_parameters_apply_mask
 * @local_pm: local link-specific mesh power save mode (no change when set
 *	to unknown)
 * @capability: station capability
 * @ext_capab: extended capabilities of the station
 * @ext_capab_len: number of extended capabilities
 * @supported_channels: supported channels in IEEE 802.11 format
 * @supported_channels_len: number of supported channels
 * @supported_oper_classes: supported oper classes in IEEE 802.11 format
 * @supported_oper_classes_len: number of supported operating classes
 * @opmode_notif: operating mode field from Operating Mode Notification
 * @opmode_notif_used: information if operating mode field is used
 */
struct station_parameters {
	const u8 *supported_rates;
	struct net_device *vlan;
	u32 sta_flags_mask, sta_flags_set;
	u32 sta_modify_mask;
	int listen_interval;
	u16 aid;
	u8 supported_rates_len;
	u8 plink_action;
	u8 plink_state;
	const struct ieee80211_ht_cap *ht_capa;
	const struct ieee80211_vht_cap *vht_capa;
	u8 uapsd_queues;
	u8 max_sp;
	enum nl80211_mesh_power_mode local_pm;
	u16 capability;
	const u8 *ext_capab;
	u8 ext_capab_len;
	const u8 *supported_channels;
	u8 supported_channels_len;
	const u8 *supported_oper_classes;
	u8 supported_oper_classes_len;
	u8 opmode_notif;
	bool opmode_notif_used;
};

/**
 * struct station_del_parameters - station deletion parameters
 *
 * Used to delete a station entry (or all stations).
 *
 * @mac: MAC address of the station to remove or NULL to remove all stations
 * @subtype: Management frame subtype to use for indicating removal
 *	(10 = Disassociation, 12 = Deauthentication)
 * @reason_code: Reason code for the Disassociation/Deauthentication frame
 */
struct station_del_parameters {
	const u8 *mac;
	u8 subtype;
	u16 reason_code;
};

/**
 * enum cfg80211_station_type - the type of station being modified
 * @CFG80211_STA_AP_CLIENT: client of an AP interface
 * @CFG80211_STA_AP_CLIENT_UNASSOC: client of an AP interface that is still
 *	unassociated (update properties for this type of client is permitted)
 * @CFG80211_STA_AP_MLME_CLIENT: client of an AP interface that has
 *	the AP MLME in the device
 * @CFG80211_STA_AP_STA: AP station on managed interface
 * @CFG80211_STA_IBSS: IBSS station
 * @CFG80211_STA_TDLS_PEER_SETUP: TDLS peer on managed interface (dummy entry
 *	while TDLS setup is in progress, it moves out of this state when
 *	being marked authorized; use this only if TDLS with external setup is
 *	supported/used)
 * @CFG80211_STA_TDLS_PEER_ACTIVE: TDLS peer on managed interface (active
 *	entry that is operating, has been marked authorized by userspace)
 * @CFG80211_STA_MESH_PEER_KERNEL: peer on mesh interface (kernel managed)
 * @CFG80211_STA_MESH_PEER_USER: peer on mesh interface (user managed)
 */
enum cfg80211_station_type {
	CFG80211_STA_AP_CLIENT,
	CFG80211_STA_AP_CLIENT_UNASSOC,
	CFG80211_STA_AP_MLME_CLIENT,
	CFG80211_STA_AP_STA,
	CFG80211_STA_IBSS,
	CFG80211_STA_TDLS_PEER_SETUP,
	CFG80211_STA_TDLS_PEER_ACTIVE,
	CFG80211_STA_MESH_PEER_KERNEL,
	CFG80211_STA_MESH_PEER_USER,
};

/**
 * cfg80211_check_station_change - validate parameter changes
 * @wiphy: the wiphy this operates on
 * @params: the new parameters for a station
 * @statype: the type of station being modified
 *
 * Utility function for the @change_station driver method. Call this function
 * with the appropriate station type looking up the station (and checking that
 * it exists). It will verify whether the station change is acceptable, and if
 * not will return an error code. Note that it may modify the parameters for
 * backward compatibility reasons, so don't use them before calling this.
 */
int cfg80211_check_station_change(struct wiphy *wiphy,
				  struct station_parameters *params,
				  enum cfg80211_station_type statype);

/**
 * enum station_info_rate_flags - bitrate info flags
 *
 * Used by the driver to indicate the specific rate transmission
 * type for 802.11n transmissions.
 *
 * @RATE_INFO_FLAGS_MCS: mcs field filled with HT MCS
 * @RATE_INFO_FLAGS_VHT_MCS: mcs field filled with VHT MCS
 * @RATE_INFO_FLAGS_SHORT_GI: 400ns guard interval
 * @RATE_INFO_FLAGS_60G: 60GHz MCS
 */
enum rate_info_flags {
	RATE_INFO_FLAGS_MCS			= BIT(0),
	RATE_INFO_FLAGS_VHT_MCS			= BIT(1),
	RATE_INFO_FLAGS_SHORT_GI		= BIT(2),
	RATE_INFO_FLAGS_60G			= BIT(3),
};

/**
 * enum rate_info_bw - rate bandwidth information
 *
 * Used by the driver to indicate the rate bandwidth.
 *
 * @RATE_INFO_BW_5: 5 MHz bandwidth
 * @RATE_INFO_BW_10: 10 MHz bandwidth
 * @RATE_INFO_BW_20: 20 MHz bandwidth
 * @RATE_INFO_BW_40: 40 MHz bandwidth
 * @RATE_INFO_BW_80: 80 MHz bandwidth
 * @RATE_INFO_BW_160: 160 MHz bandwidth
 */
enum rate_info_bw {
	RATE_INFO_BW_20 = 0,
	RATE_INFO_BW_5,
	RATE_INFO_BW_10,
	RATE_INFO_BW_40,
	RATE_INFO_BW_80,
	RATE_INFO_BW_160,
};

/**
 * struct rate_info - bitrate information
 *
 * Information about a receiving or transmitting bitrate
 *
 * @flags: bitflag of flags from &enum rate_info_flags
 * @mcs: mcs index if struct describes a 802.11n bitrate
 * @legacy: bitrate in 100kbit/s for 802.11abg
 * @nss: number of streams (VHT only)
 * @bw: bandwidth (from &enum rate_info_bw)
 */
struct rate_info {
	u8 flags;
	u8 mcs;
	u16 legacy;
	u8 nss;
	u8 bw;
};

/**
 * enum station_info_rate_flags - bitrate info flags
 *
 * Used by the driver to indicate the specific rate transmission
 * type for 802.11n transmissions.
 *
 * @BSS_PARAM_FLAGS_CTS_PROT: whether CTS protection is enabled
 * @BSS_PARAM_FLAGS_SHORT_PREAMBLE: whether short preamble is enabled
 * @BSS_PARAM_FLAGS_SHORT_SLOT_TIME: whether short slot time is enabled
 */
enum bss_param_flags {
	BSS_PARAM_FLAGS_CTS_PROT	= 1<<0,
	BSS_PARAM_FLAGS_SHORT_PREAMBLE	= 1<<1,
	BSS_PARAM_FLAGS_SHORT_SLOT_TIME	= 1<<2,
};

/**
 * struct sta_bss_parameters - BSS parameters for the attached station
 *
 * Information about the currently associated BSS
 *
 * @flags: bitflag of flags from &enum bss_param_flags
 * @dtim_period: DTIM period for the BSS
 * @beacon_interval: beacon interval
 */
struct sta_bss_parameters {
	u8 flags;
	u8 dtim_period;
	u16 beacon_interval;
};

/**
 * struct cfg80211_tid_stats - per-TID statistics
 * @filled: bitmap of flags using the bits of &enum nl80211_tid_stats to
 *	indicate the relevant values in this struct are filled
 * @rx_msdu: number of received MSDUs
 * @tx_msdu: number of (attempted) transmitted MSDUs
 * @tx_msdu_retries: number of retries (not counting the first) for
 *	transmitted MSDUs
 * @tx_msdu_failed: number of failed transmitted MSDUs
 */
struct cfg80211_tid_stats {
	u32 filled;
	u64 rx_msdu;
	u64 tx_msdu;
	u64 tx_msdu_retries;
	u64 tx_msdu_failed;
};

#define IEEE80211_MAX_CHAINS	4

/**
 * struct station_info - station information
 *
 * Station information filled by driver for get_station() and dump_station.
 *
 * @filled: bitflag of flags using the bits of &enum nl80211_sta_info to
 *	indicate the relevant values in this struct for them
 * @connected_time: time(in secs) since a station is last connected
 * @inactive_time: time since last station activity (tx/rx) in milliseconds
 * @rx_bytes: bytes (size of MPDUs) received from this station
 * @tx_bytes: bytes (size of MPDUs) transmitted to this station
 * @llid: mesh local link id
 * @plid: mesh peer link id
 * @plink_state: mesh peer link state
 * @signal: The signal strength, type depends on the wiphy's signal_type.
 *	For CFG80211_SIGNAL_TYPE_MBM, value is expressed in _dBm_.
 * @signal_avg: Average signal strength, type depends on the wiphy's signal_type.
 *	For CFG80211_SIGNAL_TYPE_MBM, value is expressed in _dBm_.
 * @chains: bitmask for filled values in @chain_signal, @chain_signal_avg
 * @chain_signal: per-chain signal strength of last received packet in dBm
 * @chain_signal_avg: per-chain signal strength average in dBm
 * @txrate: current unicast bitrate from this station
 * @rxrate: current unicast bitrate to this station
 * @rx_packets: packets (MSDUs & MMPDUs) received from this station
 * @tx_packets: packets (MSDUs & MMPDUs) transmitted to this station
 * @tx_retries: cumulative retry counts (MPDUs)
 * @tx_failed: number of failed transmissions (MPDUs) (retries exceeded, no ACK)
 * @rx_dropped_misc:  Dropped for un-specified reason.
 * @bss_param: current BSS parameters
 * @generation: generation number for nl80211 dumps.
 *	This number should increase every time the list of stations
 *	changes, i.e. when a station is added or removed, so that
 *	userspace can tell whether it got a consistent snapshot.
 * @assoc_req_ies: IEs from (Re)Association Request.
 *	This is used only when in AP mode with drivers that do not use
 *	user space MLME/SME implementation. The information is provided for
 *	the cfg80211_new_sta() calls to notify user space of the IEs.
 * @assoc_req_ies_len: Length of assoc_req_ies buffer in octets.
 * @sta_flags: station flags mask & values
 * @beacon_loss_count: Number of times beacon loss event has triggered.
 * @t_offset: Time offset of the station relative to this host.
 * @local_pm: local mesh STA power save mode
 * @peer_pm: peer mesh STA power save mode
 * @nonpeer_pm: non-peer mesh STA power save mode
 * @expected_throughput: expected throughput in kbps (including 802.11 headers)
 *	towards this station.
 * @rx_beacon: number of beacons received from this peer
 * @rx_beacon_signal_avg: signal strength average (in dBm) for beacons received
 *	from this peer
 * @pertid: per-TID statistics, see &struct cfg80211_tid_stats, using the last
 *	(IEEE80211_NUM_TIDS) index for MSDUs not encapsulated in QoS-MPDUs.
 */
struct station_info {
	u32 filled;
	u32 connected_time;
	u32 inactive_time;
	u64 rx_bytes;
	u64 tx_bytes;
	u16 llid;
	u16 plid;
	u8 plink_state;
	s8 signal;
	s8 signal_avg;

	u8 chains;
	s8 chain_signal[IEEE80211_MAX_CHAINS];
	s8 chain_signal_avg[IEEE80211_MAX_CHAINS];

	struct rate_info txrate;
	struct rate_info rxrate;
	u32 rx_packets;
	u32 tx_packets;
	u32 tx_retries;
	u32 tx_failed;
	u32 rx_dropped_misc;
	struct sta_bss_parameters bss_param;
	struct nl80211_sta_flag_update sta_flags;

	int generation;

	const u8 *assoc_req_ies;
	size_t assoc_req_ies_len;

	u32 beacon_loss_count;
	s64 t_offset;
	enum nl80211_mesh_power_mode local_pm;
	enum nl80211_mesh_power_mode peer_pm;
	enum nl80211_mesh_power_mode nonpeer_pm;

	u32 expected_throughput;

	u64 rx_beacon;
	u8 rx_beacon_signal_avg;
	struct cfg80211_tid_stats pertid[IEEE80211_NUM_TIDS + 1];
};

/**
 * cfg80211_get_station - retrieve information about a given station
 * @dev: the device where the station is supposed to be connected to
 * @mac_addr: the mac address of the station of interest
 * @sinfo: pointer to the structure to fill with the information
 *
 * Returns 0 on success and sinfo is filled with the available information
 * otherwise returns a negative error code and the content of sinfo has to be
 * considered undefined.
 */
int cfg80211_get_station(struct net_device *dev, const u8 *mac_addr,
			 struct station_info *sinfo);

/**
 * enum monitor_flags - monitor flags
 *
 * Monitor interface configuration flags. Note that these must be the bits
 * according to the nl80211 flags.
 *
 * @MONITOR_FLAG_FCSFAIL: pass frames with bad FCS
 * @MONITOR_FLAG_PLCPFAIL: pass frames with bad PLCP
 * @MONITOR_FLAG_CONTROL: pass control frames
 * @MONITOR_FLAG_OTHER_BSS: disable BSSID filtering
 * @MONITOR_FLAG_COOK_FRAMES: report frames after processing
 * @MONITOR_FLAG_ACTIVE: active monitor, ACKs frames on its MAC address
 */
enum monitor_flags {
	MONITOR_FLAG_FCSFAIL		= 1<<NL80211_MNTR_FLAG_FCSFAIL,
	MONITOR_FLAG_PLCPFAIL		= 1<<NL80211_MNTR_FLAG_PLCPFAIL,
	MONITOR_FLAG_CONTROL		= 1<<NL80211_MNTR_FLAG_CONTROL,
	MONITOR_FLAG_OTHER_BSS		= 1<<NL80211_MNTR_FLAG_OTHER_BSS,
	MONITOR_FLAG_COOK_FRAMES	= 1<<NL80211_MNTR_FLAG_COOK_FRAMES,
	MONITOR_FLAG_ACTIVE		= 1<<NL80211_MNTR_FLAG_ACTIVE,
};

/**
 * enum mpath_info_flags -  mesh path information flags
 *
 * Used by the driver to indicate which info in &struct mpath_info it has filled
 * in during get_station() or dump_station().
 *
 * @MPATH_INFO_FRAME_QLEN: @frame_qlen filled
 * @MPATH_INFO_SN: @sn filled
 * @MPATH_INFO_METRIC: @metric filled
 * @MPATH_INFO_EXPTIME: @exptime filled
 * @MPATH_INFO_DISCOVERY_TIMEOUT: @discovery_timeout filled
 * @MPATH_INFO_DISCOVERY_RETRIES: @discovery_retries filled
 * @MPATH_INFO_FLAGS: @flags filled
 */
enum mpath_info_flags {
	MPATH_INFO_FRAME_QLEN		= BIT(0),
	MPATH_INFO_SN			= BIT(1),
	MPATH_INFO_METRIC		= BIT(2),
	MPATH_INFO_EXPTIME		= BIT(3),
	MPATH_INFO_DISCOVERY_TIMEOUT	= BIT(4),
	MPATH_INFO_DISCOVERY_RETRIES	= BIT(5),
	MPATH_INFO_FLAGS		= BIT(6),
};

/**
 * struct mpath_info - mesh path information
 *
 * Mesh path information filled by driver for get_mpath() and dump_mpath().
 *
 * @filled: bitfield of flags from &enum mpath_info_flags
 * @frame_qlen: number of queued frames for this destination
 * @sn: target sequence number
 * @metric: metric (cost) of this mesh path
 * @exptime: expiration time for the mesh path from now, in msecs
 * @flags: mesh path flags
 * @discovery_timeout: total mesh path discovery timeout, in msecs
 * @discovery_retries: mesh path discovery retries
 * @generation: generation number for nl80211 dumps.
 *	This number should increase every time the list of mesh paths
 *	changes, i.e. when a station is added or removed, so that
 *	userspace can tell whether it got a consistent snapshot.
 */
struct mpath_info {
	u32 filled;
	u32 frame_qlen;
	u32 sn;
	u32 metric;
	u32 exptime;
	u32 discovery_timeout;
	u8 discovery_retries;
	u8 flags;

	int generation;
};

/**
 * struct bss_parameters - BSS parameters
 *
 * Used to change BSS parameters (mainly for AP mode).
 *
 * @use_cts_prot: Whether to use CTS protection
 *	(0 = no, 1 = yes, -1 = do not change)
 * @use_short_preamble: Whether the use of short preambles is allowed
 *	(0 = no, 1 = yes, -1 = do not change)
 * @use_short_slot_time: Whether the use of short slot time is allowed
 *	(0 = no, 1 = yes, -1 = do not change)
 * @basic_rates: basic rates in IEEE 802.11 format
 *	(or NULL for no change)
 * @basic_rates_len: number of basic rates
 * @ap_isolate: do not forward packets between connected stations
 * @ht_opmode: HT Operation mode
 * 	(u16 = opmode, -1 = do not change)
 * @p2p_ctwindow: P2P CT Window (-1 = no change)
 * @p2p_opp_ps: P2P opportunistic PS (-1 = no change)
 */
struct bss_parameters {
	int use_cts_prot;
	int use_short_preamble;
	int use_short_slot_time;
	const u8 *basic_rates;
	u8 basic_rates_len;
	int ap_isolate;
	int ht_opmode;
	s8 p2p_ctwindow, p2p_opp_ps;
};

/**
 * struct mesh_config - 802.11s mesh configuration
 *
 * These parameters can be changed while the mesh is active.
 *
 * @dot11MeshRetryTimeout: the initial retry timeout in millisecond units used
 *	by the Mesh Peering Open message
 * @dot11MeshConfirmTimeout: the initial retry timeout in millisecond units
 *	used by the Mesh Peering Open message
 * @dot11MeshHoldingTimeout: the confirm timeout in millisecond units used by
 *	the mesh peering management to close a mesh peering
 * @dot11MeshMaxPeerLinks: the maximum number of peer links allowed on this
 *	mesh interface
 * @dot11MeshMaxRetries: the maximum number of peer link open retries that can
 *	be sent to establish a new peer link instance in a mesh
 * @dot11MeshTTL: the value of TTL field set at a source mesh STA
 * @element_ttl: the value of TTL field set at a mesh STA for path selection
 *	elements
 * @auto_open_plinks: whether we should automatically open peer links when we
 *	detect compatible mesh peers
 * @dot11MeshNbrOffsetMaxNeighbor: the maximum number of neighbors to
 *	synchronize to for 11s default synchronization method
 * @dot11MeshHWMPmaxPREQretries: the number of action frames containing a PREQ
 *	that an originator mesh STA can send to a particular path target
 * @path_refresh_time: how frequently to refresh mesh paths in milliseconds
 * @min_discovery_timeout: the minimum length of time to wait until giving up on
 *	a path discovery in milliseconds
 * @dot11MeshHWMPactivePathTimeout: the time (in TUs) for which mesh STAs
 *	receiving a PREQ shall consider the forwarding information from the
 *	root to be valid. (TU = time unit)
 * @dot11MeshHWMPpreqMinInterval: the minimum interval of time (in TUs) during
 *	which a mesh STA can send only one action frame containing a PREQ
 *	element
 * @dot11MeshHWMPperrMinInterval: the minimum interval of time (in TUs) during
 *	which a mesh STA can send only one Action frame containing a PERR
 *	element
 * @dot11MeshHWMPnetDiameterTraversalTime: the interval of time (in TUs) that
 *	it takes for an HWMP information element to propagate across the mesh
 * @dot11MeshHWMPRootMode: the configuration of a mesh STA as root mesh STA
 * @dot11MeshHWMPRannInterval: the interval of time (in TUs) between root
 *	announcements are transmitted
 * @dot11MeshGateAnnouncementProtocol: whether to advertise that this mesh
 *	station has access to a broader network beyond the MBSS. (This is
 *	missnamed in draft 12.0: dot11MeshGateAnnouncementProtocol set to true
 *	only means that the station will announce others it's a mesh gate, but
 *	not necessarily using the gate announcement protocol. Still keeping the
 *	same nomenclature to be in sync with the spec)
 * @dot11MeshForwarding: whether the Mesh STA is forwarding or non-forwarding
 *	entity (default is TRUE - forwarding entity)
 * @rssi_threshold: the threshold for average signal strength of candidate
 *	station to establish a peer link
 * @ht_opmode: mesh HT protection mode
 *
 * @dot11MeshHWMPactivePathToRootTimeout: The time (in TUs) for which mesh STAs
 *	receiving a proactive PREQ shall consider the forwarding information to
 *	the root mesh STA to be valid.
 *
 * @dot11MeshHWMProotInterval: The interval of time (in TUs) between proactive
 *	PREQs are transmitted.
 * @dot11MeshHWMPconfirmationInterval: The minimum interval of time (in TUs)
 *	during which a mesh STA can send only one Action frame containing
 *	a PREQ element for root path confirmation.
 * @power_mode: The default mesh power save mode which will be the initial
 *	setting for new peer links.
 * @dot11MeshAwakeWindowDuration: The duration in TUs the STA will remain awake
 *	after transmitting its beacon.
 * @plink_timeout: If no tx activity is seen from a STA we've established
 *	peering with for longer than this time (in seconds), then remove it
 *	from the STA's list of peers.  Default is 30 minutes.
 */
struct mesh_config {
	u16 dot11MeshRetryTimeout;
	u16 dot11MeshConfirmTimeout;
	u16 dot11MeshHoldingTimeout;
	u16 dot11MeshMaxPeerLinks;
	u8 dot11MeshMaxRetries;
	u8 dot11MeshTTL;
	u8 element_ttl;
	bool auto_open_plinks;
	u32 dot11MeshNbrOffsetMaxNeighbor;
	u8 dot11MeshHWMPmaxPREQretries;
	u32 path_refresh_time;
	u16 min_discovery_timeout;
	u32 dot11MeshHWMPactivePathTimeout;
	u16 dot11MeshHWMPpreqMinInterval;
	u16 dot11MeshHWMPperrMinInterval;
	u16 dot11MeshHWMPnetDiameterTraversalTime;
	u8 dot11MeshHWMPRootMode;
	u16 dot11MeshHWMPRannInterval;
	bool dot11MeshGateAnnouncementProtocol;
	bool dot11MeshForwarding;
	s32 rssi_threshold;
	u16 ht_opmode;
	u32 dot11MeshHWMPactivePathToRootTimeout;
	u16 dot11MeshHWMProotInterval;
	u16 dot11MeshHWMPconfirmationInterval;
	enum nl80211_mesh_power_mode power_mode;
	u16 dot11MeshAwakeWindowDuration;
	u32 plink_timeout;
};

/**
 * struct mesh_setup - 802.11s mesh setup configuration
 * @chandef: defines the channel to use
 * @mesh_id: the mesh ID
 * @mesh_id_len: length of the mesh ID, at least 1 and at most 32 bytes
 * @sync_method: which synchronization method to use
 * @path_sel_proto: which path selection protocol to use
 * @path_metric: which metric to use
 * @auth_id: which authentication method this mesh is using
 * @ie: vendor information elements (optional)
 * @ie_len: length of vendor information elements
 * @is_authenticated: this mesh requires authentication
 * @is_secure: this mesh uses security
 * @user_mpm: userspace handles all MPM functions
 * @dtim_period: DTIM period to use
 * @beacon_interval: beacon interval to use
 * @mcast_rate: multicat rate for Mesh Node [6Mbps is the default for 802.11a]
 * @basic_rates: basic rates to use when creating the mesh
 * @beacon_rate: bitrate to be used for beacons
 *
 * These parameters are fixed when the mesh is created.
 */
struct mesh_setup {
	struct cfg80211_chan_def chandef;
	const u8 *mesh_id;
	u8 mesh_id_len;
	u8 sync_method;
	u8 path_sel_proto;
	u8 path_metric;
	u8 auth_id;
	const u8 *ie;
	u8 ie_len;
	bool is_authenticated;
	bool is_secure;
	bool user_mpm;
	u8 dtim_period;
	u16 beacon_interval;
	int mcast_rate[NUM_NL80211_BANDS];
	u32 basic_rates;
	struct cfg80211_bitrate_mask beacon_rate;
};

/**
 * struct ocb_setup - 802.11p OCB mode setup configuration
 * @chandef: defines the channel to use
 *
 * These parameters are fixed when connecting to the network
 */
struct ocb_setup {
	struct cfg80211_chan_def chandef;
};

/**
 * struct ieee80211_txq_params - TX queue parameters
 * @ac: AC identifier
 * @txop: Maximum burst time in units of 32 usecs, 0 meaning disabled
 * @cwmin: Minimum contention window [a value of the form 2^n-1 in the range
 *	1..32767]
 * @cwmax: Maximum contention window [a value of the form 2^n-1 in the range
 *	1..32767]
 * @aifs: Arbitration interframe space [0..255]
 */
struct ieee80211_txq_params {
	enum nl80211_ac ac;
	u16 txop;
	u16 cwmin;
	u16 cwmax;
	u8 aifs;
};

/**
 * DOC: Scanning and BSS list handling
 *
 * The scanning process itself is fairly simple, but cfg80211 offers quite
 * a bit of helper functionality. To start a scan, the scan operation will
 * be invoked with a scan definition. This scan definition contains the
 * channels to scan, and the SSIDs to send probe requests for (including the
 * wildcard, if desired). A passive scan is indicated by having no SSIDs to
 * probe. Additionally, a scan request may contain extra information elements
 * that should be added to the probe request. The IEs are guaranteed to be
 * well-formed, and will not exceed the maximum length the driver advertised
 * in the wiphy structure.
 *
 * When scanning finds a BSS, cfg80211 needs to be notified of that, because
 * it is responsible for maintaining the BSS list; the driver should not
 * maintain a list itself. For this notification, various functions exist.
 *
 * Since drivers do not maintain a BSS list, there are also a number of
 * functions to search for a BSS and obtain information about it from the
 * BSS structure cfg80211 maintains. The BSS list is also made available
 * to userspace.
 */

/**
 * struct cfg80211_ssid - SSID description
 * @ssid: the SSID
 * @ssid_len: length of the ssid
 */
struct cfg80211_ssid {
	u8 ssid[IEEE80211_MAX_SSID_LEN];
	u8 ssid_len;
};

/**
 * struct cfg80211_scan_request - scan request description
 *
 * @ssids: SSIDs to scan for (active scan only)
 * @n_ssids: number of SSIDs
 * @channels: channels to scan on.
 * @n_channels: total number of channels to scan
 * @scan_width: channel width for scanning
 * @ie: optional information element(s) to add into Probe Request or %NULL
 * @ie_len: length of ie in octets
 * @flags: bit field of flags controlling operation
 * @rates: bitmap of rates to advertise for each band
 * @wiphy: the wiphy this was for
 * @scan_start: time (in jiffies) when the scan started
 * @wdev: the wireless device to scan for
 * @aborted: (internal) scan request was notified as aborted
 * @notified: (internal) scan request was notified as done or aborted
 * @no_cck: used to send probe requests at non CCK rate in 2GHz band
 * @mac_addr: MAC address used with randomisation
 * @mac_addr_mask: MAC address mask used with randomisation, bits that
 *	are 0 in the mask should be randomised, bits that are 1 should
 *	be taken from the @mac_addr
 * @bssid: BSSID to scan for (most commonly, the wildcard BSSID)
 */
struct cfg80211_scan_request {
	struct cfg80211_ssid *ssids;
	int n_ssids;
	u32 n_channels;
	enum nl80211_bss_scan_width scan_width;
	const u8 *ie;
	size_t ie_len;
	u32 flags;

	u32 rates[NUM_NL80211_BANDS];

	struct wireless_dev *wdev;

	u8 mac_addr[ETH_ALEN] __aligned(2);
	u8 mac_addr_mask[ETH_ALEN] __aligned(2);
	u8 bssid[ETH_ALEN] __aligned(2);

	/* internal */
	struct wiphy *wiphy;
	unsigned long scan_start;
	bool aborted, notified;
	bool no_cck;

	/* keep last */
	struct ieee80211_channel *channels[0];
};

static inline void get_random_mask_addr(u8 *buf, const u8 *addr, const u8 *mask)
{
	int i;

	get_random_bytes(buf, ETH_ALEN);
	for (i = 0; i < ETH_ALEN; i++) {
		buf[i] &= ~mask[i];
		buf[i] |= addr[i] & mask[i];
	}
}

/**
 * struct cfg80211_match_set - sets of attributes to match
 *
 * @ssid: SSID to be matched; may be zero-length for no match (RSSI only)
 * @rssi_thold: don't report scan results below this threshold (in s32 dBm)
 */
struct cfg80211_match_set {
	struct cfg80211_ssid ssid;
	s32 rssi_thold;
};

/**
 * struct cfg80211_sched_scan_plan - scan plan for scheduled scan
 *
 * @interval: interval between scheduled scan iterations. In seconds.
 * @iterations: number of scan iterations in this scan plan. Zero means
 *	infinite loop.
 *	The last scan plan will always have this parameter set to zero,
 *	all other scan plans will have a finite number of iterations.
 */
struct cfg80211_sched_scan_plan {
	u32 interval;
	u32 iterations;
};

/**
 * struct cfg80211_bss_select_adjust - BSS selection with RSSI adjustment.
 *
 * @band: band of BSS which should match for RSSI level adjustment.
 * @delta: value of RSSI level adjustment.
 */
struct cfg80211_bss_select_adjust {
	enum nl80211_band band;
	s8 delta;
};

/**
 * struct cfg80211_sched_scan_request - scheduled scan request description
 *
 * @ssids: SSIDs to scan for (passed in the probe_reqs in active scans)
 * @n_ssids: number of SSIDs
 * @n_channels: total number of channels to scan
 * @scan_width: channel width for scanning
 * @ie: optional information element(s) to add into Probe Request or %NULL
 * @ie_len: length of ie in octets
 * @flags: bit field of flags controlling operation
 * @match_sets: sets of parameters to be matched for a scan result
 * 	entry to be considered valid and to be passed to the host
 * 	(others are filtered out).
 *	If ommited, all results are passed.
 * @n_match_sets: number of match sets
 * @wiphy: the wiphy this was for
 * @dev: the interface
 * @scan_start: start time of the scheduled scan
 * @channels: channels to scan
 * @min_rssi_thold: for drivers only supporting a single threshold, this
 *	contains the minimum over all matchsets
 * @mac_addr: MAC address used with randomisation
 * @mac_addr_mask: MAC address mask used with randomisation, bits that
 *	are 0 in the mask should be randomised, bits that are 1 should
 *	be taken from the @mac_addr
 * @scan_plans: scan plans to be executed in this scheduled scan. Lowest
 *	index must be executed first.
 * @n_scan_plans: number of scan plans, at least 1.
 * @rcu_head: RCU callback used to free the struct
 * @owner_nlportid: netlink portid of owner (if this should is a request
 *	owned by a particular socket)
 * @delay: delay in seconds to use before starting the first scan
 *	cycle.  The driver may ignore this parameter and start
 *	immediately (or at any other time), if this feature is not
 *	supported.
 * @relative_rssi_set: Indicates whether @relative_rssi is set or not.
 * @relative_rssi: Relative RSSI threshold in dB to restrict scan result
 *	reporting in connected state to cases where a matching BSS is determined
 *	to have better or slightly worse RSSI than the current connected BSS.
 *	The relative RSSI threshold values are ignored in disconnected state.
 * @rssi_adjust: delta dB of RSSI preference to be given to the BSSs that belong
 *	to the specified band while deciding whether a better BSS is reported
 *	using @relative_rssi. If delta is a negative number, the BSSs that
 *	belong to the specified band will be penalized by delta dB in relative
 *	comparisions.
 */
struct cfg80211_sched_scan_request {
	struct cfg80211_ssid *ssids;
	int n_ssids;
	u32 n_channels;
	enum nl80211_bss_scan_width scan_width;
	const u8 *ie;
	size_t ie_len;
	u32 flags;
	struct cfg80211_match_set *match_sets;
	int n_match_sets;
	s32 min_rssi_thold;
	u32 delay;
	struct cfg80211_sched_scan_plan *scan_plans;
	int n_scan_plans;

	u8 mac_addr[ETH_ALEN] __aligned(2);
	u8 mac_addr_mask[ETH_ALEN] __aligned(2);

	bool relative_rssi_set;
	s8 relative_rssi;
	struct cfg80211_bss_select_adjust rssi_adjust;

	/* internal */
	struct wiphy *wiphy;
	struct net_device *dev;
	unsigned long scan_start;
	struct rcu_head rcu_head;
	u32 owner_nlportid;

	/* keep last */
	struct ieee80211_channel *channels[0];
};

/**
 * enum cfg80211_signal_type - signal type
 *
 * @CFG80211_SIGNAL_TYPE_NONE: no signal strength information available
 * @CFG80211_SIGNAL_TYPE_MBM: signal strength in mBm (100*dBm)
 * @CFG80211_SIGNAL_TYPE_UNSPEC: signal strength, increasing from 0 through 100
 */
enum cfg80211_signal_type {
	CFG80211_SIGNAL_TYPE_NONE,
	CFG80211_SIGNAL_TYPE_MBM,
	CFG80211_SIGNAL_TYPE_UNSPEC,
};

/**
 * struct cfg80211_inform_bss - BSS inform data
 * @chan: channel the frame was received on
 * @scan_width: scan width that was used
 * @signal: signal strength value, according to the wiphy's
 *	signal type
 * @boottime_ns: timestamp (CLOCK_BOOTTIME) when the information was
 *	received; should match the time when the frame was actually
 *	received by the device (not just by the host, in case it was
 *	buffered on the device) and be accurate to about 10ms.
 *	If the frame isn't buffered, just passing the return value of
 *	ktime_get_boot_ns() is likely appropriate.
 * @chains: bitmask for filled values in @chain_signal.
 * @chain_signal: per-chain signal strength of last received BSS in dBm.
 */
struct cfg80211_inform_bss {
	struct ieee80211_channel *chan;
	enum nl80211_bss_scan_width scan_width;
	s32 signal;
	u64 boottime_ns;
	u8 chains;
	s8 chain_signal[IEEE80211_MAX_CHAINS];
};

/**
 * struct cfg80211_bss_ie_data - BSS entry IE data
 * @tsf: TSF contained in the frame that carried these IEs
 * @rcu_head: internal use, for freeing
 * @len: length of the IEs
 * @from_beacon: these IEs are known to come from a beacon
 * @data: IE data
 */
struct cfg80211_bss_ies {
	u64 tsf;
	struct rcu_head rcu_head;
	int len;
	bool from_beacon;
	u8 data[];
};

/**
 * struct cfg80211_bss - BSS description
 *
 * This structure describes a BSS (which may also be a mesh network)
 * for use in scan results and similar.
 *
 * @channel: channel this BSS is on
 * @scan_width: width of the control channel
 * @bssid: BSSID of the BSS
 * @beacon_interval: the beacon interval as from the frame
 * @capability: the capability field in host byte order
 * @ies: the information elements (Note that there is no guarantee that these
 *	are well-formed!); this is a pointer to either the beacon_ies or
 *	proberesp_ies depending on whether Probe Response frame has been
 *	received. It is always non-%NULL.
 * @beacon_ies: the information elements from the last Beacon frame
 *	(implementation note: if @hidden_beacon_bss is set this struct doesn't
 *	own the beacon_ies, but they're just pointers to the ones from the
 *	@hidden_beacon_bss struct)
 * @proberesp_ies: the information elements from the last Probe Response frame
 * @hidden_beacon_bss: in case this BSS struct represents a probe response from
 *	a BSS that hides the SSID in its beacon, this points to the BSS struct
 *	that holds the beacon data. @beacon_ies is still valid, of course, and
 *	points to the same data as hidden_beacon_bss->beacon_ies in that case.
 * @signal: signal strength value (type depends on the wiphy's signal_type)
 * @chains: bitmask for filled values in @chain_signal.
 * @chain_signal: per-chain signal strength of last received BSS in dBm.
 * @priv: private area for driver use, has at least wiphy->bss_priv_size bytes
 */
struct cfg80211_bss {
	struct ieee80211_channel *channel;
	enum nl80211_bss_scan_width scan_width;

	const struct cfg80211_bss_ies __rcu *ies;
	const struct cfg80211_bss_ies __rcu *beacon_ies;
	const struct cfg80211_bss_ies __rcu *proberesp_ies;

	struct cfg80211_bss *hidden_beacon_bss;

	s32 signal;

	u16 beacon_interval;
	u16 capability;

	u8 bssid[ETH_ALEN];
	u8 chains;
	s8 chain_signal[IEEE80211_MAX_CHAINS];

	u8 priv[0] __aligned(sizeof(void *));
};

/**
 * ieee80211_bss_get_ie - find IE with given ID
 * @bss: the bss to search
 * @ie: the IE ID
 *
 * Note that the return value is an RCU-protected pointer, so
 * rcu_read_lock() must be held when calling this function.
 * Return: %NULL if not found.
 */
const u8 *ieee80211_bss_get_ie(struct cfg80211_bss *bss, u8 ie);


/**
 * struct cfg80211_auth_request - Authentication request data
 *
 * This structure provides information needed to complete IEEE 802.11
 * authentication.
 *
 * @bss: The BSS to authenticate with, the callee must obtain a reference
 *	to it if it needs to keep it.
 * @auth_type: Authentication type (algorithm)
 * @ie: Extra IEs to add to Authentication frame or %NULL
 * @ie_len: Length of ie buffer in octets
 * @key_len: length of WEP key for shared key authentication
 * @key_idx: index of WEP key for shared key authentication
 * @key: WEP key for shared key authentication
 * @auth_data: Fields and elements in Authentication frames. This contains
 *	the authentication frame body (non-IE and IE data), excluding the
 *	Authentication algorithm number, i.e., starting at the Authentication
 *	transaction sequence number field.
 * @auth_data_len: Length of auth_data buffer in octets
 */
struct cfg80211_auth_request {
	struct cfg80211_bss *bss;
	const u8 *ie;
	size_t ie_len;
	enum nl80211_auth_type auth_type;
	const u8 *key;
	u8 key_len, key_idx;
	const u8 *auth_data;
	size_t auth_data_len;
};

/**
 * enum cfg80211_assoc_req_flags - Over-ride default behaviour in association.
 *
 * @ASSOC_REQ_DISABLE_HT:  Disable HT (802.11n)
 * @ASSOC_REQ_DISABLE_VHT:  Disable VHT
 * @ASSOC_REQ_USE_RRM: Declare RRM capability in this association
 * @CONNECT_REQ_EXTERNAL_AUTH_SUPPORT: User space indicates external
 *	authentication capability. Drivers can offload authentication to
 *	userspace if this flag is set. Only applicable for cfg80211_connect()
 *	request (connect callback).
 */
enum cfg80211_assoc_req_flags {
	ASSOC_REQ_DISABLE_HT			= BIT(0),
	ASSOC_REQ_DISABLE_VHT			= BIT(1),
	ASSOC_REQ_USE_RRM			= BIT(2),
	CONNECT_REQ_EXTERNAL_AUTH_SUPPORT	= BIT(3),
};

/**
 * struct cfg80211_assoc_request - (Re)Association request data
 *
 * This structure provides information needed to complete IEEE 802.11
 * (re)association.
 * @bss: The BSS to associate with. If the call is successful the driver is
 *	given a reference that it must give back to cfg80211_send_rx_assoc()
 *	or to cfg80211_assoc_timeout(). To ensure proper refcounting, new
 *	association requests while already associating must be rejected.
 * @ie: Extra IEs to add to (Re)Association Request frame or %NULL
 * @ie_len: Length of ie buffer in octets
 * @use_mfp: Use management frame protection (IEEE 802.11w) in this association
 * @crypto: crypto settings
 * @prev_bssid: previous BSSID, if not %NULL use reassociate frame
 * @flags:  See &enum cfg80211_assoc_req_flags
 * @ht_capa:  HT Capabilities over-rides.  Values set in ht_capa_mask
 *	will be used in ht_capa.  Un-supported values will be ignored.
 * @ht_capa_mask:  The bits of ht_capa which are to be used.
 * @vht_capa: VHT capability override
 * @vht_capa_mask: VHT capability mask indicating which fields to use
 */
struct cfg80211_assoc_request {
	struct cfg80211_bss *bss;
	const u8 *ie, *prev_bssid;
	size_t ie_len;
	struct cfg80211_crypto_settings crypto;
	bool use_mfp;
	u32 flags;
	struct ieee80211_ht_cap ht_capa;
	struct ieee80211_ht_cap ht_capa_mask;
	struct ieee80211_vht_cap vht_capa, vht_capa_mask;
};

/**
 * struct cfg80211_deauth_request - Deauthentication request data
 *
 * This structure provides information needed to complete IEEE 802.11
 * deauthentication.
 *
 * @bssid: the BSSID of the BSS to deauthenticate from
 * @ie: Extra IEs to add to Deauthentication frame or %NULL
 * @ie_len: Length of ie buffer in octets
 * @reason_code: The reason code for the deauthentication
 * @local_state_change: if set, change local state only and
 *	do not set a deauth frame
 */
struct cfg80211_deauth_request {
	const u8 *bssid;
	const u8 *ie;
	size_t ie_len;
	u16 reason_code;
	bool local_state_change;
};

/**
 * struct cfg80211_disassoc_request - Disassociation request data
 *
 * This structure provides information needed to complete IEEE 802.11
 * disassocation.
 *
 * @bss: the BSS to disassociate from
 * @ie: Extra IEs to add to Disassociation frame or %NULL
 * @ie_len: Length of ie buffer in octets
 * @reason_code: The reason code for the disassociation
 * @local_state_change: This is a request for a local state only, i.e., no
 *	Disassociation frame is to be transmitted.
 */
struct cfg80211_disassoc_request {
	struct cfg80211_bss *bss;
	const u8 *ie;
	size_t ie_len;
	u16 reason_code;
	bool local_state_change;
};

/**
 * struct cfg80211_ibss_params - IBSS parameters
 *
 * This structure defines the IBSS parameters for the join_ibss()
 * method.
 *
 * @ssid: The SSID, will always be non-null.
 * @ssid_len: The length of the SSID, will always be non-zero.
 * @bssid: Fixed BSSID requested, maybe be %NULL, if set do not
 *	search for IBSSs with a different BSSID.
 * @chandef: defines the channel to use if no other IBSS to join can be found
 * @channel_fixed: The channel should be fixed -- do not search for
 *	IBSSs to join on other channels.
 * @ie: information element(s) to include in the beacon
 * @ie_len: length of that
 * @beacon_interval: beacon interval to use
 * @privacy: this is a protected network, keys will be configured
 *	after joining
 * @control_port: whether user space controls IEEE 802.1X port, i.e.,
 *	sets/clears %NL80211_STA_FLAG_AUTHORIZED. If true, the driver is
 *	required to assume that the port is unauthorized until authorized by
 *	user space. Otherwise, port is marked authorized by default.
 * @userspace_handles_dfs: whether user space controls DFS operation, i.e.
 *	changes the channel when a radar is detected. This is required
 *	to operate on DFS channels.
 * @basic_rates: bitmap of basic rates to use when creating the IBSS
 * @mcast_rate: per-band multicast rate index + 1 (0: disabled)
 * @ht_capa:  HT Capabilities over-rides.  Values set in ht_capa_mask
 *	will be used in ht_capa.  Un-supported values will be ignored.
 * @ht_capa_mask:  The bits of ht_capa which are to be used.
 */
struct cfg80211_ibss_params {
	const u8 *ssid;
	const u8 *bssid;
	struct cfg80211_chan_def chandef;
	const u8 *ie;
	u8 ssid_len, ie_len;
	u16 beacon_interval;
	u32 basic_rates;
	bool channel_fixed;
	bool privacy;
	bool control_port;
	bool userspace_handles_dfs;
	int mcast_rate[NUM_NL80211_BANDS];
	struct ieee80211_ht_cap ht_capa;
	struct ieee80211_ht_cap ht_capa_mask;
};

/**
 * struct cfg80211_bss_selection - connection parameters for BSS selection.
 *
 * @behaviour: requested BSS selection behaviour.
 * @param: parameters for requestion behaviour.
 * @band_pref: preferred band for %NL80211_BSS_SELECT_ATTR_BAND_PREF.
 * @adjust: parameters for %NL80211_BSS_SELECT_ATTR_RSSI_ADJUST.
 */
struct cfg80211_bss_selection {
	enum nl80211_bss_select_attr behaviour;
	union {
		enum nl80211_band band_pref;
		struct cfg80211_bss_select_adjust adjust;
	} param;
};

/**
 * struct cfg80211_connect_params - Connection parameters
 *
 * This structure provides information needed to complete IEEE 802.11
 * authentication and association.
 *
 * @channel: The channel to use or %NULL if not specified (auto-select based
 *	on scan results)
 * @channel_hint: The channel of the recommended BSS for initial connection or
 *	%NULL if not specified
 * @bssid: The AP BSSID or %NULL if not specified (auto-select based on scan
 *	results)
 * @bssid_hint: The recommended AP BSSID for initial connection to the BSS or
 *	%NULL if not specified. Unlike the @bssid parameter, the driver is
 *	allowed to ignore this @bssid_hint if it has knowledge of a better BSS
 *	to use.
 * @ssid: SSID
 * @ssid_len: Length of ssid in octets
 * @auth_type: Authentication type (algorithm)
 * @ie: IEs for association request
 * @ie_len: Length of assoc_ie in octets
 * @privacy: indicates whether privacy-enabled APs should be used
 * @mfp: indicate whether management frame protection is used
 * @crypto: crypto settings
 * @key_len: length of WEP key for shared key authentication
 * @key_idx: index of WEP key for shared key authentication
 * @key: WEP key for shared key authentication
 * @flags:  See &enum cfg80211_assoc_req_flags
 * @bg_scan_period:  Background scan period in seconds
 *	or -1 to indicate that default value is to be used.
 * @ht_capa:  HT Capabilities over-rides.  Values set in ht_capa_mask
 *	will be used in ht_capa.  Un-supported values will be ignored.
 * @ht_capa_mask:  The bits of ht_capa which are to be used.
 * @vht_capa:  VHT Capability overrides
 * @vht_capa_mask: The bits of vht_capa which are to be used.
 * @pbss: if set, connect to a PCP instead of AP. Valid for DMG
 *	networks.
 * @bss_select: criteria to be used for BSS selection.
 * @prev_bssid: previous BSSID, if not %NULL use reassociate frame
 */
struct cfg80211_connect_params {
	struct ieee80211_channel *channel;
	struct ieee80211_channel *channel_hint;
	const u8 *bssid;
	const u8 *bssid_hint;
	const u8 *ssid;
	size_t ssid_len;
	enum nl80211_auth_type auth_type;
	const u8 *ie;
	size_t ie_len;
	bool privacy;
	enum nl80211_mfp mfp;
	struct cfg80211_crypto_settings crypto;
	const u8 *key;
	u8 key_len, key_idx;
	u32 flags;
	int bg_scan_period;
	struct ieee80211_ht_cap ht_capa;
	struct ieee80211_ht_cap ht_capa_mask;
	struct ieee80211_vht_cap vht_capa;
	struct ieee80211_vht_cap vht_capa_mask;
	bool pbss;
	struct cfg80211_bss_selection bss_select;
	const u8 *prev_bssid;
};

/**
 * enum cfg80211_connect_params_changed - Connection parameters being updated
 *
 * This enum provides information of all connect parameters that
 * have to be updated as part of update_connect_params() call.
 *
 * @UPDATE_ASSOC_IES: Indicates whether association request IEs are updated
 */
enum cfg80211_connect_params_changed {
	UPDATE_ASSOC_IES		= BIT(0),
};

/**
 * enum wiphy_params_flags - set_wiphy_params bitfield values
 * @WIPHY_PARAM_RETRY_SHORT: wiphy->retry_short has changed
 * @WIPHY_PARAM_RETRY_LONG: wiphy->retry_long has changed
 * @WIPHY_PARAM_FRAG_THRESHOLD: wiphy->frag_threshold has changed
 * @WIPHY_PARAM_RTS_THRESHOLD: wiphy->rts_threshold has changed
 * @WIPHY_PARAM_COVERAGE_CLASS: coverage class changed
 * @WIPHY_PARAM_DYN_ACK: dynack has been enabled
 */
enum wiphy_params_flags {
	WIPHY_PARAM_RETRY_SHORT		= 1 << 0,
	WIPHY_PARAM_RETRY_LONG		= 1 << 1,
	WIPHY_PARAM_FRAG_THRESHOLD	= 1 << 2,
	WIPHY_PARAM_RTS_THRESHOLD	= 1 << 3,
	WIPHY_PARAM_COVERAGE_CLASS	= 1 << 4,
	WIPHY_PARAM_DYN_ACK		= 1 << 5,
};

/**
 * struct cfg80211_pmksa - PMK Security Association
 *
 * This structure is passed to the set/del_pmksa() method for PMKSA
 * caching.
 *
 * @bssid: The AP's BSSID.
 * @pmkid: The PMK material itself.
 */
struct cfg80211_pmksa {
	const u8 *bssid;
	const u8 *pmkid;
};

/**
 * struct cfg80211_pkt_pattern - packet pattern
 * @mask: bitmask where to match pattern and where to ignore bytes,
 *	one bit per byte, in same format as nl80211
 * @pattern: bytes to match where bitmask is 1
 * @pattern_len: length of pattern (in bytes)
 * @pkt_offset: packet offset (in bytes)
 *
 * Internal note: @mask and @pattern are allocated in one chunk of
 * memory, free @mask only!
 */
struct cfg80211_pkt_pattern {
	const u8 *mask, *pattern;
	int pattern_len;
	int pkt_offset;
};

/**
 * struct cfg80211_wowlan_tcp - TCP connection parameters
 *
 * @sock: (internal) socket for source port allocation
 * @src: source IP address
 * @dst: destination IP address
 * @dst_mac: destination MAC address
 * @src_port: source port
 * @dst_port: destination port
 * @payload_len: data payload length
 * @payload: data payload buffer
 * @payload_seq: payload sequence stamping configuration
 * @data_interval: interval at which to send data packets
 * @wake_len: wakeup payload match length
 * @wake_data: wakeup payload match data
 * @wake_mask: wakeup payload match mask
 * @tokens_size: length of the tokens buffer
 * @payload_tok: payload token usage configuration
 */
struct cfg80211_wowlan_tcp {
	struct socket *sock;
	__be32 src, dst;
	u16 src_port, dst_port;
	u8 dst_mac[ETH_ALEN];
	int payload_len;
	const u8 *payload;
	struct nl80211_wowlan_tcp_data_seq payload_seq;
	u32 data_interval;
	u32 wake_len;
	const u8 *wake_data, *wake_mask;
	u32 tokens_size;
	/* must be last, variable member */
	struct nl80211_wowlan_tcp_data_token payload_tok;
};

/**
 * struct cfg80211_wowlan - Wake on Wireless-LAN support info
 *
 * This structure defines the enabled WoWLAN triggers for the device.
 * @any: wake up on any activity -- special trigger if device continues
 *	operating as normal during suspend
 * @disconnect: wake up if getting disconnected
 * @magic_pkt: wake up on receiving magic packet
 * @patterns: wake up on receiving packet matching a pattern
 * @n_patterns: number of patterns
 * @gtk_rekey_failure: wake up on GTK rekey failure
 * @eap_identity_req: wake up on EAP identity request packet
 * @four_way_handshake: wake up on 4-way handshake
 * @rfkill_release: wake up when rfkill is released
 * @tcp: TCP connection establishment/wakeup parameters, see nl80211.h.
 *	NULL if not configured.
 * @nd_config: configuration for the scan to be used for net detect wake.
 */
struct cfg80211_wowlan {
	bool any, disconnect, magic_pkt, gtk_rekey_failure,
	     eap_identity_req, four_way_handshake,
	     rfkill_release;
	struct cfg80211_pkt_pattern *patterns;
	struct cfg80211_wowlan_tcp *tcp;
	int n_patterns;
	struct cfg80211_sched_scan_request *nd_config;
};

/**
 * struct cfg80211_coalesce_rules - Coalesce rule parameters
 *
 * This structure defines coalesce rule for the device.
 * @delay: maximum coalescing delay in msecs.
 * @condition: condition for packet coalescence.
 *	see &enum nl80211_coalesce_condition.
 * @patterns: array of packet patterns
 * @n_patterns: number of patterns
 */
struct cfg80211_coalesce_rules {
	int delay;
	enum nl80211_coalesce_condition condition;
	struct cfg80211_pkt_pattern *patterns;
	int n_patterns;
};

/**
 * struct cfg80211_coalesce - Packet coalescing settings
 *
 * This structure defines coalescing settings.
 * @rules: array of coalesce rules
 * @n_rules: number of rules
 */
struct cfg80211_coalesce {
	struct cfg80211_coalesce_rules *rules;
	int n_rules;
};

/**
 * struct cfg80211_wowlan_nd_match - information about the match
 *
 * @ssid: SSID of the match that triggered the wake up
 * @n_channels: Number of channels where the match occurred.  This
 *	value may be zero if the driver can't report the channels.
 * @channels: center frequencies of the channels where a match
 *	occurred (in MHz)
 */
struct cfg80211_wowlan_nd_match {
	struct cfg80211_ssid ssid;
	int n_channels;
	u32 channels[];
};

/**
 * struct cfg80211_wowlan_nd_info - net detect wake up information
 *
 * @n_matches: Number of match information instances provided in
 *	@matches.  This value may be zero if the driver can't provide
 *	match information.
 * @matches: Array of pointers to matches containing information about
 *	the matches that triggered the wake up.
 */
struct cfg80211_wowlan_nd_info {
	int n_matches;
	struct cfg80211_wowlan_nd_match *matches[];
};

/**
 * struct cfg80211_wowlan_wakeup - wakeup report
 * @disconnect: woke up by getting disconnected
 * @magic_pkt: woke up by receiving magic packet
 * @gtk_rekey_failure: woke up by GTK rekey failure
 * @eap_identity_req: woke up by EAP identity request packet
 * @four_way_handshake: woke up by 4-way handshake
 * @rfkill_release: woke up by rfkill being released
 * @pattern_idx: pattern that caused wakeup, -1 if not due to pattern
 * @packet_present_len: copied wakeup packet data
 * @packet_len: original wakeup packet length
 * @packet: The packet causing the wakeup, if any.
 * @packet_80211:  For pattern match, magic packet and other data
 *	frame triggers an 802.3 frame should be reported, for
 *	disconnect due to deauth 802.11 frame. This indicates which
 *	it is.
 * @tcp_match: TCP wakeup packet received
 * @tcp_connlost: TCP connection lost or failed to establish
 * @tcp_nomoretokens: TCP data ran out of tokens
 * @net_detect: if not %NULL, woke up because of net detect
 */
struct cfg80211_wowlan_wakeup {
	bool disconnect, magic_pkt, gtk_rekey_failure,
	     eap_identity_req, four_way_handshake,
	     rfkill_release, packet_80211,
	     tcp_match, tcp_connlost, tcp_nomoretokens;
	s32 pattern_idx;
	u32 packet_present_len, packet_len;
	const void *packet;
	struct cfg80211_wowlan_nd_info *net_detect;
};

/**
 * struct cfg80211_gtk_rekey_data - rekey data
 * @kek: key encryption key (NL80211_KEK_LEN bytes)
 * @kck: key confirmation key (NL80211_KCK_LEN bytes)
 * @replay_ctr: replay counter (NL80211_REPLAY_CTR_LEN bytes)
 */
struct cfg80211_gtk_rekey_data {
	const u8 *kek, *kck, *replay_ctr;
};

/**
 * struct cfg80211_update_ft_ies_params - FT IE Information
 *
 * This structure provides information needed to update the fast transition IE
 *
 * @md: The Mobility Domain ID, 2 Octet value
 * @ie: Fast Transition IEs
 * @ie_len: Length of ft_ie in octets
 */
struct cfg80211_update_ft_ies_params {
	u16 md;
	const u8 *ie;
	size_t ie_len;
};

/**
 * struct cfg80211_mgmt_tx_params - mgmt tx parameters
 *
 * This structure provides information needed to transmit a mgmt frame
 *
 * @chan: channel to use
 * @offchan: indicates wether off channel operation is required
 * @wait: duration for ROC
 * @buf: buffer to transmit
 * @len: buffer length
 * @no_cck: don't use cck rates for this frame
 * @dont_wait_for_ack: tells the low level not to wait for an ack
 * @n_csa_offsets: length of csa_offsets array
 * @csa_offsets: array of all the csa offsets in the frame
 */
struct cfg80211_mgmt_tx_params {
	struct ieee80211_channel *chan;
	bool offchan;
	unsigned int wait;
	const u8 *buf;
	size_t len;
	bool no_cck;
	bool dont_wait_for_ack;
	int n_csa_offsets;
	const u16 *csa_offsets;
};

/**
 * struct cfg80211_dscp_exception - DSCP exception
 *
 * @dscp: DSCP value that does not adhere to the user priority range definition
 * @up: user priority value to which the corresponding DSCP value belongs
 */
struct cfg80211_dscp_exception {
	u8 dscp;
	u8 up;
};

/**
 * struct cfg80211_dscp_range - DSCP range definition for user priority
 *
 * @low: lowest DSCP value of this user priority range, inclusive
 * @high: highest DSCP value of this user priority range, inclusive
 */
struct cfg80211_dscp_range {
	u8 low;
	u8 high;
};

/* QoS Map Set element length defined in IEEE Std 802.11-2012, 8.4.2.97 */
#define IEEE80211_QOS_MAP_MAX_EX	21
#define IEEE80211_QOS_MAP_LEN_MIN	16
#define IEEE80211_QOS_MAP_LEN_MAX \
	(IEEE80211_QOS_MAP_LEN_MIN + 2 * IEEE80211_QOS_MAP_MAX_EX)

/**
 * struct cfg80211_qos_map - QoS Map Information
 *
 * This struct defines the Interworking QoS map setting for DSCP values
 *
 * @num_des: number of DSCP exceptions (0..21)
 * @dscp_exception: optionally up to maximum of 21 DSCP exceptions from
 *	the user priority DSCP range definition
 * @up: DSCP range definition for a particular user priority
 */
struct cfg80211_qos_map {
	u8 num_des;
	struct cfg80211_dscp_exception dscp_exception[IEEE80211_QOS_MAP_MAX_EX];
	struct cfg80211_dscp_range up[8];
};

/**
 * struct cfg80211_external_auth_params - Trigger External authentication.
 *
 * Commonly used across the external auth request and event interfaces.
 *
 * @action: action type / trigger for external authentication. Only significant
 *	for the authentication request event interface (driver to user space).
 * @bssid: BSSID of the peer with which the authentication has
 *	to happen. Used by both the authentication request event and
 *	authentication response command interface.
 * @ssid: SSID of the AP.  Used by both the authentication request event and
 *	authentication response command interface.
 * @key_mgmt_suite: AKM suite of the respective authentication. Used by the
 *	authentication request event interface.
 * @status: status code, %WLAN_STATUS_SUCCESS for successful authentication,
 *	use %WLAN_STATUS_UNSPECIFIED_FAILURE if user space cannot give you
 *	the real status code for failures. Used only for the authentication
 *	response command interface (user space to driver).
 */
struct cfg80211_external_auth_params {
	enum nl80211_external_auth_action action;
	u8 bssid[ETH_ALEN] __aligned(2);
	struct cfg80211_ssid ssid;
	unsigned int key_mgmt_suite;
	u16 status;
};

/**
 * struct cfg80211_ops - backend description for wireless configuration
 *
 * This struct is registered by fullmac card drivers and/or wireless stacks
 * in order to handle configuration requests on their interfaces.
 *
 * All callbacks except where otherwise noted should return 0
 * on success or a negative error code.
 *
 * All operations are currently invoked under rtnl for consistency with the
 * wireless extensions but this is subject to reevaluation as soon as this
 * code is used more widely and we have a first user without wext.
 *
 * @suspend: wiphy device needs to be suspended. The variable @wow will
 *	be %NULL or contain the enabled Wake-on-Wireless triggers that are
 *	configured for the device.
 * @resume: wiphy device needs to be resumed
 * @set_wakeup: Called when WoWLAN is enabled/disabled, use this callback
 *	to call device_set_wakeup_enable() to enable/disable wakeup from
 *	the device.
 *
 * @add_virtual_intf: create a new virtual interface with the given name,
 *	must set the struct wireless_dev's iftype. Beware: You must create
 *	the new netdev in the wiphy's network namespace! Returns the struct
 *	wireless_dev, or an ERR_PTR. For P2P device wdevs, the driver must
 *	also set the address member in the wdev.
 *
 * @del_virtual_intf: remove the virtual interface
 *
 * @change_virtual_intf: change type/configuration of virtual interface,
 *	keep the struct wireless_dev's iftype updated.
 *
 * @add_key: add a key with the given parameters. @mac_addr will be %NULL
 *	when adding a group key.
 *
 * @get_key: get information about the key with the given parameters.
 *	@mac_addr will be %NULL when requesting information for a group
 *	key. All pointers given to the @callback function need not be valid
 *	after it returns. This function should return an error if it is
 *	not possible to retrieve the key, -ENOENT if it doesn't exist.
 *
 * @del_key: remove a key given the @mac_addr (%NULL for a group key)
 *	and @key_index, return -ENOENT if the key doesn't exist.
 *
 * @set_default_key: set the default key on an interface
 *
 * @set_default_mgmt_key: set the default management frame key on an interface
 *
 * @set_rekey_data: give the data necessary for GTK rekeying to the driver
 *
 * @start_ap: Start acting in AP mode defined by the parameters.
 * @change_beacon: Change the beacon parameters for an access point mode
 *	interface. This should reject the call when AP mode wasn't started.
 * @stop_ap: Stop being an AP, including stopping beaconing.
 *
 * @add_station: Add a new station.
 * @del_station: Remove a station
 * @change_station: Modify a given station. Note that flags changes are not much
 *	validated in cfg80211, in particular the auth/assoc/authorized flags
 *	might come to the driver in invalid combinations -- make sure to check
 *	them, also against the existing state! Drivers must call
 *	cfg80211_check_station_change() to validate the information.
 * @get_station: get station information for the station identified by @mac
 * @dump_station: dump station callback -- resume dump at index @idx
 *
 * @add_mpath: add a fixed mesh path
 * @del_mpath: delete a given mesh path
 * @change_mpath: change a given mesh path
 * @get_mpath: get a mesh path for the given parameters
 * @dump_mpath: dump mesh path callback -- resume dump at index @idx
 * @get_mpp: get a mesh proxy path for the given parameters
 * @dump_mpp: dump mesh proxy path callback -- resume dump at index @idx
 * @join_mesh: join the mesh network with the specified parameters
 *	(invoked with the wireless_dev mutex held)
 * @leave_mesh: leave the current mesh network
 *	(invoked with the wireless_dev mutex held)
 *
 * @get_mesh_config: Get the current mesh configuration
 *
 * @update_mesh_config: Update mesh parameters on a running mesh.
 *	The mask is a bitfield which tells us which parameters to
 *	set, and which to leave alone.
 *
 * @change_bss: Modify parameters for a given BSS.
 *
 * @set_txq_params: Set TX queue parameters
 *
 * @libertas_set_mesh_channel: Only for backward compatibility for libertas,
 *	as it doesn't implement join_mesh and needs to set the channel to
 *	join the mesh instead.
 *
 * @set_monitor_channel: Set the monitor mode channel for the device. If other
 *	interfaces are active this callback should reject the configuration.
 *	If no interfaces are active or the device is down, the channel should
 *	be stored for when a monitor interface becomes active.
 *
 * @scan: Request to do a scan. If returning zero, the scan request is given
 *	the driver, and will be valid until passed to cfg80211_scan_done().
 *	For scan results, call cfg80211_inform_bss(); you can call this outside
 *	the scan/scan_done bracket too.
 * @abort_scan: Tell the driver to abort an ongoing scan. The driver shall
 *	indicate the status of the scan through cfg80211_scan_done().
 *
 * @auth: Request to authenticate with the specified peer
 *	(invoked with the wireless_dev mutex held)
 * @assoc: Request to (re)associate with the specified peer
 *	(invoked with the wireless_dev mutex held)
 * @deauth: Request to deauthenticate from the specified peer
 *	(invoked with the wireless_dev mutex held)
 * @disassoc: Request to disassociate from the specified peer
 *	(invoked with the wireless_dev mutex held)
 *
 * @connect: Connect to the ESS with the specified parameters. When connected,
 *	call cfg80211_connect_result()/cfg80211_connect_bss() with status code
 *	%WLAN_STATUS_SUCCESS. If the connection fails for some reason, call
 *	cfg80211_connect_result()/cfg80211_connect_bss() with the status code
 *	from the AP or cfg80211_connect_timeout() if no frame with status code
 *	was received.
 *	The driver is allowed to roam to other BSSes within the ESS when the
 *	other BSS matches the connect parameters. When such roaming is initiated
 *	by the driver, the driver is expected to verify that the target matches
 *	the configured security parameters and to use Reassociation Request
 *	frame instead of Association Request frame.
 *	The connect function can also be used to request the driver to perform a
 *	specific roam when connected to an ESS. In that case, the prev_bssid
 *	parameter is set to the BSSID of the currently associated BSS as an
 *	indication of requesting reassociation.
 *	In both the driver-initiated and new connect() call initiated roaming
 *	cases, the result of roaming is indicated with a call to
 *	cfg80211_roamed() or cfg80211_roamed_bss().
 *	(invoked with the wireless_dev mutex held)
 * @update_connect_params: Update the connect parameters while connected to a
 *	BSS. The updated parameters can be used by driver/firmware for
 *	subsequent BSS selection (roaming) decisions and to form the
 *	Authentication/(Re)Association Request frames. This call does not
 *	request an immediate disassociation or reassociation with the current
 *	BSS, i.e., this impacts only subsequent (re)associations. The bits in
 *	changed are defined in &enum cfg80211_connect_params_changed.
 *	(invoked with the wireless_dev mutex held)
 * @disconnect: Disconnect from the BSS/ESS.
 *	(invoked with the wireless_dev mutex held)
 *
 * @join_ibss: Join the specified IBSS (or create if necessary). Once done, call
 *	cfg80211_ibss_joined(), also call that function when changing BSSID due
 *	to a merge.
 *	(invoked with the wireless_dev mutex held)
 * @leave_ibss: Leave the IBSS.
 *	(invoked with the wireless_dev mutex held)
 *
 * @set_mcast_rate: Set the specified multicast rate (only if vif is in ADHOC or
 *	MESH mode)
 *
 * @set_wiphy_params: Notify that wiphy parameters have changed;
 *	@changed bitfield (see &enum wiphy_params_flags) describes which values
 *	have changed. The actual parameter values are available in
 *	struct wiphy. If returning an error, no value should be changed.
 *
 * @set_tx_power: set the transmit power according to the parameters,
 *	the power passed is in mBm, to get dBm use MBM_TO_DBM(). The
 *	wdev may be %NULL if power was set for the wiphy, and will
 *	always be %NULL unless the driver supports per-vif TX power
 *	(as advertised by the nl80211 feature flag.)
 * @get_tx_power: store the current TX power into the dbm variable;
 *	return 0 if successful
 *
 * @set_wds_peer: set the WDS peer for a WDS interface
 *
 * @rfkill_poll: polls the hw rfkill line, use cfg80211 reporting
 *	functions to adjust rfkill hw state
 *
 * @dump_survey: get site survey information.
 *
 * @remain_on_channel: Request the driver to remain awake on the specified
 *	channel for the specified duration to complete an off-channel
 *	operation (e.g., public action frame exchange). When the driver is
 *	ready on the requested channel, it must indicate this with an event
 *	notification by calling cfg80211_ready_on_channel().
 * @cancel_remain_on_channel: Cancel an on-going remain-on-channel operation.
 *	This allows the operation to be terminated prior to timeout based on
 *	the duration value.
 * @mgmt_tx: Transmit a management frame.
 * @mgmt_tx_cancel_wait: Cancel the wait time from transmitting a management
 *	frame on another channel
 *
 * @testmode_cmd: run a test mode command; @wdev may be %NULL
 * @testmode_dump: Implement a test mode dump. The cb->args[2] and up may be
 *	used by the function, but 0 and 1 must not be touched. Additionally,
 *	return error codes other than -ENOBUFS and -ENOENT will terminate the
 *	dump and return to userspace with an error, so be careful. If any data
 *	was passed in from userspace then the data/len arguments will be present
 *	and point to the data contained in %NL80211_ATTR_TESTDATA.
 *
 * @set_bitrate_mask: set the bitrate mask configuration
 *
 * @set_pmksa: Cache a PMKID for a BSSID. This is mostly useful for fullmac
 *	devices running firmwares capable of generating the (re) association
 *	RSN IE. It allows for faster roaming between WPA2 BSSIDs.
 * @del_pmksa: Delete a cached PMKID.
 * @flush_pmksa: Flush all cached PMKIDs.
 * @set_power_mgmt: Configure WLAN power management. A timeout value of -1
 *	allows the driver to adjust the dynamic ps timeout value.
 * @set_cqm_rssi_config: Configure connection quality monitor RSSI threshold.
 *	After configuration, the driver should (soon) send an event indicating
 *	the current level is above/below the configured threshold; this may
 *	need some care when the configuration is changed (without first being
 *	disabled.)
 * @set_cqm_txe_config: Configure connection quality monitor TX error
 *	thresholds.
 * @sched_scan_start: Tell the driver to start a scheduled scan.
 * @sched_scan_stop: Tell the driver to stop an ongoing scheduled scan. This
 *	call must stop the scheduled scan and be ready for starting a new one
 *	before it returns, i.e. @sched_scan_start may be called immediately
 *	after that again and should not fail in that case. The driver should
 *	not call cfg80211_sched_scan_stopped() for a requested stop (when this
 *	method returns 0.)
 *
 * @mgmt_frame_register: Notify driver that a management frame type was
 *	registered. The callback is allowed to sleep.
 *
 * @set_antenna: Set antenna configuration (tx_ant, rx_ant) on the device.
 *	Parameters are bitmaps of allowed antennas to use for TX/RX. Drivers may
 *	reject TX/RX mask combinations they cannot support by returning -EINVAL
 *	(also see nl80211.h @NL80211_ATTR_WIPHY_ANTENNA_TX).
 *
 * @get_antenna: Get current antenna configuration from device (tx_ant, rx_ant).
 *
 * @tdls_mgmt: Transmit a TDLS management frame.
 * @tdls_oper: Perform a high-level TDLS operation (e.g. TDLS link setup).
 *
 * @probe_client: probe an associated client, must return a cookie that it
 *	later passes to cfg80211_probe_status().
 *
 * @set_noack_map: Set the NoAck Map for the TIDs.
 *
 * @get_channel: Get the current operating channel for the virtual interface.
 *	For monitor interfaces, it should return %NULL unless there's a single
 *	current monitoring channel.
 *
 * @start_p2p_device: Start the given P2P device.
 * @stop_p2p_device: Stop the given P2P device.
 *
 * @set_mac_acl: Sets MAC address control list in AP and P2P GO mode.
 *	Parameters include ACL policy, an array of MAC address of stations
 *	and the number of MAC addresses. If there is already a list in driver
 *	this new list replaces the existing one. Driver has to clear its ACL
 *	when number of MAC addresses entries is passed as 0. Drivers which
 *	advertise the support for MAC based ACL have to implement this callback.
 *
 * @start_radar_detection: Start radar detection in the driver.
 *
 * @update_ft_ies: Provide updated Fast BSS Transition information to the
 *	driver. If the SME is in the driver/firmware, this information can be
 *	used in building Authentication and Reassociation Request frames.
 *
 * @crit_proto_start: Indicates a critical protocol needs more link reliability
 *	for a given duration (milliseconds). The protocol is provided so the
 *	driver can take the most appropriate actions.
 * @crit_proto_stop: Indicates critical protocol no longer needs increased link
 *	reliability. This operation can not fail.
 * @set_coalesce: Set coalesce parameters.
 *
 * @channel_switch: initiate channel-switch procedure (with CSA). Driver is
 *	responsible for veryfing if the switch is possible. Since this is
 *	inherently tricky driver may decide to disconnect an interface later
 *	with cfg80211_stop_iface(). This doesn't mean driver can accept
 *	everything. It should do it's best to verify requests and reject them
 *	as soon as possible.
 *
 * @set_qos_map: Set QoS mapping information to the driver
 *
 * @set_ap_chanwidth: Set the AP (including P2P GO) mode channel width for the
 *	given interface This is used e.g. for dynamic HT 20/40 MHz channel width
 *	changes during the lifetime of the BSS.
 *
 * @add_tx_ts: validate (if admitted_time is 0) or add a TX TS to the device
 *	with the given parameters; action frame exchange has been handled by
 *	userspace so this just has to modify the TX path to take the TS into
 *	account.
 *	If the admitted time is 0 just validate the parameters to make sure
 *	the session can be created at all; it is valid to just always return
 *	success for that but that may result in inefficient behaviour (handshake
 *	with the peer followed by immediate teardown when the addition is later
 *	rejected)
 * @del_tx_ts: remove an existing TX TS
 *
 * @join_ocb: join the OCB network with the specified parameters
 *	(invoked with the wireless_dev mutex held)
 * @leave_ocb: leave the current OCB network
 *	(invoked with the wireless_dev mutex held)
 *
 * @tdls_channel_switch: Start channel-switching with a TDLS peer. The driver
 *	is responsible for continually initiating channel-switching operations
 *	and returning to the base channel for communication with the AP.
 * @tdls_cancel_channel_switch: Stop channel-switching with a TDLS peer. Both
 *	peers must be on the base channel when the call completes.
 *
 * @external_auth: indicates result of offloaded authentication processing from
 *     user space
 */
struct cfg80211_ops {
	int	(*suspend)(struct wiphy *wiphy, struct cfg80211_wowlan *wow);
	int	(*resume)(struct wiphy *wiphy);
	void	(*set_wakeup)(struct wiphy *wiphy, bool enabled);

	struct wireless_dev * (*add_virtual_intf)(struct wiphy *wiphy,
						  const char *name,
						  unsigned char name_assign_type,
						  enum nl80211_iftype type,
						  u32 *flags,
						  struct vif_params *params);
	int	(*del_virtual_intf)(struct wiphy *wiphy,
				    struct wireless_dev *wdev);
	int	(*change_virtual_intf)(struct wiphy *wiphy,
				       struct net_device *dev,
				       enum nl80211_iftype type, u32 *flags,
				       struct vif_params *params);

	int	(*add_key)(struct wiphy *wiphy, struct net_device *netdev,
			   u8 key_index, bool pairwise, const u8 *mac_addr,
			   struct key_params *params);
	int	(*get_key)(struct wiphy *wiphy, struct net_device *netdev,
			   u8 key_index, bool pairwise, const u8 *mac_addr,
			   void *cookie,
			   void (*callback)(void *cookie, struct key_params*));
	int	(*del_key)(struct wiphy *wiphy, struct net_device *netdev,
			   u8 key_index, bool pairwise, const u8 *mac_addr);
	int	(*set_default_key)(struct wiphy *wiphy,
				   struct net_device *netdev,
				   u8 key_index, bool unicast, bool multicast);
	int	(*set_default_mgmt_key)(struct wiphy *wiphy,
					struct net_device *netdev,
					u8 key_index);

	int	(*start_ap)(struct wiphy *wiphy, struct net_device *dev,
			    struct cfg80211_ap_settings *settings);
	int	(*change_beacon)(struct wiphy *wiphy, struct net_device *dev,
				 struct cfg80211_beacon_data *info);
	int	(*stop_ap)(struct wiphy *wiphy, struct net_device *dev);


	int	(*add_station)(struct wiphy *wiphy, struct net_device *dev,
			       const u8 *mac,
			       struct station_parameters *params);
	int	(*del_station)(struct wiphy *wiphy, struct net_device *dev,
			       struct station_del_parameters *params);
	int	(*change_station)(struct wiphy *wiphy, struct net_device *dev,
				  const u8 *mac,
				  struct station_parameters *params);
	int	(*get_station)(struct wiphy *wiphy, struct net_device *dev,
			       const u8 *mac, struct station_info *sinfo);
	int	(*dump_station)(struct wiphy *wiphy, struct net_device *dev,
				int idx, u8 *mac, struct station_info *sinfo);

	int	(*add_mpath)(struct wiphy *wiphy, struct net_device *dev,
			       const u8 *dst, const u8 *next_hop);
	int	(*del_mpath)(struct wiphy *wiphy, struct net_device *dev,
			       const u8 *dst);
	int	(*change_mpath)(struct wiphy *wiphy, struct net_device *dev,
				  const u8 *dst, const u8 *next_hop);
	int	(*get_mpath)(struct wiphy *wiphy, struct net_device *dev,
			     u8 *dst, u8 *next_hop, struct mpath_info *pinfo);
	int	(*dump_mpath)(struct wiphy *wiphy, struct net_device *dev,
			      int idx, u8 *dst, u8 *next_hop,
			      struct mpath_info *pinfo);
	int	(*get_mpp)(struct wiphy *wiphy, struct net_device *dev,
			   u8 *dst, u8 *mpp, struct mpath_info *pinfo);
	int	(*dump_mpp)(struct wiphy *wiphy, struct net_device *dev,
			    int idx, u8 *dst, u8 *mpp,
			    struct mpath_info *pinfo);
	int	(*get_mesh_config)(struct wiphy *wiphy,
				struct net_device *dev,
				struct mesh_config *conf);
	int	(*update_mesh_config)(struct wiphy *wiphy,
				      struct net_device *dev, u32 mask,
				      const struct mesh_config *nconf);
	int	(*join_mesh)(struct wiphy *wiphy, struct net_device *dev,
			     const struct mesh_config *conf,
			     const struct mesh_setup *setup);
	int	(*leave_mesh)(struct wiphy *wiphy, struct net_device *dev);

	int	(*join_ocb)(struct wiphy *wiphy, struct net_device *dev,
			    struct ocb_setup *setup);
	int	(*leave_ocb)(struct wiphy *wiphy, struct net_device *dev);

	int	(*change_bss)(struct wiphy *wiphy, struct net_device *dev,
			      struct bss_parameters *params);

	int	(*set_txq_params)(struct wiphy *wiphy, struct net_device *dev,
				  struct ieee80211_txq_params *params);

	int	(*libertas_set_mesh_channel)(struct wiphy *wiphy,
					     struct net_device *dev,
					     struct ieee80211_channel *chan);

	int	(*set_monitor_channel)(struct wiphy *wiphy,
				       struct cfg80211_chan_def *chandef);

	int	(*scan)(struct wiphy *wiphy,
			struct cfg80211_scan_request *request);
	void	(*abort_scan)(struct wiphy *wiphy, struct wireless_dev *wdev);

	int	(*auth)(struct wiphy *wiphy, struct net_device *dev,
			struct cfg80211_auth_request *req);
	int	(*assoc)(struct wiphy *wiphy, struct net_device *dev,
			 struct cfg80211_assoc_request *req);
	int	(*deauth)(struct wiphy *wiphy, struct net_device *dev,
			  struct cfg80211_deauth_request *req);
	int	(*disassoc)(struct wiphy *wiphy, struct net_device *dev,
			    struct cfg80211_disassoc_request *req);

	int	(*connect)(struct wiphy *wiphy, struct net_device *dev,
			   struct cfg80211_connect_params *sme);
	int	(*update_connect_params)(struct wiphy *wiphy,
					 struct net_device *dev,
					 struct cfg80211_connect_params *sme,
					 u32 changed);
	int	(*disconnect)(struct wiphy *wiphy, struct net_device *dev,
			      u16 reason_code);

	int	(*join_ibss)(struct wiphy *wiphy, struct net_device *dev,
			     struct cfg80211_ibss_params *params);
	int	(*leave_ibss)(struct wiphy *wiphy, struct net_device *dev);

	int	(*set_mcast_rate)(struct wiphy *wiphy, struct net_device *dev,
				  int rate[NUM_NL80211_BANDS]);

	int	(*set_wiphy_params)(struct wiphy *wiphy, u32 changed);

	int	(*set_tx_power)(struct wiphy *wiphy, struct wireless_dev *wdev,
				enum nl80211_tx_power_setting type, int mbm);
	int	(*get_tx_power)(struct wiphy *wiphy, struct wireless_dev *wdev,
				int *dbm);

	int	(*set_wds_peer)(struct wiphy *wiphy, struct net_device *dev,
				const u8 *addr);

	void	(*rfkill_poll)(struct wiphy *wiphy);

#ifdef CONFIG_NL80211_TESTMODE
	int	(*testmode_cmd)(struct wiphy *wiphy, struct wireless_dev *wdev,
				void *data, int len);
	int	(*testmode_dump)(struct wiphy *wiphy, struct sk_buff *skb,
				 struct netlink_callback *cb,
				 void *data, int len);
#endif

	int	(*set_bitrate_mask)(struct wiphy *wiphy,
				    struct net_device *dev,
				    const u8 *peer,
				    const struct cfg80211_bitrate_mask *mask);

	int	(*dump_survey)(struct wiphy *wiphy, struct net_device *netdev,
			int idx, struct survey_info *info);

	int	(*set_pmksa)(struct wiphy *wiphy, struct net_device *netdev,
			     struct cfg80211_pmksa *pmksa);
	int	(*del_pmksa)(struct wiphy *wiphy, struct net_device *netdev,
			     struct cfg80211_pmksa *pmksa);
	int	(*flush_pmksa)(struct wiphy *wiphy, struct net_device *netdev);

	int	(*remain_on_channel)(struct wiphy *wiphy,
				     struct wireless_dev *wdev,
				     struct ieee80211_channel *chan,
				     unsigned int duration,
				     u64 *cookie);
	int	(*cancel_remain_on_channel)(struct wiphy *wiphy,
					    struct wireless_dev *wdev,
					    u64 cookie);

	int	(*mgmt_tx)(struct wiphy *wiphy, struct wireless_dev *wdev,
			   struct cfg80211_mgmt_tx_params *params,
			   u64 *cookie);
	int	(*mgmt_tx_cancel_wait)(struct wiphy *wiphy,
				       struct wireless_dev *wdev,
				       u64 cookie);

	int	(*set_power_mgmt)(struct wiphy *wiphy, struct net_device *dev,
				  bool enabled, int timeout);

	int	(*set_cqm_rssi_config)(struct wiphy *wiphy,
				       struct net_device *dev,
				       s32 rssi_thold, u32 rssi_hyst);

	int	(*set_cqm_txe_config)(struct wiphy *wiphy,
				      struct net_device *dev,
				      u32 rate, u32 pkts, u32 intvl);

	void	(*mgmt_frame_register)(struct wiphy *wiphy,
				       struct wireless_dev *wdev,
				       u16 frame_type, bool reg);

	int	(*set_antenna)(struct wiphy *wiphy, u32 tx_ant, u32 rx_ant);
	int	(*get_antenna)(struct wiphy *wiphy, u32 *tx_ant, u32 *rx_ant);

	int	(*sched_scan_start)(struct wiphy *wiphy,
				struct net_device *dev,
				struct cfg80211_sched_scan_request *request);
	int	(*sched_scan_stop)(struct wiphy *wiphy, struct net_device *dev);

	int	(*set_rekey_data)(struct wiphy *wiphy, struct net_device *dev,
				  struct cfg80211_gtk_rekey_data *data);

	int	(*tdls_mgmt)(struct wiphy *wiphy, struct net_device *dev,
			     const u8 *peer, u8 action_code,  u8 dialog_token,
			     u16 status_code, u32 peer_capability,
			     bool initiator, const u8 *buf, size_t len);
	int	(*tdls_oper)(struct wiphy *wiphy, struct net_device *dev,
			     const u8 *peer, enum nl80211_tdls_operation oper);

	int	(*probe_client)(struct wiphy *wiphy, struct net_device *dev,
				const u8 *peer, u64 *cookie);

	int	(*set_noack_map)(struct wiphy *wiphy,
				  struct net_device *dev,
				  u16 noack_map);

	int	(*get_channel)(struct wiphy *wiphy,
			       struct wireless_dev *wdev,
			       struct cfg80211_chan_def *chandef);

	int	(*start_p2p_device)(struct wiphy *wiphy,
				    struct wireless_dev *wdev);
	void	(*stop_p2p_device)(struct wiphy *wiphy,
				   struct wireless_dev *wdev);

	int	(*set_mac_acl)(struct wiphy *wiphy, struct net_device *dev,
			       const struct cfg80211_acl_data *params);

	int	(*start_radar_detection)(struct wiphy *wiphy,
					 struct net_device *dev,
					 struct cfg80211_chan_def *chandef,
					 u32 cac_time_ms);
	int	(*update_ft_ies)(struct wiphy *wiphy, struct net_device *dev,
				 struct cfg80211_update_ft_ies_params *ftie);
	int	(*crit_proto_start)(struct wiphy *wiphy,
				    struct wireless_dev *wdev,
				    enum nl80211_crit_proto_id protocol,
				    u16 duration);
	void	(*crit_proto_stop)(struct wiphy *wiphy,
				   struct wireless_dev *wdev);
	int	(*set_coalesce)(struct wiphy *wiphy,
				struct cfg80211_coalesce *coalesce);

	int	(*channel_switch)(struct wiphy *wiphy,
				  struct net_device *dev,
				  struct cfg80211_csa_settings *params);

	int     (*set_qos_map)(struct wiphy *wiphy,
			       struct net_device *dev,
			       struct cfg80211_qos_map *qos_map);

	int	(*set_ap_chanwidth)(struct wiphy *wiphy, struct net_device *dev,
				    struct cfg80211_chan_def *chandef);

	int	(*add_tx_ts)(struct wiphy *wiphy, struct net_device *dev,
			     u8 tsid, const u8 *peer, u8 user_prio,
			     u16 admitted_time);
	int	(*del_tx_ts)(struct wiphy *wiphy, struct net_device *dev,
			     u8 tsid, const u8 *peer);

	int	(*tdls_channel_switch)(struct wiphy *wiphy,
				       struct net_device *dev,
				       const u8 *addr, u8 oper_class,
				       struct cfg80211_chan_def *chandef);
	void	(*tdls_cancel_channel_switch)(struct wiphy *wiphy,
					      struct net_device *dev,
					      const u8 *addr);
	int     (*external_auth)(struct wiphy *wiphy, struct net_device *dev,
				 struct cfg80211_external_auth_params *params);
};

/*
 * wireless hardware and networking interfaces structures
 * and registration/helper functions
 */

/**
 * enum wiphy_flags - wiphy capability flags
 *
 * @WIPHY_FLAG_NETNS_OK: if not set, do not allow changing the netns of this
 *	wiphy at all
 * @WIPHY_FLAG_PS_ON_BY_DEFAULT: if set to true, powersave will be enabled
 *	by default -- this flag will be set depending on the kernel's default
 *	on wiphy_new(), but can be changed by the driver if it has a good
 *	reason to override the default
 * @WIPHY_FLAG_4ADDR_AP: supports 4addr mode even on AP (with a single station
 *	on a VLAN interface)
 * @WIPHY_FLAG_4ADDR_STATION: supports 4addr mode even as a station
 * @WIPHY_FLAG_CONTROL_PORT_PROTOCOL: This device supports setting the
 *	control port protocol ethertype. The device also honours the
 *	control_port_no_encrypt flag.
 * @WIPHY_FLAG_IBSS_RSN: The device supports IBSS RSN.
 * @WIPHY_FLAG_MESH_AUTH: The device supports mesh authentication by routing
 *	auth frames to userspace. See @NL80211_MESH_SETUP_USERSPACE_AUTH.
 * @WIPHY_FLAG_SUPPORTS_SCHED_SCAN: The device supports scheduled scans.
 * @WIPHY_FLAG_SUPPORTS_FW_ROAM: The device supports roaming feature in the
 *	firmware.
 * @WIPHY_FLAG_AP_UAPSD: The device supports uapsd on AP.
 * @WIPHY_FLAG_SUPPORTS_TDLS: The device supports TDLS (802.11z) operation.
 * @WIPHY_FLAG_TDLS_EXTERNAL_SETUP: The device does not handle TDLS (802.11z)
 *	link setup/discovery operations internally. Setup, discovery and
 *	teardown packets should be sent through the @NL80211_CMD_TDLS_MGMT
 *	command. When this flag is not set, @NL80211_CMD_TDLS_OPER should be
 *	used for asking the driver/firmware to perform a TDLS operation.
 * @WIPHY_FLAG_HAVE_AP_SME: device integrates AP SME
 * @WIPHY_FLAG_REPORTS_OBSS: the device will report beacons from other BSSes
 *	when there are virtual interfaces in AP mode by calling
 *	cfg80211_report_obss_beacon().
 * @WIPHY_FLAG_AP_PROBE_RESP_OFFLOAD: When operating as an AP, the device
 *	responds to probe-requests in hardware.
 * @WIPHY_FLAG_OFFCHAN_TX: Device supports direct off-channel TX.
 * @WIPHY_FLAG_HAS_REMAIN_ON_CHANNEL: Device supports remain-on-channel call.
 * @WIPHY_FLAG_DFS_OFFLOAD: The driver handles all the DFS related operations.
 * @WIPHY_FLAG_SUPPORTS_5_10_MHZ: Device supports 5 MHz and 10 MHz channels.
 * @WIPHY_FLAG_HAS_CHANNEL_SWITCH: Device supports channel switch in
 *	beaconing mode (AP, IBSS, Mesh, ...).
 */
enum wiphy_flags {
	/* use hole at 0 */
	/* use hole at 1 */
	/* use hole at 2 */
	WIPHY_FLAG_NETNS_OK			= BIT(3),
	WIPHY_FLAG_PS_ON_BY_DEFAULT		= BIT(4),
	WIPHY_FLAG_4ADDR_AP			= BIT(5),
	WIPHY_FLAG_4ADDR_STATION		= BIT(6),
	WIPHY_FLAG_CONTROL_PORT_PROTOCOL	= BIT(7),
	WIPHY_FLAG_IBSS_RSN			= BIT(8),
	WIPHY_FLAG_MESH_AUTH			= BIT(10),
	WIPHY_FLAG_SUPPORTS_SCHED_SCAN		= BIT(11),
	/* use hole at 12 */
	WIPHY_FLAG_SUPPORTS_FW_ROAM		= BIT(13),
	WIPHY_FLAG_AP_UAPSD			= BIT(14),
	WIPHY_FLAG_SUPPORTS_TDLS		= BIT(15),
	WIPHY_FLAG_TDLS_EXTERNAL_SETUP		= BIT(16),
	WIPHY_FLAG_HAVE_AP_SME			= BIT(17),
	WIPHY_FLAG_REPORTS_OBSS			= BIT(18),
	WIPHY_FLAG_AP_PROBE_RESP_OFFLOAD	= BIT(19),
	WIPHY_FLAG_OFFCHAN_TX			= BIT(20),
	WIPHY_FLAG_HAS_REMAIN_ON_CHANNEL	= BIT(21),
	WIPHY_FLAG_SUPPORTS_5_10_MHZ		= BIT(22),
	WIPHY_FLAG_HAS_CHANNEL_SWITCH		= BIT(23),
	WIPHY_FLAG_DFS_OFFLOAD			= BIT(24),
};

/**
 * struct ieee80211_iface_limit - limit on certain interface types
 * @max: maximum number of interfaces of these types
 * @types: interface types (bits)
 */
struct ieee80211_iface_limit {
	u16 max;
	u16 types;
};

/**
 * struct ieee80211_iface_combination - possible interface combination
 * @limits: limits for the given interface types
 * @n_limits: number of limitations
 * @num_different_channels: can use up to this many different channels
 * @max_interfaces: maximum number of interfaces in total allowed in this
 *	group
 * @beacon_int_infra_match: In this combination, the beacon intervals
 *	between infrastructure and AP types must match. This is required
 *	only in special cases.
 * @radar_detect_widths: bitmap of channel widths supported for radar detection
 * @radar_detect_regions: bitmap of regions supported for radar detection
 * @beacon_int_min_gcd: This interface combination supports different
 *	beacon intervals.
 *	= 0 - all beacon intervals for different interface must be same.
 *	> 0 - any beacon interval for the interface part of this combination AND
 *	      *GCD* of all beacon intervals from beaconing interfaces of this
 *	      combination must be greater or equal to this value.
 *
 * With this structure the driver can describe which interface
 * combinations it supports concurrently.
 *
 * Examples:
 *
 * 1. Allow #STA <= 1, #AP <= 1, matching BI, channels = 1, 2 total:
 *
 *  struct ieee80211_iface_limit limits1[] = {
 *	{ .max = 1, .types = BIT(NL80211_IFTYPE_STATION), },
 *	{ .max = 1, .types = BIT(NL80211_IFTYPE_AP}, },
 *  };
 *  struct ieee80211_iface_combination combination1 = {
 *	.limits = limits1,
 *	.n_limits = ARRAY_SIZE(limits1),
 *	.max_interfaces = 2,
 *	.beacon_int_infra_match = true,
 *  };
 *
 *
 * 2. Allow #{AP, P2P-GO} <= 8, channels = 1, 8 total:
 *
 *  struct ieee80211_iface_limit limits2[] = {
 *	{ .max = 8, .types = BIT(NL80211_IFTYPE_AP) |
 *			     BIT(NL80211_IFTYPE_P2P_GO), },
 *  };
 *  struct ieee80211_iface_combination combination2 = {
 *	.limits = limits2,
 *	.n_limits = ARRAY_SIZE(limits2),
 *	.max_interfaces = 8,
 *	.num_different_channels = 1,
 *  };
 *
 *
 * 3. Allow #STA <= 1, #{P2P-client,P2P-GO} <= 3 on two channels, 4 total.
 *
 * This allows for an infrastructure connection and three P2P connections.
 *
 *  struct ieee80211_iface_limit limits3[] = {
 *	{ .max = 1, .types = BIT(NL80211_IFTYPE_STATION), },
 *	{ .max = 3, .types = BIT(NL80211_IFTYPE_P2P_GO) |
 *			     BIT(NL80211_IFTYPE_P2P_CLIENT), },
 *  };
 *  struct ieee80211_iface_combination combination3 = {
 *	.limits = limits3,
 *	.n_limits = ARRAY_SIZE(limits3),
 *	.max_interfaces = 4,
 *	.num_different_channels = 2,
 *  };
 */
struct ieee80211_iface_combination {
	const struct ieee80211_iface_limit *limits;
	u32 num_different_channels;
	u16 max_interfaces;
	u8 n_limits;
	bool beacon_int_infra_match;
	u8 radar_detect_widths;
	u8 radar_detect_regions;
	u32 beacon_int_min_gcd;
};

struct ieee80211_txrx_stypes {
	u16 tx, rx;
};

/**
 * enum wiphy_wowlan_support_flags - WoWLAN support flags
 * @WIPHY_WOWLAN_ANY: supports wakeup for the special "any"
 *	trigger that keeps the device operating as-is and
 *	wakes up the host on any activity, for example a
 *	received packet that passed filtering; note that the
 *	packet should be preserved in that case
 * @WIPHY_WOWLAN_MAGIC_PKT: supports wakeup on magic packet
 *	(see nl80211.h)
 * @WIPHY_WOWLAN_DISCONNECT: supports wakeup on disconnect
 * @WIPHY_WOWLAN_SUPPORTS_GTK_REKEY: supports GTK rekeying while asleep
 * @WIPHY_WOWLAN_GTK_REKEY_FAILURE: supports wakeup on GTK rekey failure
 * @WIPHY_WOWLAN_EAP_IDENTITY_REQ: supports wakeup on EAP identity request
 * @WIPHY_WOWLAN_4WAY_HANDSHAKE: supports wakeup on 4-way handshake failure
 * @WIPHY_WOWLAN_RFKILL_RELEASE: supports wakeup on RF-kill release
 * @WIPHY_WOWLAN_NET_DETECT: supports wakeup on network detection
 */
enum wiphy_wowlan_support_flags {
	WIPHY_WOWLAN_ANY		= BIT(0),
	WIPHY_WOWLAN_MAGIC_PKT		= BIT(1),
	WIPHY_WOWLAN_DISCONNECT		= BIT(2),
	WIPHY_WOWLAN_SUPPORTS_GTK_REKEY	= BIT(3),
	WIPHY_WOWLAN_GTK_REKEY_FAILURE	= BIT(4),
	WIPHY_WOWLAN_EAP_IDENTITY_REQ	= BIT(5),
	WIPHY_WOWLAN_4WAY_HANDSHAKE	= BIT(6),
	WIPHY_WOWLAN_RFKILL_RELEASE	= BIT(7),
	WIPHY_WOWLAN_NET_DETECT		= BIT(8),
};

struct wiphy_wowlan_tcp_support {
	const struct nl80211_wowlan_tcp_data_token_feature *tok;
	u32 data_payload_max;
	u32 data_interval_max;
	u32 wake_payload_max;
	bool seq;
};

/**
 * struct wiphy_wowlan_support - WoWLAN support data
 * @flags: see &enum wiphy_wowlan_support_flags
 * @n_patterns: number of supported wakeup patterns
 *	(see nl80211.h for the pattern definition)
 * @pattern_max_len: maximum length of each pattern
 * @pattern_min_len: minimum length of each pattern
 * @max_pkt_offset: maximum Rx packet offset
 * @max_nd_match_sets: maximum number of matchsets for net-detect,
 *	similar, but not necessarily identical, to max_match_sets for
 *	scheduled scans.
 *	See &struct cfg80211_sched_scan_request.@match_sets for more
 *	details.
 * @tcp: TCP wakeup support information
 */
struct wiphy_wowlan_support {
	u32 flags;
	int n_patterns;
	int pattern_max_len;
	int pattern_min_len;
	int max_pkt_offset;
	int max_nd_match_sets;
	const struct wiphy_wowlan_tcp_support *tcp;
};

/**
 * struct wiphy_coalesce_support - coalesce support data
 * @n_rules: maximum number of coalesce rules
 * @max_delay: maximum supported coalescing delay in msecs
 * @n_patterns: number of supported patterns in a rule
 *	(see nl80211.h for the pattern definition)
 * @pattern_max_len: maximum length of each pattern
 * @pattern_min_len: minimum length of each pattern
 * @max_pkt_offset: maximum Rx packet offset
 */
struct wiphy_coalesce_support {
	int n_rules;
	int max_delay;
	int n_patterns;
	int pattern_max_len;
	int pattern_min_len;
	int max_pkt_offset;
};

/**
 * enum wiphy_vendor_command_flags - validation flags for vendor commands
 * @WIPHY_VENDOR_CMD_NEED_WDEV: vendor command requires wdev
 * @WIPHY_VENDOR_CMD_NEED_NETDEV: vendor command requires netdev
 * @WIPHY_VENDOR_CMD_NEED_RUNNING: interface/wdev must be up & running
 *	(must be combined with %_WDEV or %_NETDEV)
 */
enum wiphy_vendor_command_flags {
	WIPHY_VENDOR_CMD_NEED_WDEV = BIT(0),
	WIPHY_VENDOR_CMD_NEED_NETDEV = BIT(1),
	WIPHY_VENDOR_CMD_NEED_RUNNING = BIT(2),
};

/**
 * struct wiphy_vendor_command - vendor command definition
 * @info: vendor command identifying information, as used in nl80211
 * @flags: flags, see &enum wiphy_vendor_command_flags
 * @doit: callback for the operation, note that wdev is %NULL if the
 *	flags didn't ask for a wdev and non-%NULL otherwise; the data
 *	pointer may be %NULL if userspace provided no data at all
 * @dumpit: dump callback, for transferring bigger/multiple items. The
 *	@storage points to cb->args[5], ie. is preserved over the multiple
 *	dumpit calls.
 * It's recommended to not have the same sub command with both @doit and
 * @dumpit, so that userspace can assume certain ones are get and others
 * are used with dump requests.
 */
struct wiphy_vendor_command {
	struct nl80211_vendor_cmd_info info;
	u32 flags;
	int (*doit)(struct wiphy *wiphy, struct wireless_dev *wdev,
		    const void *data, int data_len);
	int (*dumpit)(struct wiphy *wiphy, struct wireless_dev *wdev,
		      struct sk_buff *skb, const void *data, int data_len,
		      unsigned long *storage);
};

/**
 * struct wiphy_iftype_ext_capab - extended capabilities per interface type
 * @iftype: interface type
 * @extended_capabilities: extended capabilities supported by the driver,
 *	additional capabilities might be supported by userspace; these are the
 *	802.11 extended capabilities ("Extended Capabilities element") and are
 *	in the same format as in the information element. See IEEE Std
 *	802.11-2012 8.4.2.29 for the defined fields.
 * @extended_capabilities_mask: mask of the valid values
 * @extended_capabilities_len: length of the extended capabilities
 */
struct wiphy_iftype_ext_capab {
	enum nl80211_iftype iftype;
	const u8 *extended_capabilities;
	const u8 *extended_capabilities_mask;
	u8 extended_capabilities_len;
};

/**
 * struct wiphy - wireless hardware description
 * @reg_notifier: the driver's regulatory notification callback,
 *	note that if your driver uses wiphy_apply_custom_regulatory()
 *	the reg_notifier's request can be passed as NULL
 * @regd: the driver's regulatory domain, if one was requested via
 * 	the regulatory_hint() API. This can be used by the driver
 *	on the reg_notifier() if it chooses to ignore future
 *	regulatory domain changes caused by other drivers.
 * @signal_type: signal type reported in &struct cfg80211_bss.
 * @cipher_suites: supported cipher suites
 * @n_cipher_suites: number of supported cipher suites
 * @retry_short: Retry limit for short frames (dot11ShortRetryLimit)
 * @retry_long: Retry limit for long frames (dot11LongRetryLimit)
 * @frag_threshold: Fragmentation threshold (dot11FragmentationThreshold);
 *	-1 = fragmentation disabled, only odd values >= 256 used
 * @rts_threshold: RTS threshold (dot11RTSThreshold); -1 = RTS/CTS disabled
 * @_net: the network namespace this wiphy currently lives in
 * @perm_addr: permanent MAC address of this device
 * @addr_mask: If the device supports multiple MAC addresses by masking,
 *	set this to a mask with variable bits set to 1, e.g. if the last
 *	four bits are variable then set it to 00-00-00-00-00-0f. The actual
 *	variable bits shall be determined by the interfaces added, with
 *	interfaces not matching the mask being rejected to be brought up.
 * @n_addresses: number of addresses in @addresses.
 * @addresses: If the device has more than one address, set this pointer
 *	to a list of addresses (6 bytes each). The first one will be used
 *	by default for perm_addr. In this case, the mask should be set to
 *	all-zeroes. In this case it is assumed that the device can handle
 *	the same number of arbitrary MAC addresses.
 * @registered: protects ->resume and ->suspend sysfs callbacks against
 *	unregister hardware
 * @debugfsdir: debugfs directory used for this wiphy, will be renamed
 *	automatically on wiphy renames
 * @dev: (virtual) struct device for this wiphy
 * @registered: helps synchronize suspend/resume with wiphy unregister
 * @wext: wireless extension handlers
 * @priv: driver private data (sized according to wiphy_new() parameter)
 * @interface_modes: bitmask of interfaces types valid for this wiphy,
 *	must be set by driver
 * @iface_combinations: Valid interface combinations array, should not
 *	list single interface types.
 * @n_iface_combinations: number of entries in @iface_combinations array.
 * @software_iftypes: bitmask of software interface types, these are not
 *	subject to any restrictions since they are purely managed in SW.
 * @flags: wiphy flags, see &enum wiphy_flags
 * @regulatory_flags: wiphy regulatory flags, see
 *	&enum ieee80211_regulatory_flags
 * @features: features advertised to nl80211, see &enum nl80211_feature_flags.
 * @ext_features: extended features advertised to nl80211, see
 *	&enum nl80211_ext_feature_index.
 * @bss_priv_size: each BSS struct has private data allocated with it,
 *	this variable determines its size
 * @max_scan_ssids: maximum number of SSIDs the device can scan for in
 *	any given scan
 * @max_sched_scan_ssids: maximum number of SSIDs the device can scan
 *	for in any given scheduled scan
 * @max_match_sets: maximum number of match sets the device can handle
 *	when performing a scheduled scan, 0 if filtering is not
 *	supported.
 * @max_scan_ie_len: maximum length of user-controlled IEs device can
 *	add to probe request frames transmitted during a scan, must not
 *	include fixed IEs like supported rates
 * @max_sched_scan_ie_len: same as max_scan_ie_len, but for scheduled
 *	scans
 * @max_sched_scan_plans: maximum number of scan plans (scan interval and number
 *	of iterations) for scheduled scan supported by the device.
 * @max_sched_scan_plan_interval: maximum interval (in seconds) for a
 *	single scan plan supported by the device.
 * @max_sched_scan_plan_iterations: maximum number of iterations for a single
 *	scan plan supported by the device.
 * @coverage_class: current coverage class
 * @fw_version: firmware version for ethtool reporting
 * @hw_version: hardware version for ethtool reporting
 * @max_num_pmkids: maximum number of PMKIDs supported by device
 * @privid: a pointer that drivers can use to identify if an arbitrary
 *	wiphy is theirs, e.g. in global notifiers
 * @bands: information about bands/channels supported by this device
 *
 * @mgmt_stypes: bitmasks of frame subtypes that can be subscribed to or
 *	transmitted through nl80211, points to an array indexed by interface
 *	type
 *
 * @available_antennas_tx: bitmap of antennas which are available to be
 *	configured as TX antennas. Antenna configuration commands will be
 *	rejected unless this or @available_antennas_rx is set.
 *
 * @available_antennas_rx: bitmap of antennas which are available to be
 *	configured as RX antennas. Antenna configuration commands will be
 *	rejected unless this or @available_antennas_tx is set.
 *
 * @probe_resp_offload:
 *	 Bitmap of supported protocols for probe response offloading.
 *	 See &enum nl80211_probe_resp_offload_support_attr. Only valid
 *	 when the wiphy flag @WIPHY_FLAG_AP_PROBE_RESP_OFFLOAD is set.
 *
 * @max_remain_on_channel_duration: Maximum time a remain-on-channel operation
 *	may request, if implemented.
 *
 * @wowlan: WoWLAN support information
 * @wowlan_config: current WoWLAN configuration; this should usually not be
 *	used since access to it is necessarily racy, use the parameter passed
 *	to the suspend() operation instead.
 *
 * @ap_sme_capa: AP SME capabilities, flags from &enum nl80211_ap_sme_features.
 * @ht_capa_mod_mask:  Specify what ht_cap values can be over-ridden.
 *	If null, then none can be over-ridden.
 * @vht_capa_mod_mask:  Specify what VHT capabilities can be over-ridden.
 *	If null, then none can be over-ridden.
 *
 * @wdev_list: the list of associated (virtual) interfaces; this list must
 *	not be modified by the driver, but can be read with RTNL/RCU protection.
 *
 * @max_acl_mac_addrs: Maximum number of MAC addresses that the device
 *	supports for ACL.
 *
 * @extended_capabilities: extended capabilities supported by the driver,
 *	additional capabilities might be supported by userspace; these are
 *	the 802.11 extended capabilities ("Extended Capabilities element")
 *	and are in the same format as in the information element. See
 *	802.11-2012 8.4.2.29 for the defined fields. These are the default
 *	extended capabilities to be used if the capabilities are not specified
 *	for a specific interface type in iftype_ext_capab.
 * @extended_capabilities_mask: mask of the valid values
 * @extended_capabilities_len: length of the extended capabilities
 * @iftype_ext_capab: array of extended capabilities per interface type
 * @num_iftype_ext_capab: number of interface types for which extended
 *	capabilities are specified separately.
 * @coalesce: packet coalescing support information
 *
 * @vendor_commands: array of vendor commands supported by the hardware
 * @n_vendor_commands: number of vendor commands
 * @vendor_events: array of vendor events supported by the hardware
 * @n_vendor_events: number of vendor events
 *
 * @max_ap_assoc_sta: maximum number of associated stations supported in AP mode
 *	(including P2P GO) or 0 to indicate no such limit is advertised. The
 *	driver is allowed to advertise a theoretical limit that it can reach in
 *	some cases, but may not always reach.
 *
 * @max_num_csa_counters: Number of supported csa_counters in beacons
 *	and probe responses.  This value should be set if the driver
 *	wishes to limit the number of csa counters. Default (0) means
 *	infinite.
 * @max_adj_channel_rssi_comp: max offset of between the channel on which the
 *	frame was sent and the channel on which the frame was heard for which
 *	the reported rssi is still valid. If a driver is able to compensate the
 *	low rssi when a frame is heard on different channel, then it should set
 *	this variable to the maximal offset for which it can compensate.
 *	This value should be set in MHz.
 * @bss_select_support: bitmask indicating the BSS selection criteria supported
 *	by the driver in the .connect() callback. The bit position maps to the
 *	attribute indices defined in &enum nl80211_bss_select_attr.
 */
struct wiphy {
	/* assign these fields before you register the wiphy */

	/* permanent MAC address(es) */
	u8 perm_addr[ETH_ALEN];
	u8 addr_mask[ETH_ALEN];

	struct mac_address *addresses;

	const struct ieee80211_txrx_stypes *mgmt_stypes;

	const struct ieee80211_iface_combination *iface_combinations;
	int n_iface_combinations;
	u16 software_iftypes;

	u16 n_addresses;

	/* Supported interface modes, OR together BIT(NL80211_IFTYPE_...) */
	u16 interface_modes;

	u16 max_acl_mac_addrs;

	u32 flags, regulatory_flags, features;
	u8 ext_features[DIV_ROUND_UP(NUM_NL80211_EXT_FEATURES, 8)];

	u32 ap_sme_capa;

	enum cfg80211_signal_type signal_type;

	int bss_priv_size;
	u8 max_scan_ssids;
	u8 max_sched_scan_ssids;
	u8 max_match_sets;
	u16 max_scan_ie_len;
	u16 max_sched_scan_ie_len;
	u32 max_sched_scan_plans;
	u32 max_sched_scan_plan_interval;
	u32 max_sched_scan_plan_iterations;

	int n_cipher_suites;
	const u32 *cipher_suites;

	u8 retry_short;
	u8 retry_long;
	u32 frag_threshold;
	u32 rts_threshold;
	u8 coverage_class;

	char fw_version[ETHTOOL_FWVERS_LEN];
	u32 hw_version;

#ifdef CONFIG_PM
	const struct wiphy_wowlan_support *wowlan;
	struct cfg80211_wowlan *wowlan_config;
#endif

	u16 max_remain_on_channel_duration;

	u8 max_num_pmkids;

	u32 available_antennas_tx;
	u32 available_antennas_rx;

	/*
	 * Bitmap of supported protocols for probe response offloading
	 * see &enum nl80211_probe_resp_offload_support_attr. Only valid
	 * when the wiphy flag @WIPHY_FLAG_AP_PROBE_RESP_OFFLOAD is set.
	 */
	u32 probe_resp_offload;

	const u8 *extended_capabilities, *extended_capabilities_mask;
	u8 extended_capabilities_len;

	const struct wiphy_iftype_ext_capab *iftype_ext_capab;
	unsigned int num_iftype_ext_capab;

	/* If multiple wiphys are registered and you're handed e.g.
	 * a regular netdev with assigned ieee80211_ptr, you won't
	 * know whether it points to a wiphy your driver has registered
	 * or not. Assign this to something global to your driver to
	 * help determine whether you own this wiphy or not. */
	const void *privid;

	struct ieee80211_supported_band *bands[NUM_NL80211_BANDS];

	/* Lets us get back the wiphy on the callback */
	void (*reg_notifier)(struct wiphy *wiphy,
			     struct regulatory_request *request);

	/* fields below are read-only, assigned by cfg80211 */

	const struct ieee80211_regdomain __rcu *regd;

	/* the item in /sys/class/ieee80211/ points to this,
	 * you need use set_wiphy_dev() (see below) */
	struct device dev;

	/* protects ->resume, ->suspend sysfs callbacks against unregister hw */
	bool registered;

	/* dir in debugfs: ieee80211/<wiphyname> */
	struct dentry *debugfsdir;

	const struct ieee80211_ht_cap *ht_capa_mod_mask;
	const struct ieee80211_vht_cap *vht_capa_mod_mask;

	struct list_head wdev_list;

	/* the network namespace this phy lives in currently */
	possible_net_t _net;

#ifdef CONFIG_CFG80211_WEXT
	const struct iw_handler_def *wext;
#endif

	const struct wiphy_coalesce_support *coalesce;

	const struct wiphy_vendor_command *vendor_commands;
	const struct nl80211_vendor_cmd_info *vendor_events;
	int n_vendor_commands, n_vendor_events;

	u16 max_ap_assoc_sta;

	u8 max_num_csa_counters;
	u8 max_adj_channel_rssi_comp;

	u32 bss_select_support;

	char priv[0] __aligned(NETDEV_ALIGN);
};

static inline struct net *wiphy_net(struct wiphy *wiphy)
{
	return read_pnet(&wiphy->_net);
}

static inline void wiphy_net_set(struct wiphy *wiphy, struct net *net)
{
	write_pnet(&wiphy->_net, net);
}

/**
 * wiphy_priv - return priv from wiphy
 *
 * @wiphy: the wiphy whose priv pointer to return
 * Return: The priv of @wiphy.
 */
static inline void *wiphy_priv(struct wiphy *wiphy)
{
	BUG_ON(!wiphy);
	return &wiphy->priv;
}

/**
 * priv_to_wiphy - return the wiphy containing the priv
 *
 * @priv: a pointer previously returned by wiphy_priv
 * Return: The wiphy of @priv.
 */
static inline struct wiphy *priv_to_wiphy(void *priv)
{
	BUG_ON(!priv);
	return container_of(priv, struct wiphy, priv);
}

/**
 * set_wiphy_dev - set device pointer for wiphy
 *
 * @wiphy: The wiphy whose device to bind
 * @dev: The device to parent it to
 */
static inline void set_wiphy_dev(struct wiphy *wiphy, struct device *dev)
{
	wiphy->dev.parent = dev;
}

/**
 * wiphy_dev - get wiphy dev pointer
 *
 * @wiphy: The wiphy whose device struct to look up
 * Return: The dev of @wiphy.
 */
static inline struct device *wiphy_dev(struct wiphy *wiphy)
{
	return wiphy->dev.parent;
}

/**
 * wiphy_name - get wiphy name
 *
 * @wiphy: The wiphy whose name to return
 * Return: The name of @wiphy.
 */
static inline const char *wiphy_name(const struct wiphy *wiphy)
{
	return dev_name(&wiphy->dev);
}

/**
 * wiphy_new_nm - create a new wiphy for use with cfg80211
 *
 * @ops: The configuration operations for this device
 * @sizeof_priv: The size of the private area to allocate
 * @requested_name: Request a particular name.
 *	NULL is valid value, and means use the default phy%d naming.
 *
 * Create a new wiphy and associate the given operations with it.
 * @sizeof_priv bytes are allocated for private use.
 *
 * Return: A pointer to the new wiphy. This pointer must be
 * assigned to each netdev's ieee80211_ptr for proper operation.
 */
struct wiphy *wiphy_new_nm(const struct cfg80211_ops *ops, int sizeof_priv,
			   const char *requested_name);

/**
 * wiphy_new - create a new wiphy for use with cfg80211
 *
 * @ops: The configuration operations for this device
 * @sizeof_priv: The size of the private area to allocate
 *
 * Create a new wiphy and associate the given operations with it.
 * @sizeof_priv bytes are allocated for private use.
 *
 * Return: A pointer to the new wiphy. This pointer must be
 * assigned to each netdev's ieee80211_ptr for proper operation.
 */
static inline struct wiphy *wiphy_new(const struct cfg80211_ops *ops,
				      int sizeof_priv)
{
	return wiphy_new_nm(ops, sizeof_priv, NULL);
}

/**
 * wiphy_register - register a wiphy with cfg80211
 *
 * @wiphy: The wiphy to register.
 *
 * Return: A non-negative wiphy index or a negative error code.
 */
int wiphy_register(struct wiphy *wiphy);

/**
 * wiphy_unregister - deregister a wiphy from cfg80211
 *
 * @wiphy: The wiphy to unregister.
 *
 * After this call, no more requests can be made with this priv
 * pointer, but the call may sleep to wait for an outstanding
 * request that is being handled.
 */
void wiphy_unregister(struct wiphy *wiphy);

/**
 * wiphy_free - free wiphy
 *
 * @wiphy: The wiphy to free
 */
void wiphy_free(struct wiphy *wiphy);

/* internal structs */
struct cfg80211_conn;
struct cfg80211_internal_bss;
struct cfg80211_cached_keys;

/**
 * struct wireless_dev - wireless device state
 *
 * For netdevs, this structure must be allocated by the driver
 * that uses the ieee80211_ptr field in struct net_device (this
 * is intentional so it can be allocated along with the netdev.)
 * It need not be registered then as netdev registration will
 * be intercepted by cfg80211 to see the new wireless device.
 *
 * For non-netdev uses, it must also be allocated by the driver
 * in response to the cfg80211 callbacks that require it, as
 * there's no netdev registration in that case it may not be
 * allocated outside of callback operations that return it.
 *
 * @wiphy: pointer to hardware description
 * @iftype: interface type
 * @list: (private) Used to collect the interfaces
 * @netdev: (private) Used to reference back to the netdev, may be %NULL
 * @identifier: (private) Identifier used in nl80211 to identify this
 *	wireless device if it has no netdev
 * @current_bss: (private) Used by the internal configuration code
 * @chandef: (private) Used by the internal configuration code to track
 *	the user-set channel definition.
 * @preset_chandef: (private) Used by the internal configuration code to
 *	track the channel to be used for AP later
 * @bssid: (private) Used by the internal configuration code
 * @ssid: (private) Used by the internal configuration code
 * @ssid_len: (private) Used by the internal configuration code
 * @mesh_id_len: (private) Used by the internal configuration code
 * @mesh_id_up_len: (private) Used by the internal configuration code
 * @wext: (private) Used by the internal wireless extensions compat code
 * @use_4addr: indicates 4addr mode is used on this interface, must be
 *	set by driver (if supported) on add_interface BEFORE registering the
 *	netdev and may otherwise be used by driver read-only, will be update
 *	by cfg80211 on change_interface
 * @mgmt_registrations: list of registrations for management frames
 * @mgmt_registrations_lock: lock for the list
 * @mtx: mutex used to lock data in this struct, may be used by drivers
 *	and some API functions require it held
 * @beacon_interval: beacon interval used on this device for transmitting
 *	beacons, 0 when not valid
 * @address: The address for this device, valid only if @netdev is %NULL
 * @p2p_started: true if this is a P2P Device that has been started
 * @cac_started: true if DFS channel availability check has been started
 * @cac_start_time: timestamp (jiffies) when the dfs state was entered.
 * @cac_time_ms: CAC time in ms
 * @ps: powersave mode is enabled
 * @ps_timeout: dynamic powersave timeout
 * @ap_unexpected_nlportid: (private) netlink port ID of application
 *	registered for unexpected class 3 frames (AP mode)
 * @conn: (private) cfg80211 software SME connection state machine data
 * @connect_keys: (private) keys to set after connection is established
 * @conn_bss_type: connecting/connected BSS type
<<<<<<< HEAD
=======
 * @conn_owner_nlportid: (private) connection owner socket port ID
 * @disconnect_wk: (private) auto-disconnect work
 * @disconnect_bssid: (private) the BSSID to use for auto-disconnect
>>>>>>> bbb87553
 * @ibss_fixed: (private) IBSS is using fixed BSSID
 * @ibss_dfs_possible: (private) IBSS may change to a DFS channel
 * @event_list: (private) list for internal event processing
 * @event_lock: (private) lock for event list
 * @owner_nlportid: (private) owner socket port ID
 */
struct wireless_dev {
	struct wiphy *wiphy;
	enum nl80211_iftype iftype;

	/* the remainder of this struct should be private to cfg80211 */
	struct list_head list;
	struct net_device *netdev;

	u32 identifier;

	struct list_head mgmt_registrations;
	spinlock_t mgmt_registrations_lock;

	struct mutex mtx;

	bool use_4addr, p2p_started;

	u8 address[ETH_ALEN] __aligned(sizeof(u16));

	/* currently used for IBSS and SME - might be rearranged later */
	u8 ssid[IEEE80211_MAX_SSID_LEN];
	u8 ssid_len, mesh_id_len, mesh_id_up_len;
	struct cfg80211_conn *conn;
	struct cfg80211_cached_keys *connect_keys;
	enum ieee80211_bss_type conn_bss_type;
<<<<<<< HEAD
=======
	u32 conn_owner_nlportid;

	struct work_struct disconnect_wk;
	u8 disconnect_bssid[ETH_ALEN];
>>>>>>> bbb87553

	struct list_head event_list;
	spinlock_t event_lock;

	struct cfg80211_internal_bss *current_bss; /* associated / joined */
	struct cfg80211_chan_def preset_chandef;
	struct cfg80211_chan_def chandef;

	bool ibss_fixed;
	bool ibss_dfs_possible;

	bool ps;
	int ps_timeout;

	int beacon_interval;

	u32 ap_unexpected_nlportid;

	bool cac_started;
	unsigned long cac_start_time;
	unsigned int cac_time_ms;

	u32 owner_nlportid;

#ifdef CONFIG_CFG80211_WEXT
	/* wext data */
	struct {
		struct cfg80211_ibss_params ibss;
		struct cfg80211_connect_params connect;
		struct cfg80211_cached_keys *keys;
		const u8 *ie;
		size_t ie_len;
		u8 bssid[ETH_ALEN], prev_bssid[ETH_ALEN];
		u8 ssid[IEEE80211_MAX_SSID_LEN];
		s8 default_key, default_mgmt_key;
		bool prev_bssid_valid;
	} wext;
#endif
};

static inline u8 *wdev_address(struct wireless_dev *wdev)
{
	if (wdev->netdev)
		return wdev->netdev->dev_addr;
	return wdev->address;
}

/**
 * wdev_priv - return wiphy priv from wireless_dev
 *
 * @wdev: The wireless device whose wiphy's priv pointer to return
 * Return: The wiphy priv of @wdev.
 */
static inline void *wdev_priv(struct wireless_dev *wdev)
{
	BUG_ON(!wdev);
	return wiphy_priv(wdev->wiphy);
}

/**
 * DOC: Utility functions
 *
 * cfg80211 offers a number of utility functions that can be useful.
 */

/**
 * ieee80211_channel_to_frequency - convert channel number to frequency
 * @chan: channel number
 * @band: band, necessary due to channel number overlap
 * Return: The corresponding frequency (in MHz), or 0 if the conversion failed.
 */
int ieee80211_channel_to_frequency(int chan, enum nl80211_band band);

/**
 * ieee80211_frequency_to_channel - convert frequency to channel number
 * @freq: center frequency
 * Return: The corresponding channel, or 0 if the conversion failed.
 */
int ieee80211_frequency_to_channel(int freq);

/*
 * Name indirection necessary because the ieee80211 code also has
 * a function named "ieee80211_get_channel", so if you include
 * cfg80211's header file you get cfg80211's version, if you try
 * to include both header files you'll (rightfully!) get a symbol
 * clash.
 */
struct ieee80211_channel *__ieee80211_get_channel(struct wiphy *wiphy,
						  int freq);
/**
 * ieee80211_get_channel - get channel struct from wiphy for specified frequency
 * @wiphy: the struct wiphy to get the channel for
 * @freq: the center frequency of the channel
 * Return: The channel struct from @wiphy at @freq.
 */
static inline struct ieee80211_channel *
ieee80211_get_channel(struct wiphy *wiphy, int freq)
{
	return __ieee80211_get_channel(wiphy, freq);
}

/**
 * ieee80211_get_response_rate - get basic rate for a given rate
 *
 * @sband: the band to look for rates in
 * @basic_rates: bitmap of basic rates
 * @bitrate: the bitrate for which to find the basic rate
 *
 * Return: The basic rate corresponding to a given bitrate, that
 * is the next lower bitrate contained in the basic rate map,
 * which is, for this function, given as a bitmap of indices of
 * rates in the band's bitrate table.
 */
struct ieee80211_rate *
ieee80211_get_response_rate(struct ieee80211_supported_band *sband,
			    u32 basic_rates, int bitrate);

/**
 * ieee80211_mandatory_rates - get mandatory rates for a given band
 * @sband: the band to look for rates in
 * @scan_width: width of the control channel
 *
 * This function returns a bitmap of the mandatory rates for the given
 * band, bits are set according to the rate position in the bitrates array.
 */
u32 ieee80211_mandatory_rates(struct ieee80211_supported_band *sband,
			      enum nl80211_bss_scan_width scan_width);

/*
 * Radiotap parsing functions -- for controlled injection support
 *
 * Implemented in net/wireless/radiotap.c
 * Documentation in Documentation/networking/radiotap-headers.txt
 */

struct radiotap_align_size {
	uint8_t align:4, size:4;
};

struct ieee80211_radiotap_namespace {
	const struct radiotap_align_size *align_size;
	int n_bits;
	uint32_t oui;
	uint8_t subns;
};

struct ieee80211_radiotap_vendor_namespaces {
	const struct ieee80211_radiotap_namespace *ns;
	int n_ns;
};

/**
 * struct ieee80211_radiotap_iterator - tracks walk thru present radiotap args
 * @this_arg_index: index of current arg, valid after each successful call
 *	to ieee80211_radiotap_iterator_next()
 * @this_arg: pointer to current radiotap arg; it is valid after each
 *	call to ieee80211_radiotap_iterator_next() but also after
 *	ieee80211_radiotap_iterator_init() where it will point to
 *	the beginning of the actual data portion
 * @this_arg_size: length of the current arg, for convenience
 * @current_namespace: pointer to the current namespace definition
 *	(or internally %NULL if the current namespace is unknown)
 * @is_radiotap_ns: indicates whether the current namespace is the default
 *	radiotap namespace or not
 *
 * @_rtheader: pointer to the radiotap header we are walking through
 * @_max_length: length of radiotap header in cpu byte ordering
 * @_arg_index: next argument index
 * @_arg: next argument pointer
 * @_next_bitmap: internal pointer to next present u32
 * @_bitmap_shifter: internal shifter for curr u32 bitmap, b0 set == arg present
 * @_vns: vendor namespace definitions
 * @_next_ns_data: beginning of the next namespace's data
 * @_reset_on_ext: internal; reset the arg index to 0 when going to the
 *	next bitmap word
 *
 * Describes the radiotap parser state. Fields prefixed with an underscore
 * must not be used by users of the parser, only by the parser internally.
 */

struct ieee80211_radiotap_iterator {
	struct ieee80211_radiotap_header *_rtheader;
	const struct ieee80211_radiotap_vendor_namespaces *_vns;
	const struct ieee80211_radiotap_namespace *current_namespace;

	unsigned char *_arg, *_next_ns_data;
	__le32 *_next_bitmap;

	unsigned char *this_arg;
	int this_arg_index;
	int this_arg_size;

	int is_radiotap_ns;

	int _max_length;
	int _arg_index;
	uint32_t _bitmap_shifter;
	int _reset_on_ext;
};

int
ieee80211_radiotap_iterator_init(struct ieee80211_radiotap_iterator *iterator,
				 struct ieee80211_radiotap_header *radiotap_header,
				 int max_length,
				 const struct ieee80211_radiotap_vendor_namespaces *vns);

int
ieee80211_radiotap_iterator_next(struct ieee80211_radiotap_iterator *iterator);


extern const unsigned char rfc1042_header[6];
extern const unsigned char bridge_tunnel_header[6];

/**
 * ieee80211_get_hdrlen_from_skb - get header length from data
 *
 * @skb: the frame
 *
 * Given an skb with a raw 802.11 header at the data pointer this function
 * returns the 802.11 header length.
 *
 * Return: The 802.11 header length in bytes (not including encryption
 * headers). Or 0 if the data in the sk_buff is too short to contain a valid
 * 802.11 header.
 */
unsigned int ieee80211_get_hdrlen_from_skb(const struct sk_buff *skb);

/**
 * ieee80211_hdrlen - get header length in bytes from frame control
 * @fc: frame control field in little-endian format
 * Return: The header length in bytes.
 */
unsigned int __attribute_const__ ieee80211_hdrlen(__le16 fc);

/**
 * ieee80211_get_mesh_hdrlen - get mesh extension header length
 * @meshhdr: the mesh extension header, only the flags field
 *	(first byte) will be accessed
 * Return: The length of the extension header, which is always at
 * least 6 bytes and at most 18 if address 5 and 6 are present.
 */
unsigned int ieee80211_get_mesh_hdrlen(struct ieee80211s_hdr *meshhdr);

/**
 * DOC: Data path helpers
 *
 * In addition to generic utilities, cfg80211 also offers
 * functions that help implement the data path for devices
 * that do not do the 802.11/802.3 conversion on the device.
 */

/**
 * ieee80211_data_to_8023 - convert an 802.11 data frame to 802.3
 * @skb: the 802.11 data frame
 * @addr: the device MAC address
 * @iftype: the virtual interface type
 * Return: 0 on success. Non-zero on error.
 */
int ieee80211_data_to_8023(struct sk_buff *skb, const u8 *addr,
			   enum nl80211_iftype iftype);

/**
 * ieee80211_data_from_8023 - convert an 802.3 frame to 802.11
 * @skb: the 802.3 frame
 * @addr: the device MAC address
 * @iftype: the virtual interface type
 * @bssid: the network bssid (used only for iftype STATION and ADHOC)
 * @qos: build 802.11 QoS data frame
 * Return: 0 on success, or a negative error code.
 */
int ieee80211_data_from_8023(struct sk_buff *skb, const u8 *addr,
			     enum nl80211_iftype iftype, const u8 *bssid,
			     bool qos);

/**
 * ieee80211_amsdu_to_8023s - decode an IEEE 802.11n A-MSDU frame
 *
 * Decode an IEEE 802.11n A-MSDU frame and convert it to a list of
 * 802.3 frames. The @list will be empty if the decode fails. The
 * @skb is consumed after the function returns.
 *
 * @skb: The input IEEE 802.11n A-MSDU frame.
 * @list: The output list of 802.3 frames. It must be allocated and
 *	initialized by by the caller.
 * @addr: The device MAC address.
 * @iftype: The device interface type.
 * @extra_headroom: The hardware extra headroom for SKBs in the @list.
 * @has_80211_header: Set it true if SKB is with IEEE 802.11 header.
 */
void ieee80211_amsdu_to_8023s(struct sk_buff *skb, struct sk_buff_head *list,
			      const u8 *addr, enum nl80211_iftype iftype,
			      const unsigned int extra_headroom,
			      bool has_80211_header);

/**
 * cfg80211_classify8021d - determine the 802.1p/1d tag for a data frame
 * @skb: the data frame
 * @qos_map: Interworking QoS mapping or %NULL if not in use
 * Return: The 802.1p/1d tag.
 */
unsigned int cfg80211_classify8021d(struct sk_buff *skb,
				    struct cfg80211_qos_map *qos_map);

/**
 * cfg80211_find_ie - find information element in data
 *
 * @eid: element ID
 * @ies: data consisting of IEs
 * @len: length of data
 *
 * Return: %NULL if the element ID could not be found or if
 * the element is invalid (claims to be longer than the given
 * data), or a pointer to the first byte of the requested
 * element, that is the byte containing the element ID.
 *
 * Note: There are no checks on the element length other than
 * having to fit into the given data.
 */
const u8 *cfg80211_find_ie(u8 eid, const u8 *ies, int len);

/**
 * cfg80211_find_vendor_ie - find vendor specific information element in data
 *
 * @oui: vendor OUI
 * @oui_type: vendor-specific OUI type
 * @ies: data consisting of IEs
 * @len: length of data
 *
 * Return: %NULL if the vendor specific element ID could not be found or if the
 * element is invalid (claims to be longer than the given data), or a pointer to
 * the first byte of the requested element, that is the byte containing the
 * element ID.
 *
 * Note: There are no checks on the element length other than having to fit into
 * the given data.
 */
const u8 *cfg80211_find_vendor_ie(unsigned int oui, u8 oui_type,
				  const u8 *ies, int len);

/**
 * DOC: Regulatory enforcement infrastructure
 *
 * TODO
 */

/**
 * regulatory_hint - driver hint to the wireless core a regulatory domain
 * @wiphy: the wireless device giving the hint (used only for reporting
 *	conflicts)
 * @alpha2: the ISO/IEC 3166 alpha2 the driver claims its regulatory domain
 * 	should be in. If @rd is set this should be NULL. Note that if you
 * 	set this to NULL you should still set rd->alpha2 to some accepted
 * 	alpha2.
 *
 * Wireless drivers can use this function to hint to the wireless core
 * what it believes should be the current regulatory domain by
 * giving it an ISO/IEC 3166 alpha2 country code it knows its regulatory
 * domain should be in or by providing a completely build regulatory domain.
 * If the driver provides an ISO/IEC 3166 alpha2 userspace will be queried
 * for a regulatory domain structure for the respective country.
 *
 * The wiphy must have been registered to cfg80211 prior to this call.
 * For cfg80211 drivers this means you must first use wiphy_register(),
 * for mac80211 drivers you must first use ieee80211_register_hw().
 *
 * Drivers should check the return value, its possible you can get
 * an -ENOMEM.
 *
 * Return: 0 on success. -ENOMEM.
 */
int regulatory_hint(struct wiphy *wiphy, const char *alpha2);

/**
 * regulatory_hint_user - hint to the wireless core a regulatory domain
 * which the driver has received from an application
 * @alpha2: the ISO/IEC 3166 alpha2 the driver claims its regulatory domain
 *	should be in. If @rd is set this should be NULL. Note that if you
 *	set this to NULL you should still set rd->alpha2 to some accepted
 *	alpha2.
 * @user_reg_hint_type: the type of user regulatory hint.
 *
 * Wireless drivers can use this function to hint to the wireless core
 * the current regulatory domain as specified by trusted applications,
 * it is the driver's responsibilty to estbalish which applications it
 * trusts.
 *
 * The wiphy should be registered to cfg80211 prior to this call.
 * For cfg80211 drivers this means you must first use wiphy_register(),
 * for mac80211 drivers you must first use ieee80211_register_hw().
 *
 * Drivers should check the return value, its possible you can get
 * an -ENOMEM or an -EINVAL.
 *
 * Return: 0 on success. -ENOMEM, -EINVAL.
 */
int regulatory_hint_user(const char *alpha2,
			 enum nl80211_user_reg_hint_type user_reg_hint_type);

/**
 * regulatory_set_wiphy_regd - set regdom info for self managed drivers
 * @wiphy: the wireless device we want to process the regulatory domain on
 * @rd: the regulatory domain informatoin to use for this wiphy
 *
 * Set the regulatory domain information for self-managed wiphys, only they
 * may use this function. See %REGULATORY_WIPHY_SELF_MANAGED for more
 * information.
 *
 * Return: 0 on success. -EINVAL, -EPERM
 */
int regulatory_set_wiphy_regd(struct wiphy *wiphy,
			      struct ieee80211_regdomain *rd);

/**
 * regulatory_set_wiphy_regd_sync_rtnl - set regdom for self-managed drivers
 * @wiphy: the wireless device we want to process the regulatory domain on
 * @rd: the regulatory domain information to use for this wiphy
 *
 * This functions requires the RTNL to be held and applies the new regdomain
 * synchronously to this wiphy. For more details see
 * regulatory_set_wiphy_regd().
 *
 * Return: 0 on success. -EINVAL, -EPERM
 */
int regulatory_set_wiphy_regd_sync_rtnl(struct wiphy *wiphy,
					struct ieee80211_regdomain *rd);

/**
 * wiphy_apply_custom_regulatory - apply a custom driver regulatory domain
 * @wiphy: the wireless device we want to process the regulatory domain on
 * @regd: the custom regulatory domain to use for this wiphy
 *
 * Drivers can sometimes have custom regulatory domains which do not apply
 * to a specific country. Drivers can use this to apply such custom regulatory
 * domains. This routine must be called prior to wiphy registration. The
 * custom regulatory domain will be trusted completely and as such previous
 * default channel settings will be disregarded. If no rule is found for a
 * channel on the regulatory domain the channel will be disabled.
 * Drivers using this for a wiphy should also set the wiphy flag
 * REGULATORY_CUSTOM_REG or cfg80211 will set it for the wiphy
 * that called this helper.
 */
void wiphy_apply_custom_regulatory(struct wiphy *wiphy,
				   const struct ieee80211_regdomain *regd);

/**
 * freq_reg_info - get regulatory information for the given frequency
 * @wiphy: the wiphy for which we want to process this rule for
 * @center_freq: Frequency in KHz for which we want regulatory information for
 *
 * Use this function to get the regulatory rule for a specific frequency on
 * a given wireless device. If the device has a specific regulatory domain
 * it wants to follow we respect that unless a country IE has been received
 * and processed already.
 *
 * Return: A valid pointer, or, when an error occurs, for example if no rule
 * can be found, the return value is encoded using ERR_PTR(). Use IS_ERR() to
 * check and PTR_ERR() to obtain the numeric return value. The numeric return
 * value will be -ERANGE if we determine the given center_freq does not even
 * have a regulatory rule for a frequency range in the center_freq's band.
 * See freq_in_rule_band() for our current definition of a band -- this is
 * purely subjective and right now it's 802.11 specific.
 */
const struct ieee80211_reg_rule *freq_reg_info(struct wiphy *wiphy,
					       u32 center_freq);

/**
 * reg_initiator_name - map regulatory request initiator enum to name
 * @initiator: the regulatory request initiator
 *
 * You can use this to map the regulatory request initiator enum to a
 * proper string representation.
 */
const char *reg_initiator_name(enum nl80211_reg_initiator initiator);

/*
 * callbacks for asynchronous cfg80211 methods, notification
 * functions and BSS handling helpers
 */

/**
 * cfg80211_scan_done - notify that scan finished
 *
 * @request: the corresponding scan request
 * @aborted: set to true if the scan was aborted for any reason,
 *	userspace will be notified of that
 */
void cfg80211_scan_done(struct cfg80211_scan_request *request, bool aborted);

/**
 * cfg80211_sched_scan_results - notify that new scan results are available
 *
 * @wiphy: the wiphy which got scheduled scan results
 */
void cfg80211_sched_scan_results(struct wiphy *wiphy);

/**
 * cfg80211_sched_scan_stopped - notify that the scheduled scan has stopped
 *
 * @wiphy: the wiphy on which the scheduled scan stopped
 *
 * The driver can call this function to inform cfg80211 that the
 * scheduled scan had to be stopped, for whatever reason.  The driver
 * is then called back via the sched_scan_stop operation when done.
 */
void cfg80211_sched_scan_stopped(struct wiphy *wiphy);

/**
 * cfg80211_sched_scan_stopped_rtnl - notify that the scheduled scan has stopped
 *
 * @wiphy: the wiphy on which the scheduled scan stopped
 *
 * The driver can call this function to inform cfg80211 that the
 * scheduled scan had to be stopped, for whatever reason.  The driver
 * is then called back via the sched_scan_stop operation when done.
 * This function should be called with rtnl locked.
 */
void cfg80211_sched_scan_stopped_rtnl(struct wiphy *wiphy);

/**
 * cfg80211_inform_bss_frame_data - inform cfg80211 of a received BSS frame
 * @wiphy: the wiphy reporting the BSS
 * @data: the BSS metadata
 * @mgmt: the management frame (probe response or beacon)
 * @len: length of the management frame
 * @gfp: context flags
 *
 * This informs cfg80211 that BSS information was found and
 * the BSS should be updated/added.
 *
 * Return: A referenced struct, must be released with cfg80211_put_bss()!
 * Or %NULL on error.
 */
struct cfg80211_bss * __must_check
cfg80211_inform_bss_frame_data(struct wiphy *wiphy,
			       struct cfg80211_inform_bss *data,
			       struct ieee80211_mgmt *mgmt, size_t len,
			       gfp_t gfp);

static inline struct cfg80211_bss * __must_check
cfg80211_inform_bss_width_frame(struct wiphy *wiphy,
				struct ieee80211_channel *rx_channel,
				enum nl80211_bss_scan_width scan_width,
				struct ieee80211_mgmt *mgmt, size_t len,
				s32 signal, gfp_t gfp)
{
	struct cfg80211_inform_bss data = {
		.chan = rx_channel,
		.scan_width = scan_width,
		.signal = signal,
	};

	return cfg80211_inform_bss_frame_data(wiphy, &data, mgmt, len, gfp);
}

static inline struct cfg80211_bss * __must_check
cfg80211_inform_bss_frame(struct wiphy *wiphy,
			  struct ieee80211_channel *rx_channel,
			  struct ieee80211_mgmt *mgmt, size_t len,
			  s32 signal, gfp_t gfp)
{
	struct cfg80211_inform_bss data = {
		.chan = rx_channel,
		.scan_width = NL80211_BSS_CHAN_WIDTH_20,
		.signal = signal,
	};

	return cfg80211_inform_bss_frame_data(wiphy, &data, mgmt, len, gfp);
}

/**
 * enum cfg80211_bss_frame_type - frame type that the BSS data came from
 * @CFG80211_BSS_FTYPE_UNKNOWN: driver doesn't know whether the data is
 *	from a beacon or probe response
 * @CFG80211_BSS_FTYPE_BEACON: data comes from a beacon
 * @CFG80211_BSS_FTYPE_PRESP: data comes from a probe response
 */
enum cfg80211_bss_frame_type {
	CFG80211_BSS_FTYPE_UNKNOWN,
	CFG80211_BSS_FTYPE_BEACON,
	CFG80211_BSS_FTYPE_PRESP,
};

/**
 * cfg80211_inform_bss_data - inform cfg80211 of a new BSS
 *
 * @wiphy: the wiphy reporting the BSS
 * @data: the BSS metadata
 * @ftype: frame type (if known)
 * @bssid: the BSSID of the BSS
 * @tsf: the TSF sent by the peer in the beacon/probe response (or 0)
 * @capability: the capability field sent by the peer
 * @beacon_interval: the beacon interval announced by the peer
 * @ie: additional IEs sent by the peer
 * @ielen: length of the additional IEs
 * @gfp: context flags
 *
 * This informs cfg80211 that BSS information was found and
 * the BSS should be updated/added.
 *
 * Return: A referenced struct, must be released with cfg80211_put_bss()!
 * Or %NULL on error.
 */
struct cfg80211_bss * __must_check
cfg80211_inform_bss_data(struct wiphy *wiphy,
			 struct cfg80211_inform_bss *data,
			 enum cfg80211_bss_frame_type ftype,
			 const u8 *bssid, u64 tsf, u16 capability,
			 u16 beacon_interval, const u8 *ie, size_t ielen,
			 gfp_t gfp);

static inline struct cfg80211_bss * __must_check
cfg80211_inform_bss_width(struct wiphy *wiphy,
			  struct ieee80211_channel *rx_channel,
			  enum nl80211_bss_scan_width scan_width,
			  enum cfg80211_bss_frame_type ftype,
			  const u8 *bssid, u64 tsf, u16 capability,
			  u16 beacon_interval, const u8 *ie, size_t ielen,
			  s32 signal, gfp_t gfp)
{
	struct cfg80211_inform_bss data = {
		.chan = rx_channel,
		.scan_width = scan_width,
		.signal = signal,
	};

	return cfg80211_inform_bss_data(wiphy, &data, ftype, bssid, tsf,
					capability, beacon_interval, ie, ielen,
					gfp);
}

static inline struct cfg80211_bss * __must_check
cfg80211_inform_bss(struct wiphy *wiphy,
		    struct ieee80211_channel *rx_channel,
		    enum cfg80211_bss_frame_type ftype,
		    const u8 *bssid, u64 tsf, u16 capability,
		    u16 beacon_interval, const u8 *ie, size_t ielen,
		    s32 signal, gfp_t gfp)
{
	struct cfg80211_inform_bss data = {
		.chan = rx_channel,
		.scan_width = NL80211_BSS_CHAN_WIDTH_20,
		.signal = signal,
	};

	return cfg80211_inform_bss_data(wiphy, &data, ftype, bssid, tsf,
					capability, beacon_interval, ie, ielen,
					gfp);
}

struct cfg80211_bss *cfg80211_get_bss(struct wiphy *wiphy,
				      struct ieee80211_channel *channel,
				      const u8 *bssid,
				      const u8 *ssid, size_t ssid_len,
				      enum ieee80211_bss_type bss_type,
				      enum ieee80211_privacy);
static inline struct cfg80211_bss *
cfg80211_get_ibss(struct wiphy *wiphy,
		  struct ieee80211_channel *channel,
		  const u8 *ssid, size_t ssid_len)
{
	return cfg80211_get_bss(wiphy, channel, NULL, ssid, ssid_len,
				IEEE80211_BSS_TYPE_IBSS,
				IEEE80211_PRIVACY_ANY);
}

/**
 * cfg80211_ref_bss - reference BSS struct
 * @wiphy: the wiphy this BSS struct belongs to
 * @bss: the BSS struct to reference
 *
 * Increments the refcount of the given BSS struct.
 */
void cfg80211_ref_bss(struct wiphy *wiphy, struct cfg80211_bss *bss);

/**
 * cfg80211_put_bss - unref BSS struct
 * @wiphy: the wiphy this BSS struct belongs to
 * @bss: the BSS struct
 *
 * Decrements the refcount of the given BSS struct.
 */
void cfg80211_put_bss(struct wiphy *wiphy, struct cfg80211_bss *bss);

/**
 * cfg80211_unlink_bss - unlink BSS from internal data structures
 * @wiphy: the wiphy
 * @bss: the bss to remove
 *
 * This function removes the given BSS from the internal data structures
 * thereby making it no longer show up in scan results etc. Use this
 * function when you detect a BSS is gone. Normally BSSes will also time
 * out, so it is not necessary to use this function at all.
 */
void cfg80211_unlink_bss(struct wiphy *wiphy, struct cfg80211_bss *bss);

static inline enum nl80211_bss_scan_width
cfg80211_chandef_to_scan_width(const struct cfg80211_chan_def *chandef)
{
	switch (chandef->width) {
	case NL80211_CHAN_WIDTH_5:
		return NL80211_BSS_CHAN_WIDTH_5;
	case NL80211_CHAN_WIDTH_10:
		return NL80211_BSS_CHAN_WIDTH_10;
	default:
		return NL80211_BSS_CHAN_WIDTH_20;
	}
}

/**
 * cfg80211_rx_mlme_mgmt - notification of processed MLME management frame
 * @dev: network device
 * @buf: authentication frame (header + body)
 * @len: length of the frame data
 *
 * This function is called whenever an authentication, disassociation or
 * deauthentication frame has been received and processed in station mode.
 * After being asked to authenticate via cfg80211_ops::auth() the driver must
 * call either this function or cfg80211_auth_timeout().
 * After being asked to associate via cfg80211_ops::assoc() the driver must
 * call either this function or cfg80211_auth_timeout().
 * While connected, the driver must calls this for received and processed
 * disassociation and deauthentication frames. If the frame couldn't be used
 * because it was unprotected, the driver must call the function
 * cfg80211_rx_unprot_mlme_mgmt() instead.
 *
 * This function may sleep. The caller must hold the corresponding wdev's mutex.
 */
void cfg80211_rx_mlme_mgmt(struct net_device *dev, const u8 *buf, size_t len);

/**
 * cfg80211_auth_timeout - notification of timed out authentication
 * @dev: network device
 * @addr: The MAC address of the device with which the authentication timed out
 *
 * This function may sleep. The caller must hold the corresponding wdev's
 * mutex.
 */
void cfg80211_auth_timeout(struct net_device *dev, const u8 *addr);

/**
 * cfg80211_rx_assoc_resp - notification of processed association response
 * @dev: network device
 * @bss: the BSS that association was requested with, ownership of the pointer
 *	moves to cfg80211 in this call
 * @buf: authentication frame (header + body)
 * @len: length of the frame data
 * @uapsd_queues: bitmap of ACs configured to uapsd. -1 if n/a.
 *
 * After being asked to associate via cfg80211_ops::assoc() the driver must
 * call either this function or cfg80211_auth_timeout().
 *
 * This function may sleep. The caller must hold the corresponding wdev's mutex.
 */
void cfg80211_rx_assoc_resp(struct net_device *dev,
			    struct cfg80211_bss *bss,
			    const u8 *buf, size_t len,
			    int uapsd_queues);

/**
 * cfg80211_assoc_timeout - notification of timed out association
 * @dev: network device
 * @bss: The BSS entry with which association timed out.
 *
 * This function may sleep. The caller must hold the corresponding wdev's mutex.
 */
void cfg80211_assoc_timeout(struct net_device *dev, struct cfg80211_bss *bss);

/**
 * cfg80211_abandon_assoc - notify cfg80211 of abandoned association attempt
 * @dev: network device
 * @bss: The BSS entry with which association was abandoned.
 *
 * Call this whenever - for reasons reported through other API, like deauth RX,
 * an association attempt was abandoned.
 * This function may sleep. The caller must hold the corresponding wdev's mutex.
 */
void cfg80211_abandon_assoc(struct net_device *dev, struct cfg80211_bss *bss);

/**
 * cfg80211_tx_mlme_mgmt - notification of transmitted deauth/disassoc frame
 * @dev: network device
 * @buf: 802.11 frame (header + body)
 * @len: length of the frame data
 *
 * This function is called whenever deauthentication has been processed in
 * station mode. This includes both received deauthentication frames and
 * locally generated ones. This function may sleep. The caller must hold the
 * corresponding wdev's mutex.
 */
void cfg80211_tx_mlme_mgmt(struct net_device *dev, const u8 *buf, size_t len);

/**
 * cfg80211_rx_unprot_mlme_mgmt - notification of unprotected mlme mgmt frame
 * @dev: network device
 * @buf: deauthentication frame (header + body)
 * @len: length of the frame data
 *
 * This function is called whenever a received deauthentication or dissassoc
 * frame has been dropped in station mode because of MFP being used but the
 * frame was not protected. This function may sleep.
 */
void cfg80211_rx_unprot_mlme_mgmt(struct net_device *dev,
				  const u8 *buf, size_t len);

/**
 * cfg80211_michael_mic_failure - notification of Michael MIC failure (TKIP)
 * @dev: network device
 * @addr: The source MAC address of the frame
 * @key_type: The key type that the received frame used
 * @key_id: Key identifier (0..3). Can be -1 if missing.
 * @tsc: The TSC value of the frame that generated the MIC failure (6 octets)
 * @gfp: allocation flags
 *
 * This function is called whenever the local MAC detects a MIC failure in a
 * received frame. This matches with MLME-MICHAELMICFAILURE.indication()
 * primitive.
 */
void cfg80211_michael_mic_failure(struct net_device *dev, const u8 *addr,
				  enum nl80211_key_type key_type, int key_id,
				  const u8 *tsc, gfp_t gfp);

/**
 * cfg80211_ibss_joined - notify cfg80211 that device joined an IBSS
 *
 * @dev: network device
 * @bssid: the BSSID of the IBSS joined
 * @channel: the channel of the IBSS joined
 * @gfp: allocation flags
 *
 * This function notifies cfg80211 that the device joined an IBSS or
 * switched to a different BSSID. Before this function can be called,
 * either a beacon has to have been received from the IBSS, or one of
 * the cfg80211_inform_bss{,_frame} functions must have been called
 * with the locally generated beacon -- this guarantees that there is
 * always a scan result for this IBSS. cfg80211 will handle the rest.
 */
void cfg80211_ibss_joined(struct net_device *dev, const u8 *bssid,
			  struct ieee80211_channel *channel, gfp_t gfp);

/**
 * cfg80211_notify_new_candidate - notify cfg80211 of a new mesh peer candidate
 *
 * @dev: network device
 * @macaddr: the MAC address of the new candidate
 * @ie: information elements advertised by the peer candidate
 * @ie_len: lenght of the information elements buffer
 * @gfp: allocation flags
 *
 * This function notifies cfg80211 that the mesh peer candidate has been
 * detected, most likely via a beacon or, less likely, via a probe response.
 * cfg80211 then sends a notification to userspace.
 */
void cfg80211_notify_new_peer_candidate(struct net_device *dev,
		const u8 *macaddr, const u8 *ie, u8 ie_len, gfp_t gfp);

/**
 * DOC: RFkill integration
 *
 * RFkill integration in cfg80211 is almost invisible to drivers,
 * as cfg80211 automatically registers an rfkill instance for each
 * wireless device it knows about. Soft kill is also translated
 * into disconnecting and turning all interfaces off, drivers are
 * expected to turn off the device when all interfaces are down.
 *
 * However, devices may have a hard RFkill line, in which case they
 * also need to interact with the rfkill subsystem, via cfg80211.
 * They can do this with a few helper functions documented here.
 */

/**
 * wiphy_rfkill_set_hw_state - notify cfg80211 about hw block state
 * @wiphy: the wiphy
 * @blocked: block status
 */
void wiphy_rfkill_set_hw_state(struct wiphy *wiphy, bool blocked);

/**
 * wiphy_rfkill_start_polling - start polling rfkill
 * @wiphy: the wiphy
 */
void wiphy_rfkill_start_polling(struct wiphy *wiphy);

/**
 * wiphy_rfkill_stop_polling - stop polling rfkill
 * @wiphy: the wiphy
 */
void wiphy_rfkill_stop_polling(struct wiphy *wiphy);

/**
 * DOC: Vendor commands
 *
 * Occasionally, there are special protocol or firmware features that
 * can't be implemented very openly. For this and similar cases, the
 * vendor command functionality allows implementing the features with
 * (typically closed-source) userspace and firmware, using nl80211 as
 * the configuration mechanism.
 *
 * A driver supporting vendor commands must register them as an array
 * in struct wiphy, with handlers for each one, each command has an
 * OUI and sub command ID to identify it.
 *
 * Note that this feature should not be (ab)used to implement protocol
 * features that could openly be shared across drivers. In particular,
 * it must never be required to use vendor commands to implement any
 * "normal" functionality that higher-level userspace like connection
 * managers etc. need.
 */

struct sk_buff *__cfg80211_alloc_reply_skb(struct wiphy *wiphy,
					   enum nl80211_commands cmd,
					   enum nl80211_attrs attr,
					   int approxlen);

struct sk_buff *__cfg80211_alloc_event_skb(struct wiphy *wiphy,
					   struct wireless_dev *wdev,
					   enum nl80211_commands cmd,
					   enum nl80211_attrs attr,
					   int vendor_event_idx,
					   int approxlen, gfp_t gfp);

void __cfg80211_send_event_skb(struct sk_buff *skb, gfp_t gfp);

/**
 * cfg80211_vendor_cmd_alloc_reply_skb - allocate vendor command reply
 * @wiphy: the wiphy
 * @approxlen: an upper bound of the length of the data that will
 *	be put into the skb
 *
 * This function allocates and pre-fills an skb for a reply to
 * a vendor command. Since it is intended for a reply, calling
 * it outside of a vendor command's doit() operation is invalid.
 *
 * The returned skb is pre-filled with some identifying data in
 * a way that any data that is put into the skb (with skb_put(),
 * nla_put() or similar) will end up being within the
 * %NL80211_ATTR_VENDOR_DATA attribute, so all that needs to be done
 * with the skb is adding data for the corresponding userspace tool
 * which can then read that data out of the vendor data attribute.
 * You must not modify the skb in any other way.
 *
 * When done, call cfg80211_vendor_cmd_reply() with the skb and return
 * its error code as the result of the doit() operation.
 *
 * Return: An allocated and pre-filled skb. %NULL if any errors happen.
 */
static inline struct sk_buff *
cfg80211_vendor_cmd_alloc_reply_skb(struct wiphy *wiphy, int approxlen)
{
	return __cfg80211_alloc_reply_skb(wiphy, NL80211_CMD_VENDOR,
					  NL80211_ATTR_VENDOR_DATA, approxlen);
}

/**
 * cfg80211_vendor_cmd_reply - send the reply skb
 * @skb: The skb, must have been allocated with
 *	cfg80211_vendor_cmd_alloc_reply_skb()
 *
 * Since calling this function will usually be the last thing
 * before returning from the vendor command doit() you should
 * return the error code.  Note that this function consumes the
 * skb regardless of the return value.
 *
 * Return: An error code or 0 on success.
 */
int cfg80211_vendor_cmd_reply(struct sk_buff *skb);

/**
 * cfg80211_vendor_event_alloc - allocate vendor-specific event skb
 * @wiphy: the wiphy
 * @wdev: the wireless device
 * @event_idx: index of the vendor event in the wiphy's vendor_events
 * @approxlen: an upper bound of the length of the data that will
 *	be put into the skb
 * @gfp: allocation flags
 *
 * This function allocates and pre-fills an skb for an event on the
 * vendor-specific multicast group.
 *
 * If wdev != NULL, both the ifindex and identifier of the specified
 * wireless device are added to the event message before the vendor data
 * attribute.
 *
 * When done filling the skb, call cfg80211_vendor_event() with the
 * skb to send the event.
 *
 * Return: An allocated and pre-filled skb. %NULL if any errors happen.
 */
static inline struct sk_buff *
cfg80211_vendor_event_alloc(struct wiphy *wiphy, struct wireless_dev *wdev,
			     int approxlen, int event_idx, gfp_t gfp)
{
	return __cfg80211_alloc_event_skb(wiphy, wdev, NL80211_CMD_VENDOR,
					  NL80211_ATTR_VENDOR_DATA,
					  event_idx, approxlen, gfp);
}

/**
 * cfg80211_vendor_event - send the event
 * @skb: The skb, must have been allocated with cfg80211_vendor_event_alloc()
 * @gfp: allocation flags
 *
 * This function sends the given @skb, which must have been allocated
 * by cfg80211_vendor_event_alloc(), as an event. It always consumes it.
 */
static inline void cfg80211_vendor_event(struct sk_buff *skb, gfp_t gfp)
{
	__cfg80211_send_event_skb(skb, gfp);
}

#ifdef CONFIG_NL80211_TESTMODE
/**
 * DOC: Test mode
 *
 * Test mode is a set of utility functions to allow drivers to
 * interact with driver-specific tools to aid, for instance,
 * factory programming.
 *
 * This chapter describes how drivers interact with it, for more
 * information see the nl80211 book's chapter on it.
 */

/**
 * cfg80211_testmode_alloc_reply_skb - allocate testmode reply
 * @wiphy: the wiphy
 * @approxlen: an upper bound of the length of the data that will
 *	be put into the skb
 *
 * This function allocates and pre-fills an skb for a reply to
 * the testmode command. Since it is intended for a reply, calling
 * it outside of the @testmode_cmd operation is invalid.
 *
 * The returned skb is pre-filled with the wiphy index and set up in
 * a way that any data that is put into the skb (with skb_put(),
 * nla_put() or similar) will end up being within the
 * %NL80211_ATTR_TESTDATA attribute, so all that needs to be done
 * with the skb is adding data for the corresponding userspace tool
 * which can then read that data out of the testdata attribute. You
 * must not modify the skb in any other way.
 *
 * When done, call cfg80211_testmode_reply() with the skb and return
 * its error code as the result of the @testmode_cmd operation.
 *
 * Return: An allocated and pre-filled skb. %NULL if any errors happen.
 */
static inline struct sk_buff *
cfg80211_testmode_alloc_reply_skb(struct wiphy *wiphy, int approxlen)
{
	return __cfg80211_alloc_reply_skb(wiphy, NL80211_CMD_TESTMODE,
					  NL80211_ATTR_TESTDATA, approxlen);
}

/**
 * cfg80211_testmode_reply - send the reply skb
 * @skb: The skb, must have been allocated with
 *	cfg80211_testmode_alloc_reply_skb()
 *
 * Since calling this function will usually be the last thing
 * before returning from the @testmode_cmd you should return
 * the error code.  Note that this function consumes the skb
 * regardless of the return value.
 *
 * Return: An error code or 0 on success.
 */
static inline int cfg80211_testmode_reply(struct sk_buff *skb)
{
	return cfg80211_vendor_cmd_reply(skb);
}

/**
 * cfg80211_testmode_alloc_event_skb - allocate testmode event
 * @wiphy: the wiphy
 * @approxlen: an upper bound of the length of the data that will
 *	be put into the skb
 * @gfp: allocation flags
 *
 * This function allocates and pre-fills an skb for an event on the
 * testmode multicast group.
 *
 * The returned skb is set up in the same way as with
 * cfg80211_testmode_alloc_reply_skb() but prepared for an event. As
 * there, you should simply add data to it that will then end up in the
 * %NL80211_ATTR_TESTDATA attribute. Again, you must not modify the skb
 * in any other way.
 *
 * When done filling the skb, call cfg80211_testmode_event() with the
 * skb to send the event.
 *
 * Return: An allocated and pre-filled skb. %NULL if any errors happen.
 */
static inline struct sk_buff *
cfg80211_testmode_alloc_event_skb(struct wiphy *wiphy, int approxlen, gfp_t gfp)
{
	return __cfg80211_alloc_event_skb(wiphy, NULL, NL80211_CMD_TESTMODE,
					  NL80211_ATTR_TESTDATA, -1,
					  approxlen, gfp);
}

/**
 * cfg80211_testmode_event - send the event
 * @skb: The skb, must have been allocated with
 *	cfg80211_testmode_alloc_event_skb()
 * @gfp: allocation flags
 *
 * This function sends the given @skb, which must have been allocated
 * by cfg80211_testmode_alloc_event_skb(), as an event. It always
 * consumes it.
 */
static inline void cfg80211_testmode_event(struct sk_buff *skb, gfp_t gfp)
{
	__cfg80211_send_event_skb(skb, gfp);
}

#define CFG80211_TESTMODE_CMD(cmd)	.testmode_cmd = (cmd),
#define CFG80211_TESTMODE_DUMP(cmd)	.testmode_dump = (cmd),
#else
#define CFG80211_TESTMODE_CMD(cmd)
#define CFG80211_TESTMODE_DUMP(cmd)
#endif

/**
 * cfg80211_connect_bss - notify cfg80211 of connection result
 *
 * @dev: network device
 * @bssid: the BSSID of the AP
 * @bss: entry of bss to which STA got connected to, can be obtained
 *	through cfg80211_get_bss (may be %NULL)
 * @req_ie: association request IEs (maybe be %NULL)
 * @req_ie_len: association request IEs length
 * @resp_ie: association response IEs (may be %NULL)
 * @resp_ie_len: assoc response IEs length
 * @status: status code, 0 for successful connection, use
 *      %WLAN_STATUS_UNSPECIFIED_FAILURE if your device cannot give you
 *      the real status code for failures.
 * @gfp: allocation flags
 * @timeout_reason: reason for connection timeout. This is used when the
 *	connection fails due to a timeout instead of an explicit rejection from
 *	the AP. %NL80211_TIMEOUT_UNSPECIFIED is used when the timeout reason is
 *	not known. This value is used only if @status < 0 to indicate that the
 *	failure is due to a timeout and not due to explicit rejection by the AP.
 *	This value is ignored in other cases (@status >= 0).
 *
 * It should be called by the underlying driver whenever connect() has
 * succeeded. This is similar to cfg80211_connect_result(), but with the
 * option of identifying the exact bss entry for the connection. Only one of
 * these functions should be called.
 */
void cfg80211_connect_bss(struct net_device *dev, const u8 *bssid,
			  struct cfg80211_bss *bss, const u8 *req_ie,
			  size_t req_ie_len, const u8 *resp_ie,
			  size_t resp_ie_len, int status, gfp_t gfp,
			  enum nl80211_timeout_reason timeout_reason);

/**
 * cfg80211_connect_result - notify cfg80211 of connection result
 *
 * @dev: network device
 * @bssid: the BSSID of the AP
 * @req_ie: association request IEs (maybe be %NULL)
 * @req_ie_len: association request IEs length
 * @resp_ie: association response IEs (may be %NULL)
 * @resp_ie_len: assoc response IEs length
 * @status: status code, 0 for successful connection, use
 *	%WLAN_STATUS_UNSPECIFIED_FAILURE if your device cannot give you
 *	the real status code for failures.
 * @gfp: allocation flags
 *
 * It should be called by the underlying driver whenever connect() has
 * succeeded.
 */
static inline void
cfg80211_connect_result(struct net_device *dev, const u8 *bssid,
			const u8 *req_ie, size_t req_ie_len,
			const u8 *resp_ie, size_t resp_ie_len,
			u16 status, gfp_t gfp)
{
	cfg80211_connect_bss(dev, bssid, NULL, req_ie, req_ie_len, resp_ie,
			     resp_ie_len, status, gfp,
			     NL80211_TIMEOUT_UNSPECIFIED);
}

/**
 * cfg80211_connect_timeout - notify cfg80211 of connection timeout
 *
 * @dev: network device
 * @bssid: the BSSID of the AP
 * @req_ie: association request IEs (maybe be %NULL)
 * @req_ie_len: association request IEs length
 * @gfp: allocation flags
 * @timeout_reason: reason for connection timeout.
 *
 * It should be called by the underlying driver whenever connect() has failed
 * in a sequence where no explicit authentication/association rejection was
 * received from the AP. This could happen, e.g., due to not being able to send
 * out the Authentication or Association Request frame or timing out while
 * waiting for the response.
 */
static inline void
cfg80211_connect_timeout(struct net_device *dev, const u8 *bssid,
			 const u8 *req_ie, size_t req_ie_len, gfp_t gfp,
			 enum nl80211_timeout_reason timeout_reason)
{
	cfg80211_connect_bss(dev, bssid, NULL, req_ie, req_ie_len, NULL, 0, -1,
			     gfp, timeout_reason);
}

/**
 * cfg80211_roamed - notify cfg80211 of roaming
 *
 * @dev: network device
 * @channel: the channel of the new AP
 * @bssid: the BSSID of the new AP
 * @req_ie: association request IEs (maybe be %NULL)
 * @req_ie_len: association request IEs length
 * @resp_ie: association response IEs (may be %NULL)
 * @resp_ie_len: assoc response IEs length
 * @gfp: allocation flags
 *
 * It should be called by the underlying driver whenever it roamed
 * from one AP to another while connected.
 */
void cfg80211_roamed(struct net_device *dev,
		     struct ieee80211_channel *channel,
		     const u8 *bssid,
		     const u8 *req_ie, size_t req_ie_len,
		     const u8 *resp_ie, size_t resp_ie_len, gfp_t gfp);

/**
 * cfg80211_roamed_bss - notify cfg80211 of roaming
 *
 * @dev: network device
 * @bss: entry of bss to which STA got roamed
 * @req_ie: association request IEs (maybe be %NULL)
 * @req_ie_len: association request IEs length
 * @resp_ie: association response IEs (may be %NULL)
 * @resp_ie_len: assoc response IEs length
 * @gfp: allocation flags
 *
 * This is just a wrapper to notify cfg80211 of roaming event with driver
 * passing bss to avoid a race in timeout of the bss entry. It should be
 * called by the underlying driver whenever it roamed from one AP to another
 * while connected. Drivers which have roaming implemented in firmware
 * may use this function to avoid a race in bss entry timeout where the bss
 * entry of the new AP is seen in the driver, but gets timed out by the time
 * it is accessed in __cfg80211_roamed() due to delay in scheduling
 * rdev->event_work. In case of any failures, the reference is released
 * either in cfg80211_roamed_bss() or in __cfg80211_romed(), Otherwise,
 * it will be released while diconneting from the current bss.
 */
void cfg80211_roamed_bss(struct net_device *dev, struct cfg80211_bss *bss,
			 const u8 *req_ie, size_t req_ie_len,
			 const u8 *resp_ie, size_t resp_ie_len, gfp_t gfp);

/**
 * cfg80211_disconnected - notify cfg80211 that connection was dropped
 *
 * @dev: network device
 * @ie: information elements of the deauth/disassoc frame (may be %NULL)
 * @ie_len: length of IEs
 * @reason: reason code for the disconnection, set it to 0 if unknown
 * @locally_generated: disconnection was requested locally
 * @gfp: allocation flags
 *
 * After it calls this function, the driver should enter an idle state
 * and not try to connect to any AP any more.
 */
void cfg80211_disconnected(struct net_device *dev, u16 reason,
			   const u8 *ie, size_t ie_len,
			   bool locally_generated, gfp_t gfp);

/**
 * cfg80211_ready_on_channel - notification of remain_on_channel start
 * @wdev: wireless device
 * @cookie: the request cookie
 * @chan: The current channel (from remain_on_channel request)
 * @duration: Duration in milliseconds that the driver intents to remain on the
 *	channel
 * @gfp: allocation flags
 */
void cfg80211_ready_on_channel(struct wireless_dev *wdev, u64 cookie,
			       struct ieee80211_channel *chan,
			       unsigned int duration, gfp_t gfp);

/**
 * cfg80211_remain_on_channel_expired - remain_on_channel duration expired
 * @wdev: wireless device
 * @cookie: the request cookie
 * @chan: The current channel (from remain_on_channel request)
 * @gfp: allocation flags
 */
void cfg80211_remain_on_channel_expired(struct wireless_dev *wdev, u64 cookie,
					struct ieee80211_channel *chan,
					gfp_t gfp);


/**
 * cfg80211_new_sta - notify userspace about station
 *
 * @dev: the netdev
 * @mac_addr: the station's address
 * @sinfo: the station information
 * @gfp: allocation flags
 */
void cfg80211_new_sta(struct net_device *dev, const u8 *mac_addr,
		      struct station_info *sinfo, gfp_t gfp);

/**
 * cfg80211_del_sta_sinfo - notify userspace about deletion of a station
 * @dev: the netdev
 * @mac_addr: the station's address
 * @sinfo: the station information/statistics
 * @gfp: allocation flags
 */
void cfg80211_del_sta_sinfo(struct net_device *dev, const u8 *mac_addr,
			    struct station_info *sinfo, gfp_t gfp);

/**
 * cfg80211_del_sta - notify userspace about deletion of a station
 *
 * @dev: the netdev
 * @mac_addr: the station's address
 * @gfp: allocation flags
 */
static inline void cfg80211_del_sta(struct net_device *dev,
				    const u8 *mac_addr, gfp_t gfp)
{
	cfg80211_del_sta_sinfo(dev, mac_addr, NULL, gfp);
}

/**
 * cfg80211_conn_failed - connection request failed notification
 *
 * @dev: the netdev
 * @mac_addr: the station's address
 * @reason: the reason for connection failure
 * @gfp: allocation flags
 *
 * Whenever a station tries to connect to an AP and if the station
 * could not connect to the AP as the AP has rejected the connection
 * for some reasons, this function is called.
 *
 * The reason for connection failure can be any of the value from
 * nl80211_connect_failed_reason enum
 */
void cfg80211_conn_failed(struct net_device *dev, const u8 *mac_addr,
			  enum nl80211_connect_failed_reason reason,
			  gfp_t gfp);

/**
 * cfg80211_rx_mgmt - notification of received, unprocessed management frame
 * @wdev: wireless device receiving the frame
 * @freq: Frequency on which the frame was received in MHz
 * @sig_dbm: signal strength in mBm, or 0 if unknown
 * @buf: Management frame (header + body)
 * @len: length of the frame data
 * @flags: flags, as defined in enum nl80211_rxmgmt_flags
 *
 * This function is called whenever an Action frame is received for a station
 * mode interface, but is not processed in kernel.
 *
 * Return: %true if a user space application has registered for this frame.
 * For action frames, that makes it responsible for rejecting unrecognized
 * action frames; %false otherwise, in which case for action frames the
 * driver is responsible for rejecting the frame.
 */
bool cfg80211_rx_mgmt(struct wireless_dev *wdev, int freq, int sig_dbm,
		      const u8 *buf, size_t len, u32 flags);

/**
 * cfg80211_mgmt_tx_status - notification of TX status for management frame
 * @wdev: wireless device receiving the frame
 * @cookie: Cookie returned by cfg80211_ops::mgmt_tx()
 * @buf: Management frame (header + body)
 * @len: length of the frame data
 * @ack: Whether frame was acknowledged
 * @gfp: context flags
 *
 * This function is called whenever a management frame was requested to be
 * transmitted with cfg80211_ops::mgmt_tx() to report the TX status of the
 * transmission attempt.
 */
void cfg80211_mgmt_tx_status(struct wireless_dev *wdev, u64 cookie,
			     const u8 *buf, size_t len, bool ack, gfp_t gfp);


/**
 * cfg80211_cqm_rssi_notify - connection quality monitoring rssi event
 * @dev: network device
 * @rssi_event: the triggered RSSI event
 * @gfp: context flags
 *
 * This function is called when a configured connection quality monitoring
 * rssi threshold reached event occurs.
 */
void cfg80211_cqm_rssi_notify(struct net_device *dev,
			      enum nl80211_cqm_rssi_threshold_event rssi_event,
			      gfp_t gfp);

/**
 * cfg80211_cqm_pktloss_notify - notify userspace about packetloss to peer
 * @dev: network device
 * @peer: peer's MAC address
 * @num_packets: how many packets were lost -- should be a fixed threshold
 *	but probably no less than maybe 50, or maybe a throughput dependent
 *	threshold (to account for temporary interference)
 * @gfp: context flags
 */
void cfg80211_cqm_pktloss_notify(struct net_device *dev,
				 const u8 *peer, u32 num_packets, gfp_t gfp);

/**
 * cfg80211_cqm_txe_notify - TX error rate event
 * @dev: network device
 * @peer: peer's MAC address
 * @num_packets: how many packets were lost
 * @rate: % of packets which failed transmission
 * @intvl: interval (in s) over which the TX failure threshold was breached.
 * @gfp: context flags
 *
 * Notify userspace when configured % TX failures over number of packets in a
 * given interval is exceeded.
 */
void cfg80211_cqm_txe_notify(struct net_device *dev, const u8 *peer,
			     u32 num_packets, u32 rate, u32 intvl, gfp_t gfp);

/**
 * cfg80211_cqm_beacon_loss_notify - beacon loss event
 * @dev: network device
 * @gfp: context flags
 *
 * Notify userspace about beacon loss from the connected AP.
 */
void cfg80211_cqm_beacon_loss_notify(struct net_device *dev, gfp_t gfp);

/**
 * cfg80211_radar_event - radar detection event
 * @wiphy: the wiphy
 * @chandef: chandef for the current channel
 * @gfp: context flags
 *
 * This function is called when a radar is detected on the current chanenl.
 */
void cfg80211_radar_event(struct wiphy *wiphy,
			  struct cfg80211_chan_def *chandef, gfp_t gfp);

/**
 * cfg80211_cac_event - Channel availability check (CAC) event
 * @netdev: network device
 * @chandef: chandef for the current channel
 * @event: type of event
 * @gfp: context flags
 *
 * This function is called when a Channel availability check (CAC) is finished
 * or aborted. This must be called to notify the completion of a CAC process,
 * also by full-MAC drivers.
 */
void cfg80211_cac_event(struct net_device *netdev,
			const struct cfg80211_chan_def *chandef,
			enum nl80211_radar_event event, gfp_t gfp);


/**
 * cfg80211_gtk_rekey_notify - notify userspace about driver rekeying
 * @dev: network device
 * @bssid: BSSID of AP (to avoid races)
 * @replay_ctr: new replay counter
 * @gfp: allocation flags
 */
void cfg80211_gtk_rekey_notify(struct net_device *dev, const u8 *bssid,
			       const u8 *replay_ctr, gfp_t gfp);

/**
 * cfg80211_pmksa_candidate_notify - notify about PMKSA caching candidate
 * @dev: network device
 * @index: candidate index (the smaller the index, the higher the priority)
 * @bssid: BSSID of AP
 * @preauth: Whether AP advertises support for RSN pre-authentication
 * @gfp: allocation flags
 */
void cfg80211_pmksa_candidate_notify(struct net_device *dev, int index,
				     const u8 *bssid, bool preauth, gfp_t gfp);

/**
 * cfg80211_rx_spurious_frame - inform userspace about a spurious frame
 * @dev: The device the frame matched to
 * @addr: the transmitter address
 * @gfp: context flags
 *
 * This function is used in AP mode (only!) to inform userspace that
 * a spurious class 3 frame was received, to be able to deauth the
 * sender.
 * Return: %true if the frame was passed to userspace (or this failed
 * for a reason other than not having a subscription.)
 */
bool cfg80211_rx_spurious_frame(struct net_device *dev,
				const u8 *addr, gfp_t gfp);

/**
 * cfg80211_rx_unexpected_4addr_frame - inform about unexpected WDS frame
 * @dev: The device the frame matched to
 * @addr: the transmitter address
 * @gfp: context flags
 *
 * This function is used in AP mode (only!) to inform userspace that
 * an associated station sent a 4addr frame but that wasn't expected.
 * It is allowed and desirable to send this event only once for each
 * station to avoid event flooding.
 * Return: %true if the frame was passed to userspace (or this failed
 * for a reason other than not having a subscription.)
 */
bool cfg80211_rx_unexpected_4addr_frame(struct net_device *dev,
					const u8 *addr, gfp_t gfp);

/**
 * cfg80211_probe_status - notify userspace about probe status
 * @dev: the device the probe was sent on
 * @addr: the address of the peer
 * @cookie: the cookie filled in @probe_client previously
 * @acked: indicates whether probe was acked or not
 * @gfp: allocation flags
 */
void cfg80211_probe_status(struct net_device *dev, const u8 *addr,
			   u64 cookie, bool acked, gfp_t gfp);

/**
 * cfg80211_report_obss_beacon - report beacon from other APs
 * @wiphy: The wiphy that received the beacon
 * @frame: the frame
 * @len: length of the frame
 * @freq: frequency the frame was received on
 * @sig_dbm: signal strength in mBm, or 0 if unknown
 *
 * Use this function to report to userspace when a beacon was
 * received. It is not useful to call this when there is no
 * netdev that is in AP/GO mode.
 */
void cfg80211_report_obss_beacon(struct wiphy *wiphy,
				 const u8 *frame, size_t len,
				 int freq, int sig_dbm);

/**
 * cfg80211_reg_can_beacon - check if beaconing is allowed
 * @wiphy: the wiphy
 * @chandef: the channel definition
 * @iftype: interface type
 *
 * Return: %true if there is no secondary channel or the secondary channel(s)
 * can be used for beaconing (i.e. is not a radar channel etc.)
 */
bool cfg80211_reg_can_beacon(struct wiphy *wiphy,
			     struct cfg80211_chan_def *chandef,
			     enum nl80211_iftype iftype);

/**
 * cfg80211_reg_can_beacon_relax - check if beaconing is allowed with relaxation
 * @wiphy: the wiphy
 * @chandef: the channel definition
 * @iftype: interface type
 *
 * Return: %true if there is no secondary channel or the secondary channel(s)
 * can be used for beaconing (i.e. is not a radar channel etc.). This version
 * also checks if IR-relaxation conditions apply, to allow beaconing under
 * more permissive conditions.
 *
 * Requires the RTNL to be held.
 */
bool cfg80211_reg_can_beacon_relax(struct wiphy *wiphy,
				   struct cfg80211_chan_def *chandef,
				   enum nl80211_iftype iftype);

/*
 * cfg80211_ch_switch_notify - update wdev channel and notify userspace
 * @dev: the device which switched channels
 * @chandef: the new channel definition
 *
 * Caller must acquire wdev_lock, therefore must only be called from sleepable
 * driver context!
 */
void cfg80211_ch_switch_notify(struct net_device *dev,
			       struct cfg80211_chan_def *chandef);

/*
 * cfg80211_ch_switch_started_notify - notify channel switch start
 * @dev: the device on which the channel switch started
 * @chandef: the future channel definition
 * @count: the number of TBTTs until the channel switch happens
 *
 * Inform the userspace about the channel switch that has just
 * started, so that it can take appropriate actions (eg. starting
 * channel switch on other vifs), if necessary.
 */
void cfg80211_ch_switch_started_notify(struct net_device *dev,
				       struct cfg80211_chan_def *chandef,
				       u8 count);

/**
 * ieee80211_operating_class_to_band - convert operating class to band
 *
 * @operating_class: the operating class to convert
 * @band: band pointer to fill
 *
 * Returns %true if the conversion was successful, %false otherwise.
 */
bool ieee80211_operating_class_to_band(u8 operating_class,
				       enum nl80211_band *band);

/**
 * ieee80211_chandef_to_operating_class - convert chandef to operation class
 *
 * @chandef: the chandef to convert
 * @op_class: a pointer to the resulting operating class
 *
 * Returns %true if the conversion was successful, %false otherwise.
 */
bool ieee80211_chandef_to_operating_class(struct cfg80211_chan_def *chandef,
					  u8 *op_class);

/*
 * cfg80211_tdls_oper_request - request userspace to perform TDLS operation
 * @dev: the device on which the operation is requested
 * @peer: the MAC address of the peer device
 * @oper: the requested TDLS operation (NL80211_TDLS_SETUP or
 *	NL80211_TDLS_TEARDOWN)
 * @reason_code: the reason code for teardown request
 * @gfp: allocation flags
 *
 * This function is used to request userspace to perform TDLS operation that
 * requires knowledge of keys, i.e., link setup or teardown when the AP
 * connection uses encryption. This is optional mechanism for the driver to use
 * if it can automatically determine when a TDLS link could be useful (e.g.,
 * based on traffic and signal strength for a peer).
 */
void cfg80211_tdls_oper_request(struct net_device *dev, const u8 *peer,
				enum nl80211_tdls_operation oper,
				u16 reason_code, gfp_t gfp);

/*
 * cfg80211_calculate_bitrate - calculate actual bitrate (in 100Kbps units)
 * @rate: given rate_info to calculate bitrate from
 *
 * return 0 if MCS index >= 32
 */
u32 cfg80211_calculate_bitrate(struct rate_info *rate);

/**
 * cfg80211_unregister_wdev - remove the given wdev
 * @wdev: struct wireless_dev to remove
 *
 * Call this function only for wdevs that have no netdev assigned,
 * e.g. P2P Devices. It removes the device from the list so that
 * it can no longer be used. It is necessary to call this function
 * even when cfg80211 requests the removal of the interface by
 * calling the del_virtual_intf() callback. The function must also
 * be called when the driver wishes to unregister the wdev, e.g.
 * when the device is unbound from the driver.
 *
 * Requires the RTNL to be held.
 */
void cfg80211_unregister_wdev(struct wireless_dev *wdev);

/**
 * struct cfg80211_ft_event - FT Information Elements
 * @ies: FT IEs
 * @ies_len: length of the FT IE in bytes
 * @target_ap: target AP's MAC address
 * @ric_ies: RIC IE
 * @ric_ies_len: length of the RIC IE in bytes
 */
struct cfg80211_ft_event_params {
	const u8 *ies;
	size_t ies_len;
	const u8 *target_ap;
	const u8 *ric_ies;
	size_t ric_ies_len;
};

/**
 * cfg80211_ft_event - notify userspace about FT IE and RIC IE
 * @netdev: network device
 * @ft_event: IE information
 */
void cfg80211_ft_event(struct net_device *netdev,
		       struct cfg80211_ft_event_params *ft_event);

/**
 * cfg80211_get_p2p_attr - find and copy a P2P attribute from IE buffer
 * @ies: the input IE buffer
 * @len: the input length
 * @attr: the attribute ID to find
 * @buf: output buffer, can be %NULL if the data isn't needed, e.g.
 *	if the function is only called to get the needed buffer size
 * @bufsize: size of the output buffer
 *
 * The function finds a given P2P attribute in the (vendor) IEs and
 * copies its contents to the given buffer.
 *
 * Return: A negative error code (-%EILSEQ or -%ENOENT) if the data is
 * malformed or the attribute can't be found (respectively), or the
 * length of the found attribute (which can be zero).
 */
int cfg80211_get_p2p_attr(const u8 *ies, unsigned int len,
			  enum ieee80211_p2p_attr_id attr,
			  u8 *buf, unsigned int bufsize);

/**
 * ieee80211_ie_split_ric - split an IE buffer according to ordering (with RIC)
 * @ies: the IE buffer
 * @ielen: the length of the IE buffer
 * @ids: an array with element IDs that are allowed before
 *	the split
 * @n_ids: the size of the element ID array
 * @after_ric: array IE types that come after the RIC element
 * @n_after_ric: size of the @after_ric array
 * @offset: offset where to start splitting in the buffer
 *
 * This function splits an IE buffer by updating the @offset
 * variable to point to the location where the buffer should be
 * split.
 *
 * It assumes that the given IE buffer is well-formed, this
 * has to be guaranteed by the caller!
 *
 * It also assumes that the IEs in the buffer are ordered
 * correctly, if not the result of using this function will not
 * be ordered correctly either, i.e. it does no reordering.
 *
 * The function returns the offset where the next part of the
 * buffer starts, which may be @ielen if the entire (remainder)
 * of the buffer should be used.
 */
size_t ieee80211_ie_split_ric(const u8 *ies, size_t ielen,
			      const u8 *ids, int n_ids,
			      const u8 *after_ric, int n_after_ric,
			      size_t offset);

/**
 * ieee80211_ie_split - split an IE buffer according to ordering
 * @ies: the IE buffer
 * @ielen: the length of the IE buffer
 * @ids: an array with element IDs that are allowed before
 *	the split
 * @n_ids: the size of the element ID array
 * @offset: offset where to start splitting in the buffer
 *
 * This function splits an IE buffer by updating the @offset
 * variable to point to the location where the buffer should be
 * split.
 *
 * It assumes that the given IE buffer is well-formed, this
 * has to be guaranteed by the caller!
 *
 * It also assumes that the IEs in the buffer are ordered
 * correctly, if not the result of using this function will not
 * be ordered correctly either, i.e. it does no reordering.
 *
 * The function returns the offset where the next part of the
 * buffer starts, which may be @ielen if the entire (remainder)
 * of the buffer should be used.
 */
size_t ieee80211_ie_split(const u8 *ies, size_t ielen,
			  const u8 *ids, int n_ids, size_t offset);

/**
 * cfg80211_report_wowlan_wakeup - report wakeup from WoWLAN
 * @wdev: the wireless device reporting the wakeup
 * @wakeup: the wakeup report
 * @gfp: allocation flags
 *
 * This function reports that the given device woke up. If it
 * caused the wakeup, report the reason(s), otherwise you may
 * pass %NULL as the @wakeup parameter to advertise that something
 * else caused the wakeup.
 */
void cfg80211_report_wowlan_wakeup(struct wireless_dev *wdev,
				   struct cfg80211_wowlan_wakeup *wakeup,
				   gfp_t gfp);

/**
 * cfg80211_crit_proto_stopped() - indicate critical protocol stopped by driver.
 *
 * @wdev: the wireless device for which critical protocol is stopped.
 * @gfp: allocation flags
 *
 * This function can be called by the driver to indicate it has reverted
 * operation back to normal. One reason could be that the duration given
 * by .crit_proto_start() has expired.
 */
void cfg80211_crit_proto_stopped(struct wireless_dev *wdev, gfp_t gfp);

/**
 * cfg80211_is_gratuitous_arp_unsolicited_na - packet is grat. ARP/unsol. NA
 * @skb: the input packet, must be an ethernet frame already
 *
 * Return: %true if the packet is a gratuitous ARP or unsolicited NA packet.
 * This is used to drop packets that shouldn't occur because the AP implements
 * a proxy service.
 */
bool cfg80211_is_gratuitous_arp_unsolicited_na(struct sk_buff *skb);

/**
 * ieee80211_get_num_supported_channels - get number of channels device has
 * @wiphy: the wiphy
 *
 * Return: the number of channels supported by the device.
 */
unsigned int ieee80211_get_num_supported_channels(struct wiphy *wiphy);

/**
 * cfg80211_check_combinations - check interface combinations
 *
 * @wiphy: the wiphy
 * @params: the interface combinations parameter
*
 * This function can be called by the driver to check whether a
 * combination of interfaces and their types are allowed according to
 * the interface combinations.
 */
int cfg80211_check_combinations(struct wiphy *wiphy,
				struct iface_combination_params *params);

/**
 * cfg80211_iter_combinations - iterate over matching combinations
 *
 * @wiphy: the wiphy
 * @params: the interface combinations parameter
 * @iter: function to call for each matching combination
 * @data: pointer to pass to iter function
 *
 * This function can be called by the driver to check what possible
 * combinations it fits in at a given moment, e.g. for channel switching
 * purposes.
 */
int cfg80211_iter_combinations(struct wiphy *wiphy,
			       struct iface_combination_params *params,
			       void (*iter)(const struct ieee80211_iface_combination *c,
					    void *data),
			       void *data);

/*
 * cfg80211_stop_iface - trigger interface disconnection
 *
 * @wiphy: the wiphy
 * @wdev: wireless device
 * @gfp: context flags
 *
 * Trigger interface to be stopped as if AP was stopped, IBSS/mesh left, STA
 * disconnected.
 *
 * Note: This doesn't need any locks and is asynchronous.
 */
void cfg80211_stop_iface(struct wiphy *wiphy, struct wireless_dev *wdev,
			 gfp_t gfp);

/**
 * cfg80211_shutdown_all_interfaces - shut down all interfaces for a wiphy
 * @wiphy: the wiphy to shut down
 *
 * This function shuts down all interfaces belonging to this wiphy by
 * calling dev_close() (and treating non-netdev interfaces as needed).
 * It shouldn't really be used unless there are some fatal device errors
 * that really can't be recovered in any other way.
 *
 * Callers must hold the RTNL and be able to deal with callbacks into
 * the driver while the function is running.
 */
void cfg80211_shutdown_all_interfaces(struct wiphy *wiphy);

/**
 * wiphy_ext_feature_set - set the extended feature flag
 *
 * @wiphy: the wiphy to modify.
 * @ftidx: extended feature bit index.
 *
 * The extended features are flagged in multiple bytes (see
 * &struct wiphy.@ext_features)
 */
static inline void wiphy_ext_feature_set(struct wiphy *wiphy,
					 enum nl80211_ext_feature_index ftidx)
{
	u8 *ft_byte;

	ft_byte = &wiphy->ext_features[ftidx / 8];
	*ft_byte |= BIT(ftidx % 8);
}

/**
 * wiphy_ext_feature_isset - check the extended feature flag
 *
 * @wiphy: the wiphy to modify.
 * @ftidx: extended feature bit index.
 *
 * The extended features are flagged in multiple bytes (see
 * &struct wiphy.@ext_features)
 */
static inline bool
wiphy_ext_feature_isset(struct wiphy *wiphy,
			enum nl80211_ext_feature_index ftidx)
{
	u8 ft_byte;

	ft_byte = wiphy->ext_features[ftidx / 8];
	return (ft_byte & BIT(ftidx % 8)) != 0;
}

/* ethtool helper */
void cfg80211_get_drvinfo(struct net_device *dev, struct ethtool_drvinfo *info);

/**
 * cfg80211_ap_stopped - notify userspace that AP mode stopped
 * @netdev: network device
 * @gfp: context flags
 */
void cfg80211_ap_stopped(struct net_device *netdev, gfp_t gfp);

<<<<<<< HEAD
=======
/**
 * cfg80211_external_auth_request - userspace request for authentication
 * @netdev: network device
 * @params: External authentication parameters
 * @gfp: allocation flags
 * Returns: 0 on success, < 0 on error
 */
int cfg80211_external_auth_request(struct net_device *netdev,
				   struct cfg80211_external_auth_params *params,
				   gfp_t gfp);

>>>>>>> bbb87553
/* Logging, debugging and troubleshooting/diagnostic helpers. */

/* wiphy_printk helpers, similar to dev_printk */

#define wiphy_printk(level, wiphy, format, args...)		\
	dev_printk(level, &(wiphy)->dev, format, ##args)
#define wiphy_emerg(wiphy, format, args...)			\
	dev_emerg(&(wiphy)->dev, format, ##args)
#define wiphy_alert(wiphy, format, args...)			\
	dev_alert(&(wiphy)->dev, format, ##args)
#define wiphy_crit(wiphy, format, args...)			\
	dev_crit(&(wiphy)->dev, format, ##args)
#define wiphy_err(wiphy, format, args...)			\
	dev_err(&(wiphy)->dev, format, ##args)
#define wiphy_warn(wiphy, format, args...)			\
	dev_warn(&(wiphy)->dev, format, ##args)
#define wiphy_notice(wiphy, format, args...)			\
	dev_notice(&(wiphy)->dev, format, ##args)
#define wiphy_info(wiphy, format, args...)			\
	dev_info(&(wiphy)->dev, format, ##args)

#define wiphy_debug(wiphy, format, args...)			\
	wiphy_printk(KERN_DEBUG, wiphy, format, ##args)

#define wiphy_dbg(wiphy, format, args...)			\
	dev_dbg(&(wiphy)->dev, format, ##args)

#if defined(VERBOSE_DEBUG)
#define wiphy_vdbg	wiphy_dbg
#else
#define wiphy_vdbg(wiphy, format, args...)				\
({									\
	if (0)								\
		wiphy_printk(KERN_DEBUG, wiphy, format, ##args);	\
	0;								\
})
#endif

/*
 * wiphy_WARN() acts like wiphy_printk(), but with the key difference
 * of using a WARN/WARN_ON to get the message out, including the
 * file/line information and a backtrace.
 */
#define wiphy_WARN(wiphy, format, args...)			\
	WARN(1, "wiphy: %s\n" format, wiphy_name(wiphy), ##args);

/* Due to our tree having a backport of
 * 57fbcce37be7c1d2622b56587c10ade00e96afa3, this allows QC to support 4.7+
 * kernels that use the newer NL80211_BAND_* and older kernels that use the
 * older IEEE80211_BAND_* enums.
 */
#define CFG80211_REMOVE_IEEE80211_BACKPORT 1

#endif /* __NET_CFG80211_H */<|MERGE_RESOLUTION|>--- conflicted
+++ resolved
@@ -3702,12 +3702,9 @@
  * @conn: (private) cfg80211 software SME connection state machine data
  * @connect_keys: (private) keys to set after connection is established
  * @conn_bss_type: connecting/connected BSS type
-<<<<<<< HEAD
-=======
  * @conn_owner_nlportid: (private) connection owner socket port ID
  * @disconnect_wk: (private) auto-disconnect work
  * @disconnect_bssid: (private) the BSSID to use for auto-disconnect
->>>>>>> bbb87553
  * @ibss_fixed: (private) IBSS is using fixed BSSID
  * @ibss_dfs_possible: (private) IBSS may change to a DFS channel
  * @event_list: (private) list for internal event processing
@@ -3739,13 +3736,10 @@
 	struct cfg80211_conn *conn;
 	struct cfg80211_cached_keys *connect_keys;
 	enum ieee80211_bss_type conn_bss_type;
-<<<<<<< HEAD
-=======
 	u32 conn_owner_nlportid;
 
 	struct work_struct disconnect_wk;
 	u8 disconnect_bssid[ETH_ALEN];
->>>>>>> bbb87553
 
 	struct list_head event_list;
 	spinlock_t event_lock;
@@ -5659,8 +5653,6 @@
  */
 void cfg80211_ap_stopped(struct net_device *netdev, gfp_t gfp);
 
-<<<<<<< HEAD
-=======
 /**
  * cfg80211_external_auth_request - userspace request for authentication
  * @netdev: network device
@@ -5672,7 +5664,6 @@
 				   struct cfg80211_external_auth_params *params,
 				   gfp_t gfp);
 
->>>>>>> bbb87553
 /* Logging, debugging and troubleshooting/diagnostic helpers. */
 
 /* wiphy_printk helpers, similar to dev_printk */
