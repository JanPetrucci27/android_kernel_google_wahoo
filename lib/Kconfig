#
# Library configuration
#

config BINARY_PRINTF
	def_bool n

menu "Library routines"

config RAID6_PQ
	tristate

config BITREVERSE
	tristate

config HAVE_ARCH_BITREVERSE
	bool
	default n
	depends on BITREVERSE
	help
	  This option enables the use of hardware bit-reversal instructions on
	  architectures which support such operations.

config RATIONAL
	bool

config GENERIC_STRNCPY_FROM_USER
	bool

config GENERIC_STRNLEN_USER
	bool

config GENERIC_NET_UTILS
	bool

config GENERIC_FIND_FIRST_BIT
	bool

config NO_GENERIC_PCI_IOPORT_MAP
	bool

config GENERIC_PCI_IOMAP
	bool

config GENERIC_IOMAP
	bool
	select GENERIC_PCI_IOMAP

config GENERIC_IO
	bool
	default n

config STMP_DEVICE
	bool

config ARCH_USE_CMPXCHG_LOCKREF
	bool

config ARCH_HAS_FAST_MULTIPLIER
	bool

config CRC_CCITT
	tristate "CRC-CCITT functions"
	help
	  This option is provided for the case where no in-kernel-tree
	  modules require CRC-CCITT functions, but a module built outside
	  the kernel tree does. Such modules that use library CRC-CCITT
	  functions require M here.

config CRC16
	tristate "CRC16 functions"
	help
	  This option is provided for the case where no in-kernel-tree
	  modules require CRC16 functions, but a module built outside
	  the kernel tree does. Such modules that use library CRC16
	  functions require M here.

config CRC_T10DIF
	tristate "CRC calculation for the T10 Data Integrity Field"
	select CRYPTO
	select CRYPTO_CRCT10DIF
	help
	  This option is only needed if a module that's not in the
	  kernel tree needs to calculate CRC checks for use with the
	  SCSI data integrity subsystem.

config CRC_ITU_T
	tristate "CRC ITU-T V.41 functions"
	help
	  This option is provided for the case where no in-kernel-tree
	  modules require CRC ITU-T V.41 functions, but a module built outside
	  the kernel tree does. Such modules that use library CRC ITU-T V.41
	  functions require M here.

config CRC32
	tristate "CRC32/CRC32c functions"
	default y
	select BITREVERSE
	help
	  This option is provided for the case where no in-kernel-tree
	  modules require CRC32/CRC32c functions, but a module built outside
	  the kernel tree does. Such modules that use library CRC32/CRC32c
	  functions require M here.

config CRC32_SELFTEST
	bool "CRC32 perform self test on init"
	default n
	depends on CRC32
	help
	  This option enables the CRC32 library functions to perform a
	  self test on initialization. The self test computes crc32_le
	  and crc32_be over byte strings with random alignment and length
	  and computes the total elapsed time and number of bytes processed.

choice
	prompt "CRC32 implementation"
	depends on CRC32
	default CRC32_SLICEBY8
	help
	  This option allows a kernel builder to override the default choice
	  of CRC32 algorithm.  Choose the default ("slice by 8") unless you
	  know that you need one of the others.

config CRC32_SLICEBY8
	bool "Slice by 8 bytes"
	help
	  Calculate checksum 8 bytes at a time with a clever slicing algorithm.
	  This is the fastest algorithm, but comes with a 8KiB lookup table.
	  Most modern processors have enough cache to hold this table without
	  thrashing the cache.

	  This is the default implementation choice.  Choose this one unless
	  you have a good reason not to.

config CRC32_SLICEBY4
	bool "Slice by 4 bytes"
	help
	  Calculate checksum 4 bytes at a time with a clever slicing algorithm.
	  This is a bit slower than slice by 8, but has a smaller 4KiB lookup
	  table.

	  Only choose this option if you know what you are doing.

config CRC32_SARWATE
	bool "Sarwate's Algorithm (one byte at a time)"
	help
	  Calculate checksum a byte at a time using Sarwate's algorithm.  This
	  is not particularly fast, but has a small 256 byte lookup table.

	  Only choose this option if you know what you are doing.

config CRC32_BIT
	bool "Classic Algorithm (one bit at a time)"
	help
	  Calculate checksum one bit at a time.  This is VERY slow, but has
	  no lookup table.  This is provided as a debugging option.

	  Only choose this option if you are debugging crc32.

endchoice

config CRC7
	tristate "CRC7 functions"
	help
	  This option is provided for the case where no in-kernel-tree
	  modules require CRC7 functions, but a module built outside
	  the kernel tree does. Such modules that use library CRC7
	  functions require M here.

config LIBCRC32C
	tristate "CRC32c (Castagnoli, et al) Cyclic Redundancy-Check"
	select CRYPTO
	select CRYPTO_CRC32C
	help
	  This option is provided for the case where no in-kernel-tree
	  modules require CRC32c functions, but a module built outside the
	  kernel tree does. Such modules that use library CRC32c functions
	  require M here.  See Castagnoli93.
	  Module will be libcrc32c.

config CRC8
	tristate "CRC8 function"
	help
	  This option provides CRC8 function. Drivers may select this
	  when they need to do cyclic redundancy check according CRC8
	  algorithm. Module will be called crc8.

config XXHASH
	tristate

config AUDIT_GENERIC
	bool
	depends on AUDIT && !AUDIT_ARCH
	default y

config AUDIT_ARCH_COMPAT_GENERIC
	bool
	default n

config AUDIT_COMPAT_GENERIC
	bool
	depends on AUDIT_GENERIC && AUDIT_ARCH_COMPAT_GENERIC && COMPAT
	default y

config RANDOM32_SELFTEST
	bool "PRNG perform self test on init"
	default n
	help
	  This option enables the 32 bit PRNG library functions to perform a
	  self test on initialization.

#
# compression support is select'ed if needed
#
config 842_COMPRESS
	select CRC32
	tristate

config 842_DECOMPRESS
	select CRC32
	tristate

config ZLIB_INFLATE
	tristate

config ZLIB_DEFLATE
	tristate
	select BITREVERSE

config LZO_COMPRESS
	tristate

config LZO_DECOMPRESS
	tristate

config LZ4_COMPRESS
	tristate

config LZ4HC_COMPRESS
	tristate

config LZ4_DECOMPRESS
	tristate

config ZSTD_COMPRESS
	select XXHASH
	tristate

config ZSTD_DECOMPRESS
	select XXHASH
	tristate

source "lib/xz/Kconfig"

#
# These all provide a common interface (hence the apparent duplication with
# ZLIB_INFLATE; DECOMPRESS_GZIP is just a wrapper.)
#
config DECOMPRESS_GZIP
	select ZLIB_INFLATE
	tristate

config DECOMPRESS_BZIP2
	tristate

config DECOMPRESS_LZMA
	tristate

config DECOMPRESS_XZ
	select XZ_DEC
	tristate

config DECOMPRESS_LZO
	select LZO_DECOMPRESS
	tristate

config DECOMPRESS_LZ4
	select LZ4_DECOMPRESS
	tristate

#
# Generic allocator support is selected if needed
#
config GENERIC_ALLOCATOR
	bool

#
# reed solomon support is select'ed if needed
#
config REED_SOLOMON
	tristate
	
config REED_SOLOMON_ENC8
	bool

config REED_SOLOMON_DEC8
	bool

config REED_SOLOMON_ENC16
	bool

config REED_SOLOMON_DEC16
	bool

#
# BCH support is selected if needed
#
config BCH
	tristate

config BCH_CONST_PARAMS
	bool
	help
	  Drivers may select this option to force specific constant
	  values for parameters 'm' (Galois field order) and 't'
	  (error correction capability). Those specific values must
	  be set by declaring default values for symbols BCH_CONST_M
	  and BCH_CONST_T.
	  Doing so will enable extra compiler optimizations,
	  improving encoding and decoding performance up to 2x for
	  usual (m,t) values (typically such that m*t < 200).
	  When this option is selected, the BCH library supports
	  only a single (m,t) configuration. This is mainly useful
	  for NAND flash board drivers requiring known, fixed BCH
	  parameters.

config BCH_CONST_M
	int
	range 5 15
	help
	  Constant value for Galois field order 'm'. If 'k' is the
	  number of data bits to protect, 'm' should be chosen such
	  that (k + m*t) <= 2**m - 1.
	  Drivers should declare a default value for this symbol if
	  they select option BCH_CONST_PARAMS.

config BCH_CONST_T
	int
	help
	  Constant value for error correction capability in bits 't'.
	  Drivers should declare a default value for this symbol if
	  they select option BCH_CONST_PARAMS.

#
# Textsearch support is select'ed if needed
#
config TEXTSEARCH
	bool

config TEXTSEARCH_KMP
	tristate

config TEXTSEARCH_BM
	tristate

config TEXTSEARCH_FSM
	tristate

config BTREE
	bool

config INTERVAL_TREE
	bool
	help
	  Simple, embeddable, interval-tree. Can find the start of an
	  overlapping range in log(n) time and then iterate over all
	  overlapping nodes. The algorithm is implemented as an
	  augmented rbtree.

	  See:

		Documentation/rbtree.txt

	  for more information.

config ASSOCIATIVE_ARRAY
	bool
	help
	  Generic associative array.  Can be searched and iterated over whilst
	  it is being modified.  It is also reasonably quick to search and
	  modify.  The algorithms are non-recursive, and the trees are highly
	  capacious.

	  See:

		Documentation/assoc_array.txt

	  for more information.

config HAS_IOMEM
	bool
	depends on !NO_IOMEM
	select GENERIC_IO
	default y

config HAS_IOPORT_MAP
	bool
	depends on HAS_IOMEM && !NO_IOPORT_MAP
	default y

config HAS_DMA
	bool
	depends on !NO_DMA
	default y

config CHECK_SIGNATURE
	bool

config CPUMASK_OFFSTACK
	bool "Force CPU masks off stack" if DEBUG_PER_CPU_MAPS
	help
	  Use dynamic allocation for cpumask_var_t, instead of putting
	  them on the stack.  This is a bit more expensive, but avoids
	  stack overflow.

config CPU_RMAP
	bool
	depends on SMP

config DQL
	bool

config GLOB
	bool
#	This actually supports modular compilation, but the module overhead
#	is ridiculous for the amount of code involved.	Until an out-of-tree
#	driver asks for it, we'll just link it directly it into the kernel
#	when required.  Since we're ignoring out-of-tree users,	there's also
#	no need bother prompting for a manual decision:
#	prompt "glob_match() function"
	help
	  This option provides a glob_match function for performing
	  simple text pattern matching.  It originated in the ATA code
	  to blacklist particular drive models, but other device drivers
	  may need similar functionality.

	  All drivers in the Linux kernel tree that require this function
	  should automatically select this option.  Say N unless you
	  are compiling an out-of tree driver which tells you that it
	  depends on this.

config GLOB_SELFTEST
	bool "glob self-test on init"
	default n
	depends on GLOB
	help
	  This option enables a simple self-test of the glob_match
	  function on startup.	It is primarily useful for people
	  working on the code to ensure they haven't introduced any
	  regressions.

	  It only adds a little bit of code and slows kernel boot (or
	  module load) by a small amount, so you're welcome to play with
	  it, but you probably don't need it.

#
# Netlink attribute parsing support is select'ed if needed
#
config NLATTR
	bool

#
# Generic 64-bit atomic support is selected if needed
#
config GENERIC_ATOMIC64
       bool

config ARCH_HAS_ATOMIC64_DEC_IF_POSITIVE
	def_bool y if GENERIC_ATOMIC64

config LRU_CACHE
	tristate

config CLZ_TAB
	bool

config CORDIC
	tristate "CORDIC algorithm"
	help
	  This option provides an implementation of the CORDIC algorithm;
	  calculations are in fixed point. Module will be called cordic.

config DDR
	bool "JEDEC DDR data"
	help
	  Data from JEDEC specs for DDR SDRAM memories,
	  particularly the AC timing parameters and addressing
	  information. This data is useful for drivers handling
	  DDR SDRAM controllers.

config MPILIB
	tristate
	select CLZ_TAB
	help
	  Multiprecision maths library from GnuPG.
	  It is used to implement RSA digital signature verification,
	  which is used by IMA/EVM digital signature extension.

config SIGNATURE
	tristate
	depends on KEYS
	select CRYPTO
	select CRYPTO_SHA1
	select MPILIB
	help
	  Digital signature verification. Currently only RSA is supported.
	  Implementation is done using GnuPG MPI library

#
# libfdt files, only selected if needed.
#
config LIBFDT
	bool

config OID_REGISTRY
	tristate
	help
	  Enable fast lookup object identifier registry.

config UCS2_STRING
        tristate

source "lib/fonts/Kconfig"

config SG_SPLIT
	def_bool n
	help
	 Provides a heler to split scatterlists into chunks, each chunk being a
	 scatterlist. This should be selected by a driver or an API which
	 whishes to split a scatterlist amongst multiple DMA channel.

#
# sg chaining option
#

config ARCH_HAS_SG_CHAIN
	def_bool n

config ARCH_HAS_PMEM_API
	bool

config ARCH_HAS_MMIO_FLUSH
	bool

<<<<<<< HEAD
config QMI_ENCDEC
	bool "QMI Encode/Decode Library"
	help
	  Library to encode & decode QMI messages from within
	  the kernel. The kernel drivers encode the C structure into
	  QMI message wire format and then send it over a transport.
	  The kernel drivers receive the QMI message over a transport
	  and then decode it into a C structure.

config QMI_ENCDEC_DEBUG
	bool "QMI Encode/Decode Library Debug"
	help
	  Kernel config option to enable debugging QMI Encode/Decode
	  library. This will log the information regarding the element
	  and message being encoded & decoded.

=======
>>>>>>> a749771a
config STACKDEPOT
	bool
	select STACKTRACE

endmenu<|MERGE_RESOLUTION|>--- conflicted
+++ resolved
@@ -542,7 +542,6 @@
 config ARCH_HAS_MMIO_FLUSH
 	bool
 
-<<<<<<< HEAD
 config QMI_ENCDEC
 	bool "QMI Encode/Decode Library"
 	help
@@ -559,8 +558,6 @@
 	  library. This will log the information regarding the element
 	  and message being encoded & decoded.
 
-=======
->>>>>>> a749771a
 config STACKDEPOT
 	bool
 	select STACKTRACE
