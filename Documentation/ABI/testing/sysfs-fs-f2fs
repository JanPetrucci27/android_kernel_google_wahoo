--- conflicted
+++ resolved
@@ -51,8 +51,6 @@
 		 Controls the dirty page count condition for the in-place-update
 		 policies.
 
-<<<<<<< HEAD
-=======
 What:		/sys/fs/f2fs/<disk>/min_seq_blocks
 Date:		August 2018
 Contact:	"Jaegeuk Kim" <jaegeuk@kernel.org>
@@ -61,7 +59,6 @@
 		 writes in ->writepages.
 
 
->>>>>>> a749771a
 What:		/sys/fs/f2fs/<disk>/min_hot_blocks
 Date:		March 2017
 Contact:	"Jaegeuk Kim" <jaegeuk@kernel.org>
@@ -89,8 +86,6 @@
 		The unit size is one block, now only support configuring in range
 		of [1, 512].
 
-<<<<<<< HEAD
-=======
 What:          /sys/fs/f2fs/<disk>/umount_discard_timeout
 Date:          January 2019
 Contact:       "Jaegeuk Kim" <jaegeuk@kernel.org>
@@ -98,7 +93,6 @@
 		Set timeout to issue discard commands during umount.
 		Default: 5 secs
 
->>>>>>> a749771a
 What:		/sys/fs/f2fs/<disk>/max_victim_search
 Date:		January 2014
 Contact:	"Jaegeuk Kim" <jaegeuk.kim@samsung.com>
@@ -143,9 +137,6 @@
 Date:		January 2016
 Contact:	"Jaegeuk Kim" <jaegeuk@kernel.org>
 Description:
-<<<<<<< HEAD
-		 Controls the idle timing.
-=======
 		 Controls the idle timing for all paths other than
 		 discard and gc path.
 
@@ -162,7 +153,6 @@
 Contact:	"Sahitya Tummala" <stummala@codeaurora.org>
 Description:
 		 Controls the idle timing for gc path.
->>>>>>> a749771a
 
 What:		/sys/fs/f2fs/<disk>/iostat_enable
 Date:		August 2017
@@ -252,9 +242,6 @@
 		 - Add: echo '[h/c]extension' > /sys/fs/f2fs/<disk>/extension_list
 		 - Del: echo '[h/c]!extension' > /sys/fs/f2fs/<disk>/extension_list
 		 - [h] means add/del hot file extension
-<<<<<<< HEAD
-		 - [c] means add/del cold file extension
-=======
 		 - [c] means add/del cold file extension
 
 What:		/sys/fs/f2fs/<disk>/unusable
@@ -263,5 +250,4 @@
 Description:
 		If checkpoint=disable, it displays the number of blocks that are unusable.
                 If checkpoint=enable it displays the enumber of blocks that would be unusable
-                if checkpoint=disable were to be set.
->>>>>>> a749771a
+                if checkpoint=disable were to be set.