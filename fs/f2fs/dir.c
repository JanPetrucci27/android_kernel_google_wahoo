// SPDX-License-Identifier: GPL-2.0
/*
 * fs/f2fs/dir.c
 *
 * Copyright (c) 2012 Samsung Electronics Co., Ltd.
 *             http://www.samsung.com/
 */
#include <linux/fs.h>
#include <linux/f2fs_fs.h>
#include <linux/sched.h>
#include "f2fs.h"
#include "node.h"
#include "acl.h"
#include "xattr.h"
#include <trace/events/f2fs.h>

static unsigned long dir_blocks(struct inode *inode)
{
	return ((unsigned long long) (i_size_read(inode) + PAGE_SIZE - 1))
							>> PAGE_SHIFT;
}

static unsigned int dir_buckets(unsigned int level, int dir_level)
{
	if (level + dir_level < MAX_DIR_HASH_DEPTH / 2)
		return 1 << (level + dir_level);
	else
		return MAX_DIR_BUCKETS;
}

static unsigned int bucket_blocks(unsigned int level)
{
	if (level < MAX_DIR_HASH_DEPTH / 2)
		return 2;
	else
		return 4;
}

static unsigned char f2fs_filetype_table[F2FS_FT_MAX] = {
	[F2FS_FT_UNKNOWN]	= DT_UNKNOWN,
	[F2FS_FT_REG_FILE]	= DT_REG,
	[F2FS_FT_DIR]		= DT_DIR,
	[F2FS_FT_CHRDEV]	= DT_CHR,
	[F2FS_FT_BLKDEV]	= DT_BLK,
	[F2FS_FT_FIFO]		= DT_FIFO,
	[F2FS_FT_SOCK]		= DT_SOCK,
	[F2FS_FT_SYMLINK]	= DT_LNK,
};

static unsigned char f2fs_type_by_mode[S_IFMT >> S_SHIFT] = {
	[S_IFREG >> S_SHIFT]	= F2FS_FT_REG_FILE,
	[S_IFDIR >> S_SHIFT]	= F2FS_FT_DIR,
	[S_IFCHR >> S_SHIFT]	= F2FS_FT_CHRDEV,
	[S_IFBLK >> S_SHIFT]	= F2FS_FT_BLKDEV,
	[S_IFIFO >> S_SHIFT]	= F2FS_FT_FIFO,
	[S_IFSOCK >> S_SHIFT]	= F2FS_FT_SOCK,
	[S_IFLNK >> S_SHIFT]	= F2FS_FT_SYMLINK,
};

static void set_de_type(struct f2fs_dir_entry *de, umode_t mode)
{
	de->file_type = f2fs_type_by_mode[(mode & S_IFMT) >> S_SHIFT];
}

unsigned char f2fs_get_de_type(struct f2fs_dir_entry *de)
{
	if (de->file_type < F2FS_FT_MAX)
		return f2fs_filetype_table[de->file_type];
	return DT_UNKNOWN;
}

static unsigned long dir_block_index(unsigned int level,
				int dir_level, unsigned int idx)
{
	unsigned long i;
	unsigned long bidx = 0;

	for (i = 0; i < level; i++)
		bidx += dir_buckets(i, dir_level) * bucket_blocks(i);
	bidx += idx * bucket_blocks(level);
	return bidx;
}

static struct f2fs_dir_entry *find_in_block(struct page *dentry_page,
				struct fscrypt_name *fname,
				f2fs_hash_t namehash,
				int *max_slots,
				struct page **res_page)
{
	struct f2fs_dentry_block *dentry_blk;
	struct f2fs_dir_entry *de;
	struct f2fs_dentry_ptr d;

	dentry_blk = (struct f2fs_dentry_block *)page_address(dentry_page);

	make_dentry_ptr_block(NULL, &d, dentry_blk);
<<<<<<< HEAD
	de = find_target_dentry(fname, namehash, max_slots, &d);
=======
	de = f2fs_find_target_dentry(fname, namehash, max_slots, &d);
>>>>>>> a749771a
	if (de)
		*res_page = dentry_page;

	return de;
}

<<<<<<< HEAD
struct f2fs_dir_entry *find_target_dentry(struct fscrypt_name *fname,
=======
struct f2fs_dir_entry *f2fs_find_target_dentry(struct fscrypt_name *fname,
>>>>>>> a749771a
			f2fs_hash_t namehash, int *max_slots,
			struct f2fs_dentry_ptr *d)
{
	struct f2fs_dir_entry *de;
	unsigned long bit_pos = 0;
	int max_len = 0;

	if (max_slots)
		*max_slots = 0;
	while (bit_pos < d->max) {
		if (!test_bit_le(bit_pos, d->bitmap)) {
			bit_pos++;
			max_len++;
			continue;
		}

		de = &d->dentry[bit_pos];

		if (unlikely(!de->name_len)) {
			bit_pos++;
			continue;
		}

		if (de->hash_code == namehash &&
		    fscrypt_match_name(fname, d->filename[bit_pos],
				       le16_to_cpu(de->name_len)))
			goto found;

		if (max_slots && max_len > *max_slots)
			*max_slots = max_len;
		max_len = 0;

		bit_pos += GET_DENTRY_SLOTS(le16_to_cpu(de->name_len));
	}

	de = NULL;
found:
	if (max_slots && max_len > *max_slots)
		*max_slots = max_len;
	return de;
}

static struct f2fs_dir_entry *find_in_level(struct inode *dir,
					unsigned int level,
					struct fscrypt_name *fname,
					struct page **res_page)
{
	struct qstr name = FSTR_TO_QSTR(&fname->disk_name);
	int s = GET_DENTRY_SLOTS(name.len);
	unsigned int nbucket, nblock;
	unsigned int bidx, end_block;
	struct page *dentry_page;
	struct f2fs_dir_entry *de = NULL;
	bool room = false;
	int max_slots;
	f2fs_hash_t namehash = f2fs_dentry_hash(&name, fname);

	nbucket = dir_buckets(level, F2FS_I(dir)->i_dir_level);
	nblock = bucket_blocks(level);

	bidx = dir_block_index(level, F2FS_I(dir)->i_dir_level,
					le32_to_cpu(namehash) % nbucket);
	end_block = bidx + nblock;

	for (; bidx < end_block; bidx++) {
		/* no need to allocate new dentry pages to all the indices */
		dentry_page = f2fs_find_data_page(dir, bidx);
		if (IS_ERR(dentry_page)) {
			if (PTR_ERR(dentry_page) == -ENOENT) {
				room = true;
				continue;
			} else {
				*res_page = dentry_page;
				break;
			}
		}

		de = find_in_block(dentry_page, fname, namehash, &max_slots,
								res_page);
		if (de)
			break;

		if (max_slots >= s)
			room = true;
		f2fs_put_page(dentry_page, 0);
	}

	if (!de && room && F2FS_I(dir)->chash != namehash) {
		F2FS_I(dir)->chash = namehash;
		F2FS_I(dir)->clevel = level;
	}

	return de;
}

struct f2fs_dir_entry *__f2fs_find_entry(struct inode *dir,
			struct fscrypt_name *fname, struct page **res_page)
{
	unsigned long npages = dir_blocks(dir);
	struct f2fs_dir_entry *de = NULL;
	unsigned int max_depth;
	unsigned int level;

	if (f2fs_has_inline_dentry(dir)) {
		*res_page = NULL;
<<<<<<< HEAD
		de = find_in_inline_dir(dir, fname, res_page);
=======
		de = f2fs_find_in_inline_dir(dir, fname, res_page);
>>>>>>> a749771a
		goto out;
	}

	if (npages == 0) {
		*res_page = NULL;
		goto out;
	}

	max_depth = F2FS_I(dir)->i_current_depth;
	if (unlikely(max_depth > MAX_DIR_HASH_DEPTH)) {
<<<<<<< HEAD
		f2fs_msg(F2FS_I_SB(dir)->sb, KERN_WARNING,
				"Corrupted max_depth of %lu: %u",
				dir->i_ino, max_depth);
=======
		f2fs_warn(F2FS_I_SB(dir), "Corrupted max_depth of %lu: %u",
			  dir->i_ino, max_depth);
>>>>>>> a749771a
		max_depth = MAX_DIR_HASH_DEPTH;
		f2fs_i_depth_write(dir, max_depth);
	}

	for (level = 0; level < max_depth; level++) {
		*res_page = NULL;
		de = find_in_level(dir, level, fname, res_page);
		if (de || IS_ERR(*res_page))
			break;
	}
out:
	/* This is to increase the speed of f2fs_create */
	if (!de)
		F2FS_I(dir)->task = current;
	return de;
}

/*
 * Find an entry in the specified directory with the wanted name.
 * It returns the page where the entry was found (as a parameter - res_page),
 * and the entry itself. Page is returned mapped and unlocked.
 * Entry is guaranteed to be valid.
 */
struct f2fs_dir_entry *f2fs_find_entry(struct inode *dir,
			const struct qstr *child, struct page **res_page)
{
	struct f2fs_dir_entry *de = NULL;
	struct fscrypt_name fname;
	int err;

	err = fscrypt_setup_filename(dir, child, 1, &fname);
	if (err) {
		if (err == -ENOENT)
			*res_page = NULL;
		else
			*res_page = ERR_PTR(err);
		return NULL;
	}
<<<<<<< HEAD

	de = __f2fs_find_entry(dir, &fname, res_page);

=======

	de = __f2fs_find_entry(dir, &fname, res_page);

>>>>>>> a749771a
	fscrypt_free_filename(&fname);
	return de;
}

struct f2fs_dir_entry *f2fs_parent_dir(struct inode *dir, struct page **p)
{
	struct qstr dotdot = QSTR_INIT("..", 2);

	return f2fs_find_entry(dir, &dotdot, p);
}

ino_t f2fs_inode_by_name(struct inode *dir, const struct qstr *qstr,
							struct page **page)
{
	ino_t res = 0;
	struct f2fs_dir_entry *de;

	de = f2fs_find_entry(dir, qstr, page);
	if (de) {
		res = le32_to_cpu(de->ino);
		f2fs_put_page(*page, 0);
	}

	return res;
}

void f2fs_set_link(struct inode *dir, struct f2fs_dir_entry *de,
		struct page *page, struct inode *inode)
{
	enum page_type type = f2fs_has_inline_dentry(dir) ? NODE : DATA;
	lock_page(page);
<<<<<<< HEAD
	f2fs_wait_on_page_writeback(page, type, true);
=======
	f2fs_wait_on_page_writeback(page, type, true, true);
>>>>>>> a749771a
	de->ino = cpu_to_le32(inode->i_ino);
	set_de_type(de, inode->i_mode);
	set_page_dirty(page);

	dir->i_mtime = dir->i_ctime = current_time(dir);
	f2fs_mark_inode_dirty_sync(dir, false);
	f2fs_put_page(page, 1);
}

static void init_dent_inode(const struct qstr *name, struct page *ipage)
{
	struct f2fs_inode *ri;

<<<<<<< HEAD
	f2fs_wait_on_page_writeback(ipage, NODE, true);
=======
	f2fs_wait_on_page_writeback(ipage, NODE, true, true);
>>>>>>> a749771a

	/* copy name info. to this inode page */
	ri = F2FS_INODE(ipage);
	ri->i_namelen = cpu_to_le32(name->len);
	memcpy(ri->i_name, name->name, name->len);
	set_page_dirty(ipage);
}

<<<<<<< HEAD
void do_make_empty_dir(struct inode *inode, struct inode *parent,
=======
void f2fs_do_make_empty_dir(struct inode *inode, struct inode *parent,
>>>>>>> a749771a
					struct f2fs_dentry_ptr *d)
{
	struct qstr dot = QSTR_INIT(".", 1);
	struct qstr dotdot = QSTR_INIT("..", 2);

	/* update dirent of "." */
	f2fs_update_dentry(inode->i_ino, inode->i_mode, d, &dot, 0, 0);

	/* update dirent of ".." */
	f2fs_update_dentry(parent->i_ino, parent->i_mode, d, &dotdot, 0, 1);
}

static int make_empty_dir(struct inode *inode,
		struct inode *parent, struct page *page)
{
	struct page *dentry_page;
	struct f2fs_dentry_block *dentry_blk;
	struct f2fs_dentry_ptr d;

	if (f2fs_has_inline_dentry(inode))
		return f2fs_make_empty_inline_dir(inode, parent, page);

	dentry_page = f2fs_get_new_data_page(inode, page, 0, true);
	if (IS_ERR(dentry_page))
		return PTR_ERR(dentry_page);

	dentry_blk = page_address(dentry_page);
<<<<<<< HEAD

	make_dentry_ptr_block(NULL, &d, dentry_blk);
	do_make_empty_dir(inode, parent, &d);

=======

	make_dentry_ptr_block(NULL, &d, dentry_blk);
	f2fs_do_make_empty_dir(inode, parent, &d);

>>>>>>> a749771a
	set_page_dirty(dentry_page);
	f2fs_put_page(dentry_page, 1);
	return 0;
}

<<<<<<< HEAD
struct page *init_inode_metadata(struct inode *inode, struct inode *dir,
=======
struct page *f2fs_init_inode_metadata(struct inode *inode, struct inode *dir,
>>>>>>> a749771a
			const struct qstr *new_name, const struct qstr *orig_name,
			struct page *dpage)
{
	struct page *page;
	int dummy_encrypt = DUMMY_ENCRYPTION_ENABLED(F2FS_I_SB(dir));
	int err;

	if (is_inode_flag_set(inode, FI_NEW_INODE)) {
<<<<<<< HEAD
		page = new_inode_page(inode);
=======
		page = f2fs_new_inode_page(inode);
>>>>>>> a749771a
		if (IS_ERR(page))
			return page;

		if (S_ISDIR(inode->i_mode)) {
			/* in order to handle error case */
			get_page(page);
			err = make_empty_dir(inode, dir, page);
			if (err) {
				lock_page(page);
				goto put_error;
			}
			put_page(page);
		}

		err = f2fs_init_acl(inode, dir, page, dpage);
		if (err)
			goto put_error;

		err = f2fs_init_security(inode, dir, orig_name, page);
		if (err)
			goto put_error;

		if ((f2fs_encrypted_inode(dir) || dummy_encrypt) &&
					f2fs_may_encrypt(inode)) {
			err = fscrypt_inherit_context(dir, inode, page, false);
			if (err)
				goto put_error;
		}
	} else {
		page = f2fs_get_node_page(F2FS_I_SB(dir), inode->i_ino);
		if (IS_ERR(page))
			return page;
	}

	if (new_name) {
		init_dent_inode(new_name, page);
		if (f2fs_encrypted_inode(dir))
			file_set_enc_name(inode);
	}

	/*
	 * This file should be checkpointed during fsync.
	 * We lost i_pino from now on.
	 */
	if (is_inode_flag_set(inode, FI_INC_LINK)) {
		if (!S_ISDIR(inode->i_mode))
			file_lost_pino(inode);
		/*
		 * If link the tmpfile to alias through linkat path,
		 * we should remove this inode from orphan list.
		 */
		if (inode->i_nlink == 0)
<<<<<<< HEAD
			remove_orphan_inode(F2FS_I_SB(dir), inode->i_ino);
=======
			f2fs_remove_orphan_inode(F2FS_I_SB(dir), inode->i_ino);
>>>>>>> a749771a
		f2fs_i_links_write(inode, true);
	}
	return page;

put_error:
	clear_nlink(inode);
<<<<<<< HEAD
	update_inode(inode, page);
=======
	f2fs_update_inode(inode, page);
>>>>>>> a749771a
	f2fs_put_page(page, 1);
	return ERR_PTR(err);
}

void f2fs_update_parent_metadata(struct inode *dir, struct inode *inode,
						unsigned int current_depth)
{
	if (inode && is_inode_flag_set(inode, FI_NEW_INODE)) {
		if (S_ISDIR(inode->i_mode))
			f2fs_i_links_write(dir, true);
		clear_inode_flag(inode, FI_NEW_INODE);
	}
	dir->i_mtime = dir->i_ctime = current_time(dir);
	f2fs_mark_inode_dirty_sync(dir, false);

	if (F2FS_I(dir)->i_current_depth != current_depth)
		f2fs_i_depth_write(dir, current_depth);

	if (inode && is_inode_flag_set(inode, FI_INC_LINK))
		clear_inode_flag(inode, FI_INC_LINK);
}

int f2fs_room_for_filename(const void *bitmap, int slots, int max_slots)
{
	int bit_start = 0;
	int zero_start, zero_end;
next:
	zero_start = find_next_zero_bit_le(bitmap, max_slots, bit_start);
	if (zero_start >= max_slots)
		return max_slots;

	zero_end = find_next_bit_le(bitmap, max_slots, zero_start);
	if (zero_end - zero_start >= slots)
		return zero_start;

	bit_start = zero_end + 1;

	if (zero_end + 1 >= max_slots)
		return max_slots;
	goto next;
}

void f2fs_update_dentry(nid_t ino, umode_t mode, struct f2fs_dentry_ptr *d,
				const struct qstr *name, f2fs_hash_t name_hash,
				unsigned int bit_pos)
{
	struct f2fs_dir_entry *de;
	int slots = GET_DENTRY_SLOTS(name->len);
	int i;

	de = &d->dentry[bit_pos];
	de->hash_code = name_hash;
	de->name_len = cpu_to_le16(name->len);
	memcpy(d->filename[bit_pos], name->name, name->len);
	de->ino = cpu_to_le32(ino);
	set_de_type(de, mode);
	for (i = 0; i < slots; i++) {
		__set_bit_le(bit_pos + i, (void *)d->bitmap);
		/* avoid wrong garbage data for readdir */
		if (i)
			(de + i)->name_len = 0;
	}
}

int f2fs_add_regular_entry(struct inode *dir, const struct qstr *new_name,
				const struct qstr *orig_name,
				struct inode *inode, nid_t ino, umode_t mode)
{
	unsigned int bit_pos;
	unsigned int level;
	unsigned int current_depth;
	unsigned long bidx, block;
	f2fs_hash_t dentry_hash;
	unsigned int nbucket, nblock;
	struct page *dentry_page = NULL;
	struct f2fs_dentry_block *dentry_blk = NULL;
	struct f2fs_dentry_ptr d;
	struct page *page = NULL;
	int slots, err = 0;

	level = 0;
	slots = GET_DENTRY_SLOTS(new_name->len);
	dentry_hash = f2fs_dentry_hash(new_name, NULL);

	current_depth = F2FS_I(dir)->i_current_depth;
	if (F2FS_I(dir)->chash == dentry_hash) {
		level = F2FS_I(dir)->clevel;
		F2FS_I(dir)->chash = 0;
	}

start:
<<<<<<< HEAD
#ifdef CONFIG_F2FS_FAULT_INJECTION
=======
>>>>>>> a749771a
	if (time_to_inject(F2FS_I_SB(dir), FAULT_DIR_DEPTH)) {
		f2fs_show_injection_info(FAULT_DIR_DEPTH);
		return -ENOSPC;
	}
<<<<<<< HEAD
#endif
=======

>>>>>>> a749771a
	if (unlikely(current_depth == MAX_DIR_HASH_DEPTH))
		return -ENOSPC;

	/* Increase the depth, if required */
	if (level == current_depth)
		++current_depth;

	nbucket = dir_buckets(level, F2FS_I(dir)->i_dir_level);
	nblock = bucket_blocks(level);

	bidx = dir_block_index(level, F2FS_I(dir)->i_dir_level,
				(le32_to_cpu(dentry_hash) % nbucket));

	for (block = bidx; block <= (bidx + nblock - 1); block++) {
		dentry_page = f2fs_get_new_data_page(dir, NULL, block, true);
		if (IS_ERR(dentry_page))
			return PTR_ERR(dentry_page);

		dentry_blk = page_address(dentry_page);
<<<<<<< HEAD
		bit_pos = room_for_filename(&dentry_blk->dentry_bitmap,
=======
		bit_pos = f2fs_room_for_filename(&dentry_blk->dentry_bitmap,
>>>>>>> a749771a
						slots, NR_DENTRY_IN_BLOCK);
		if (bit_pos < NR_DENTRY_IN_BLOCK)
			goto add_dentry;

		f2fs_put_page(dentry_page, 1);
	}

	/* Move to next level to find the empty slot for new dentry */
	++level;
	goto start;
add_dentry:
<<<<<<< HEAD
	f2fs_wait_on_page_writeback(dentry_page, DATA, true);

	if (inode) {
		down_write(&F2FS_I(inode)->i_sem);
		page = init_inode_metadata(inode, dir, new_name,
=======
	f2fs_wait_on_page_writeback(dentry_page, DATA, true, true);

	if (inode) {
		down_write(&F2FS_I(inode)->i_sem);
		page = f2fs_init_inode_metadata(inode, dir, new_name,
>>>>>>> a749771a
						orig_name, NULL);
		if (IS_ERR(page)) {
			err = PTR_ERR(page);
			goto fail;
		}
	}

	make_dentry_ptr_block(NULL, &d, dentry_blk);
	f2fs_update_dentry(ino, mode, &d, new_name, dentry_hash, bit_pos);

	set_page_dirty(dentry_page);

	if (inode) {
		f2fs_i_pino_write(inode, dir->i_ino);
		f2fs_put_page(page, 1);
	}

	f2fs_update_parent_metadata(dir, inode, current_depth);
fail:
	if (inode)
		up_write(&F2FS_I(inode)->i_sem);

	f2fs_put_page(dentry_page, 1);

	return err;
}

<<<<<<< HEAD
int __f2fs_do_add_link(struct inode *dir, struct fscrypt_name *fname,
=======
int f2fs_add_dentry(struct inode *dir, struct fscrypt_name *fname,
>>>>>>> a749771a
				struct inode *inode, nid_t ino, umode_t mode)
{
	struct qstr new_name;
	int err = -EAGAIN;

	new_name.name = fname_name(fname);
	new_name.len = fname_len(fname);

	if (f2fs_has_inline_dentry(dir))
		err = f2fs_add_inline_entry(dir, &new_name, fname->usr_fname,
							inode, ino, mode);
	if (err == -EAGAIN)
		err = f2fs_add_regular_entry(dir, &new_name, fname->usr_fname,
							inode, ino, mode);

	f2fs_update_time(F2FS_I_SB(dir), REQ_TIME);
	return err;
}

/*
 * Caller should grab and release a rwsem by calling f2fs_lock_op() and
 * f2fs_unlock_op().
 */
int f2fs_do_add_link(struct inode *dir, const struct qstr *name,
				struct inode *inode, nid_t ino, umode_t mode)
{
	struct fscrypt_name fname;
	struct page *page = NULL;
	struct f2fs_dir_entry *de = NULL;
	int err;

	err = fscrypt_setup_filename(dir, name, 0, &fname);
	if (err)
		return err;

	/*
	 * An immature stakable filesystem shows a race condition between lookup
	 * and create. If we have same task when doing lookup and create, it's
	 * definitely fine as expected by VFS normally. Otherwise, let's just
	 * verify on-disk dentry one more time, which guarantees filesystem
	 * consistency more.
	 */
	if (current != F2FS_I(dir)->task) {
		de = __f2fs_find_entry(dir, &fname, &page);
		F2FS_I(dir)->task = NULL;
	}
	if (de) {
		f2fs_put_page(page, 0);
		err = -EEXIST;
	} else if (IS_ERR(page)) {
		err = PTR_ERR(page);
	} else {
<<<<<<< HEAD
		err = __f2fs_do_add_link(dir, &fname, inode, ino, mode);
=======
		err = f2fs_add_dentry(dir, &fname, inode, ino, mode);
>>>>>>> a749771a
	}
	fscrypt_free_filename(&fname);
	return err;
}

int f2fs_do_tmpfile(struct inode *inode, struct inode *dir)
{
	struct page *page;
	int err = 0;

	down_write(&F2FS_I(inode)->i_sem);
<<<<<<< HEAD
	page = init_inode_metadata(inode, dir, NULL, NULL, NULL);
=======
	page = f2fs_init_inode_metadata(inode, dir, NULL, NULL, NULL);
>>>>>>> a749771a
	if (IS_ERR(page)) {
		err = PTR_ERR(page);
		goto fail;
	}
	f2fs_put_page(page, 1);

	clear_inode_flag(inode, FI_NEW_INODE);
<<<<<<< HEAD
=======
	f2fs_update_time(F2FS_I_SB(inode), REQ_TIME);
>>>>>>> a749771a
fail:
	up_write(&F2FS_I(inode)->i_sem);
	f2fs_update_time(F2FS_I_SB(inode), REQ_TIME);
	return err;
}

void f2fs_drop_nlink(struct inode *dir, struct inode *inode)
{
	struct f2fs_sb_info *sbi = F2FS_I_SB(dir);

	down_write(&F2FS_I(inode)->i_sem);

	if (S_ISDIR(inode->i_mode))
		f2fs_i_links_write(dir, false);
	inode->i_ctime = current_time(inode);

	f2fs_i_links_write(inode, false);
	if (S_ISDIR(inode->i_mode)) {
		f2fs_i_links_write(inode, false);
		f2fs_i_size_write(inode, 0);
	}
	up_write(&F2FS_I(inode)->i_sem);

	if (inode->i_nlink == 0)
<<<<<<< HEAD
		add_orphan_inode(inode);
=======
		f2fs_add_orphan_inode(inode);
>>>>>>> a749771a
	else
		f2fs_release_orphan_inode(sbi);
}

/*
 * It only removes the dentry from the dentry page, corresponding name
 * entry in name page does not need to be touched during deletion.
 */
void f2fs_delete_entry(struct f2fs_dir_entry *dentry, struct page *page,
					struct inode *dir, struct inode *inode)
{
	struct	f2fs_dentry_block *dentry_blk;
	unsigned int bit_pos;
	int slots = GET_DENTRY_SLOTS(le16_to_cpu(dentry->name_len));
	struct address_space *mapping = page_mapping(page);
	unsigned long flags;
	int i;

	f2fs_update_time(F2FS_I_SB(dir), REQ_TIME);

	if (F2FS_OPTION(F2FS_I_SB(dir)).fsync_mode == FSYNC_MODE_STRICT)
<<<<<<< HEAD
		add_ino_entry(F2FS_I_SB(dir), dir->i_ino, TRANS_DIR_INO);
=======
		f2fs_add_ino_entry(F2FS_I_SB(dir), dir->i_ino, TRANS_DIR_INO);
>>>>>>> a749771a

	if (f2fs_has_inline_dentry(dir))
		return f2fs_delete_inline_entry(dentry, page, dir, inode);

	lock_page(page);
<<<<<<< HEAD
	f2fs_wait_on_page_writeback(page, DATA, true);
=======
	f2fs_wait_on_page_writeback(page, DATA, true, true);
>>>>>>> a749771a

	dentry_blk = page_address(page);
	bit_pos = dentry - dentry_blk->dentry;
	for (i = 0; i < slots; i++)
		__clear_bit_le(bit_pos + i, &dentry_blk->dentry_bitmap);

	/* Let's check and deallocate this dentry page */
	bit_pos = find_next_bit_le(&dentry_blk->dentry_bitmap,
			NR_DENTRY_IN_BLOCK,
			0);
	set_page_dirty(page);

	dir->i_ctime = dir->i_mtime = current_time(dir);
	f2fs_mark_inode_dirty_sync(dir, false);

	if (inode)
		f2fs_drop_nlink(dir, inode);

	if (bit_pos == NR_DENTRY_IN_BLOCK &&
<<<<<<< HEAD
			!truncate_hole(dir, page->index, page->index + 1)) {
		spin_lock_irqsave(&mapping->tree_lock, flags);
		radix_tree_tag_clear(&mapping->page_tree, page_index(page),
				     PAGECACHE_TAG_DIRTY);
		spin_unlock_irqrestore(&mapping->tree_lock, flags);

=======
		!f2fs_truncate_hole(dir, page->index, page->index + 1)) {
		f2fs_clear_radix_tree_dirty_tag(page);
>>>>>>> a749771a
		clear_page_dirty_for_io(page);
		f2fs_clear_page_private(page);
		ClearPageUptodate(page);
		clear_cold_data(page);
		inode_dec_dirty_pages(dir);
<<<<<<< HEAD
		remove_dirty_inode(dir);
=======
		f2fs_remove_dirty_inode(dir);
>>>>>>> a749771a
	}
	f2fs_put_page(page, 1);
}

bool f2fs_empty_dir(struct inode *dir)
{
	unsigned long bidx;
	struct page *dentry_page;
	unsigned int bit_pos;
	struct f2fs_dentry_block *dentry_blk;
	unsigned long nblock = dir_blocks(dir);

	if (f2fs_has_inline_dentry(dir))
		return f2fs_empty_inline_dir(dir);

	for (bidx = 0; bidx < nblock; bidx++) {
		dentry_page = f2fs_get_lock_data_page(dir, bidx, false);
		if (IS_ERR(dentry_page)) {
			if (PTR_ERR(dentry_page) == -ENOENT)
				continue;
			else
				return false;
		}

		dentry_blk = page_address(dentry_page);
		if (bidx == 0)
			bit_pos = 2;
		else
			bit_pos = 0;
		bit_pos = find_next_bit_le(&dentry_blk->dentry_bitmap,
						NR_DENTRY_IN_BLOCK,
						bit_pos);

		f2fs_put_page(dentry_page, 1);

		if (bit_pos < NR_DENTRY_IN_BLOCK)
			return false;
	}
	return true;
}

int f2fs_fill_dentries(struct dir_context *ctx, struct f2fs_dentry_ptr *d,
			unsigned int start_pos, struct fscrypt_str *fstr)
{
	unsigned char d_type = DT_UNKNOWN;
	unsigned int bit_pos;
	struct f2fs_dir_entry *de = NULL;
	struct fscrypt_str de_name = FSTR_INIT(NULL, 0);
	struct f2fs_sb_info *sbi = F2FS_I_SB(d->inode);
<<<<<<< HEAD
=======
	struct blk_plug plug;
	bool readdir_ra = sbi->readdir_ra == 1;
	int err = 0;
>>>>>>> a749771a

	bit_pos = ((unsigned long)ctx->pos % d->max);

	if (readdir_ra)
		blk_start_plug(&plug);

	while (bit_pos < d->max) {
		bit_pos = find_next_bit_le(d->bitmap, d->max, bit_pos);
		if (bit_pos >= d->max)
			break;

		de = &d->dentry[bit_pos];
		if (de->name_len == 0) {
			bit_pos++;
			ctx->pos = start_pos + bit_pos;
<<<<<<< HEAD
			continue;
		}

		d_type = get_de_type(de);
=======
			printk_ratelimited(
				"%s, invalid namelen(0), ino:%u, run fsck to fix.",
				KERN_WARNING, le32_to_cpu(de->ino));
			set_sbi_flag(sbi, SBI_NEED_FSCK);
			continue;
		}

		d_type = f2fs_get_de_type(de);
>>>>>>> a749771a

		de_name.name = d->filename[bit_pos];
		de_name.len = le16_to_cpu(de->name_len);

		/* check memory boundary before moving forward */
		bit_pos += GET_DENTRY_SLOTS(le16_to_cpu(de->name_len));
		if (unlikely(bit_pos > d->max ||
				le16_to_cpu(de->name_len) > F2FS_NAME_LEN)) {
<<<<<<< HEAD
			f2fs_msg(F2FS_I_SB(d->inode)->sb, KERN_WARNING,
				"%s: corrupted namelen=%d, run fsck to fix.",
				__func__, le16_to_cpu(de->name_len));
			set_sbi_flag(F2FS_I_SB(d->inode)->sb->s_fs_info, SBI_NEED_FSCK);
			return -EINVAL;
=======
			f2fs_warn(sbi, "%s: corrupted namelen=%d, run fsck to fix.",
				  __func__, le16_to_cpu(de->name_len));
			set_sbi_flag(sbi, SBI_NEED_FSCK);
			err = -EFSCORRUPTED;
			goto out;
>>>>>>> a749771a
		}

		if (f2fs_encrypted_inode(d->inode)) {
			int save_len = fstr->len;
<<<<<<< HEAD
			int err;

			err = fscrypt_fname_disk_to_usr(d->inode,
						(u32)de->hash_code, 0,
						&de_name, fstr);
			if (err)
				return err;
=======

			err = fscrypt_fname_disk_to_usr(d->inode,
						(u32)le32_to_cpu(de->hash_code),
						0, &de_name, fstr);
			if (err)
				goto out;
>>>>>>> a749771a

			de_name = *fstr;
			fstr->len = save_len;
		}

		if (!dir_emit(ctx, de_name.name, de_name.len,
<<<<<<< HEAD
					le32_to_cpu(de->ino), d_type))
			return 1;

		if (sbi->readdir_ra == 1)
			ra_node_page(sbi, le32_to_cpu(de->ino));

		ctx->pos = start_pos + bit_pos;
	}
	return 0;
=======
					le32_to_cpu(de->ino), d_type)) {
			err = 1;
			goto out;
		}

		if (readdir_ra)
			f2fs_ra_node_page(sbi, le32_to_cpu(de->ino));

		ctx->pos = start_pos + bit_pos;
	}
out:
	if (readdir_ra)
		blk_finish_plug(&plug);
	return err;
>>>>>>> a749771a
}

static int f2fs_readdir(struct file *file, struct dir_context *ctx)
{
	struct inode *inode = file_inode(file);
	unsigned long npages = dir_blocks(inode);
	struct f2fs_dentry_block *dentry_blk = NULL;
	struct page *dentry_page = NULL;
	struct file_ra_state *ra = &file->f_ra;
	loff_t start_pos = ctx->pos;
	unsigned int n = ((unsigned long)ctx->pos / NR_DENTRY_IN_BLOCK);
	struct f2fs_dentry_ptr d;
	struct fscrypt_str fstr = FSTR_INIT(NULL, 0);
	int err = 0;

	if (f2fs_encrypted_inode(inode)) {
		err = fscrypt_get_encryption_info(inode);
		if (err && err != -ENOKEY)
			goto out;

		err = fscrypt_fname_alloc_buffer(inode, F2FS_NAME_LEN, &fstr);
		if (err < 0)
			goto out;
	}

	if (f2fs_has_inline_dentry(inode)) {
		err = f2fs_read_inline_dir(file, ctx, &fstr);
		goto out_free;
	}

	for (; n < npages; n++, ctx->pos = n * NR_DENTRY_IN_BLOCK) {

		/* allow readdir() to be interrupted */
		if (fatal_signal_pending(current)) {
			err = -ERESTARTSYS;
			goto out_free;
		}
		cond_resched();

		/* readahead for multi pages of dir */
		if (npages - n > 1 && !ra_has_index(ra, n))
			page_cache_sync_readahead(inode->i_mapping, ra, file, n,
				min(npages - n, (pgoff_t)MAX_DIR_RA_PAGES));

<<<<<<< HEAD
		dentry_page = get_lock_data_page(inode, n, false);
=======
		dentry_page = f2fs_find_data_page(inode, n);
>>>>>>> a749771a
		if (IS_ERR(dentry_page)) {
			err = PTR_ERR(dentry_page);
			if (err == -ENOENT) {
				err = 0;
				continue;
			} else {
				goto out_free;
			}
		}

		dentry_blk = page_address(dentry_page);

		make_dentry_ptr_block(inode, &d, dentry_blk);

		err = f2fs_fill_dentries(ctx, &d,
				n * NR_DENTRY_IN_BLOCK, &fstr);
		if (err) {
<<<<<<< HEAD
			f2fs_put_page(dentry_page, 1);
			break;
		}

		f2fs_put_page(dentry_page, 1);
=======
			f2fs_put_page(dentry_page, 0);
			break;
		}

		f2fs_put_page(dentry_page, 0);
>>>>>>> a749771a
	}
out_free:
	fscrypt_fname_free_buffer(&fstr);
out:
	trace_f2fs_readdir(inode, start_pos, ctx->pos, err);
	return err < 0 ? err : 0;
}

static int f2fs_dir_open(struct inode *inode, struct file *filp)
{
	if (f2fs_encrypted_inode(inode))
		return fscrypt_get_encryption_info(inode) ? -EACCES : 0;
	return 0;
}

const struct file_operations f2fs_dir_operations = {
	.llseek		= generic_file_llseek,
	.read		= generic_read_dir,
	.iterate	= f2fs_readdir,
	.fsync		= f2fs_sync_file,
	.open		= f2fs_dir_open,
	.unlocked_ioctl	= f2fs_ioctl,
#ifdef CONFIG_COMPAT
	.compat_ioctl   = f2fs_compat_ioctl,
#endif
};<|MERGE_RESOLUTION|>--- conflicted
+++ resolved
@@ -94,22 +94,14 @@
 	dentry_blk = (struct f2fs_dentry_block *)page_address(dentry_page);
 
 	make_dentry_ptr_block(NULL, &d, dentry_blk);
-<<<<<<< HEAD
-	de = find_target_dentry(fname, namehash, max_slots, &d);
-=======
 	de = f2fs_find_target_dentry(fname, namehash, max_slots, &d);
->>>>>>> a749771a
 	if (de)
 		*res_page = dentry_page;
 
 	return de;
 }
 
-<<<<<<< HEAD
-struct f2fs_dir_entry *find_target_dentry(struct fscrypt_name *fname,
-=======
 struct f2fs_dir_entry *f2fs_find_target_dentry(struct fscrypt_name *fname,
->>>>>>> a749771a
 			f2fs_hash_t namehash, int *max_slots,
 			struct f2fs_dentry_ptr *d)
 {
@@ -215,11 +207,7 @@
 
 	if (f2fs_has_inline_dentry(dir)) {
 		*res_page = NULL;
-<<<<<<< HEAD
-		de = find_in_inline_dir(dir, fname, res_page);
-=======
 		de = f2fs_find_in_inline_dir(dir, fname, res_page);
->>>>>>> a749771a
 		goto out;
 	}
 
@@ -230,14 +218,8 @@
 
 	max_depth = F2FS_I(dir)->i_current_depth;
 	if (unlikely(max_depth > MAX_DIR_HASH_DEPTH)) {
-<<<<<<< HEAD
-		f2fs_msg(F2FS_I_SB(dir)->sb, KERN_WARNING,
-				"Corrupted max_depth of %lu: %u",
-				dir->i_ino, max_depth);
-=======
 		f2fs_warn(F2FS_I_SB(dir), "Corrupted max_depth of %lu: %u",
 			  dir->i_ino, max_depth);
->>>>>>> a749771a
 		max_depth = MAX_DIR_HASH_DEPTH;
 		f2fs_i_depth_write(dir, max_depth);
 	}
@@ -276,15 +258,9 @@
 			*res_page = ERR_PTR(err);
 		return NULL;
 	}
-<<<<<<< HEAD
 
 	de = __f2fs_find_entry(dir, &fname, res_page);
 
-=======
-
-	de = __f2fs_find_entry(dir, &fname, res_page);
-
->>>>>>> a749771a
 	fscrypt_free_filename(&fname);
 	return de;
 }
@@ -316,11 +292,7 @@
 {
 	enum page_type type = f2fs_has_inline_dentry(dir) ? NODE : DATA;
 	lock_page(page);
-<<<<<<< HEAD
-	f2fs_wait_on_page_writeback(page, type, true);
-=======
 	f2fs_wait_on_page_writeback(page, type, true, true);
->>>>>>> a749771a
 	de->ino = cpu_to_le32(inode->i_ino);
 	set_de_type(de, inode->i_mode);
 	set_page_dirty(page);
@@ -334,11 +306,7 @@
 {
 	struct f2fs_inode *ri;
 
-<<<<<<< HEAD
-	f2fs_wait_on_page_writeback(ipage, NODE, true);
-=======
 	f2fs_wait_on_page_writeback(ipage, NODE, true, true);
->>>>>>> a749771a
 
 	/* copy name info. to this inode page */
 	ri = F2FS_INODE(ipage);
@@ -347,11 +315,7 @@
 	set_page_dirty(ipage);
 }
 
-<<<<<<< HEAD
-void do_make_empty_dir(struct inode *inode, struct inode *parent,
-=======
 void f2fs_do_make_empty_dir(struct inode *inode, struct inode *parent,
->>>>>>> a749771a
 					struct f2fs_dentry_ptr *d)
 {
 	struct qstr dot = QSTR_INIT(".", 1);
@@ -379,27 +343,16 @@
 		return PTR_ERR(dentry_page);
 
 	dentry_blk = page_address(dentry_page);
-<<<<<<< HEAD
-
-	make_dentry_ptr_block(NULL, &d, dentry_blk);
-	do_make_empty_dir(inode, parent, &d);
-
-=======
 
 	make_dentry_ptr_block(NULL, &d, dentry_blk);
 	f2fs_do_make_empty_dir(inode, parent, &d);
 
->>>>>>> a749771a
 	set_page_dirty(dentry_page);
 	f2fs_put_page(dentry_page, 1);
 	return 0;
 }
 
-<<<<<<< HEAD
-struct page *init_inode_metadata(struct inode *inode, struct inode *dir,
-=======
 struct page *f2fs_init_inode_metadata(struct inode *inode, struct inode *dir,
->>>>>>> a749771a
 			const struct qstr *new_name, const struct qstr *orig_name,
 			struct page *dpage)
 {
@@ -408,11 +361,7 @@
 	int err;
 
 	if (is_inode_flag_set(inode, FI_NEW_INODE)) {
-<<<<<<< HEAD
-		page = new_inode_page(inode);
-=======
 		page = f2fs_new_inode_page(inode);
->>>>>>> a749771a
 		if (IS_ERR(page))
 			return page;
 
@@ -465,22 +414,14 @@
 		 * we should remove this inode from orphan list.
 		 */
 		if (inode->i_nlink == 0)
-<<<<<<< HEAD
-			remove_orphan_inode(F2FS_I_SB(dir), inode->i_ino);
-=======
 			f2fs_remove_orphan_inode(F2FS_I_SB(dir), inode->i_ino);
->>>>>>> a749771a
 		f2fs_i_links_write(inode, true);
 	}
 	return page;
 
 put_error:
 	clear_nlink(inode);
-<<<<<<< HEAD
-	update_inode(inode, page);
-=======
 	f2fs_update_inode(inode, page);
->>>>>>> a749771a
 	f2fs_put_page(page, 1);
 	return ERR_PTR(err);
 }
@@ -572,19 +513,11 @@
 	}
 
 start:
-<<<<<<< HEAD
-#ifdef CONFIG_F2FS_FAULT_INJECTION
-=======
->>>>>>> a749771a
 	if (time_to_inject(F2FS_I_SB(dir), FAULT_DIR_DEPTH)) {
 		f2fs_show_injection_info(FAULT_DIR_DEPTH);
 		return -ENOSPC;
 	}
-<<<<<<< HEAD
-#endif
-=======
-
->>>>>>> a749771a
+
 	if (unlikely(current_depth == MAX_DIR_HASH_DEPTH))
 		return -ENOSPC;
 
@@ -604,11 +537,7 @@
 			return PTR_ERR(dentry_page);
 
 		dentry_blk = page_address(dentry_page);
-<<<<<<< HEAD
-		bit_pos = room_for_filename(&dentry_blk->dentry_bitmap,
-=======
 		bit_pos = f2fs_room_for_filename(&dentry_blk->dentry_bitmap,
->>>>>>> a749771a
 						slots, NR_DENTRY_IN_BLOCK);
 		if (bit_pos < NR_DENTRY_IN_BLOCK)
 			goto add_dentry;
@@ -620,19 +549,11 @@
 	++level;
 	goto start;
 add_dentry:
-<<<<<<< HEAD
-	f2fs_wait_on_page_writeback(dentry_page, DATA, true);
-
-	if (inode) {
-		down_write(&F2FS_I(inode)->i_sem);
-		page = init_inode_metadata(inode, dir, new_name,
-=======
 	f2fs_wait_on_page_writeback(dentry_page, DATA, true, true);
 
 	if (inode) {
 		down_write(&F2FS_I(inode)->i_sem);
 		page = f2fs_init_inode_metadata(inode, dir, new_name,
->>>>>>> a749771a
 						orig_name, NULL);
 		if (IS_ERR(page)) {
 			err = PTR_ERR(page);
@@ -660,11 +581,7 @@
 	return err;
 }
 
-<<<<<<< HEAD
-int __f2fs_do_add_link(struct inode *dir, struct fscrypt_name *fname,
-=======
 int f2fs_add_dentry(struct inode *dir, struct fscrypt_name *fname,
->>>>>>> a749771a
 				struct inode *inode, nid_t ino, umode_t mode)
 {
 	struct qstr new_name;
@@ -717,11 +634,7 @@
 	} else if (IS_ERR(page)) {
 		err = PTR_ERR(page);
 	} else {
-<<<<<<< HEAD
-		err = __f2fs_do_add_link(dir, &fname, inode, ino, mode);
-=======
 		err = f2fs_add_dentry(dir, &fname, inode, ino, mode);
->>>>>>> a749771a
 	}
 	fscrypt_free_filename(&fname);
 	return err;
@@ -733,11 +646,7 @@
 	int err = 0;
 
 	down_write(&F2FS_I(inode)->i_sem);
-<<<<<<< HEAD
-	page = init_inode_metadata(inode, dir, NULL, NULL, NULL);
-=======
 	page = f2fs_init_inode_metadata(inode, dir, NULL, NULL, NULL);
->>>>>>> a749771a
 	if (IS_ERR(page)) {
 		err = PTR_ERR(page);
 		goto fail;
@@ -745,13 +654,9 @@
 	f2fs_put_page(page, 1);
 
 	clear_inode_flag(inode, FI_NEW_INODE);
-<<<<<<< HEAD
-=======
 	f2fs_update_time(F2FS_I_SB(inode), REQ_TIME);
->>>>>>> a749771a
 fail:
 	up_write(&F2FS_I(inode)->i_sem);
-	f2fs_update_time(F2FS_I_SB(inode), REQ_TIME);
 	return err;
 }
 
@@ -773,11 +678,7 @@
 	up_write(&F2FS_I(inode)->i_sem);
 
 	if (inode->i_nlink == 0)
-<<<<<<< HEAD
-		add_orphan_inode(inode);
-=======
 		f2fs_add_orphan_inode(inode);
->>>>>>> a749771a
 	else
 		f2fs_release_orphan_inode(sbi);
 }
@@ -792,28 +693,18 @@
 	struct	f2fs_dentry_block *dentry_blk;
 	unsigned int bit_pos;
 	int slots = GET_DENTRY_SLOTS(le16_to_cpu(dentry->name_len));
-	struct address_space *mapping = page_mapping(page);
-	unsigned long flags;
 	int i;
 
 	f2fs_update_time(F2FS_I_SB(dir), REQ_TIME);
 
 	if (F2FS_OPTION(F2FS_I_SB(dir)).fsync_mode == FSYNC_MODE_STRICT)
-<<<<<<< HEAD
-		add_ino_entry(F2FS_I_SB(dir), dir->i_ino, TRANS_DIR_INO);
-=======
 		f2fs_add_ino_entry(F2FS_I_SB(dir), dir->i_ino, TRANS_DIR_INO);
->>>>>>> a749771a
 
 	if (f2fs_has_inline_dentry(dir))
 		return f2fs_delete_inline_entry(dentry, page, dir, inode);
 
 	lock_page(page);
-<<<<<<< HEAD
-	f2fs_wait_on_page_writeback(page, DATA, true);
-=======
 	f2fs_wait_on_page_writeback(page, DATA, true, true);
->>>>>>> a749771a
 
 	dentry_blk = page_address(page);
 	bit_pos = dentry - dentry_blk->dentry;
@@ -833,27 +724,14 @@
 		f2fs_drop_nlink(dir, inode);
 
 	if (bit_pos == NR_DENTRY_IN_BLOCK &&
-<<<<<<< HEAD
-			!truncate_hole(dir, page->index, page->index + 1)) {
-		spin_lock_irqsave(&mapping->tree_lock, flags);
-		radix_tree_tag_clear(&mapping->page_tree, page_index(page),
-				     PAGECACHE_TAG_DIRTY);
-		spin_unlock_irqrestore(&mapping->tree_lock, flags);
-
-=======
 		!f2fs_truncate_hole(dir, page->index, page->index + 1)) {
 		f2fs_clear_radix_tree_dirty_tag(page);
->>>>>>> a749771a
 		clear_page_dirty_for_io(page);
 		f2fs_clear_page_private(page);
 		ClearPageUptodate(page);
 		clear_cold_data(page);
 		inode_dec_dirty_pages(dir);
-<<<<<<< HEAD
-		remove_dirty_inode(dir);
-=======
 		f2fs_remove_dirty_inode(dir);
->>>>>>> a749771a
 	}
 	f2fs_put_page(page, 1);
 }
@@ -903,12 +781,9 @@
 	struct f2fs_dir_entry *de = NULL;
 	struct fscrypt_str de_name = FSTR_INIT(NULL, 0);
 	struct f2fs_sb_info *sbi = F2FS_I_SB(d->inode);
-<<<<<<< HEAD
-=======
 	struct blk_plug plug;
 	bool readdir_ra = sbi->readdir_ra == 1;
 	int err = 0;
->>>>>>> a749771a
 
 	bit_pos = ((unsigned long)ctx->pos % d->max);
 
@@ -924,12 +799,6 @@
 		if (de->name_len == 0) {
 			bit_pos++;
 			ctx->pos = start_pos + bit_pos;
-<<<<<<< HEAD
-			continue;
-		}
-
-		d_type = get_de_type(de);
-=======
 			printk_ratelimited(
 				"%s, invalid namelen(0), ino:%u, run fsck to fix.",
 				KERN_WARNING, le32_to_cpu(de->ino));
@@ -938,7 +807,6 @@
 		}
 
 		d_type = f2fs_get_de_type(de);
->>>>>>> a749771a
 
 		de_name.name = d->filename[bit_pos];
 		de_name.len = le16_to_cpu(de->name_len);
@@ -947,56 +815,27 @@
 		bit_pos += GET_DENTRY_SLOTS(le16_to_cpu(de->name_len));
 		if (unlikely(bit_pos > d->max ||
 				le16_to_cpu(de->name_len) > F2FS_NAME_LEN)) {
-<<<<<<< HEAD
-			f2fs_msg(F2FS_I_SB(d->inode)->sb, KERN_WARNING,
-				"%s: corrupted namelen=%d, run fsck to fix.",
-				__func__, le16_to_cpu(de->name_len));
-			set_sbi_flag(F2FS_I_SB(d->inode)->sb->s_fs_info, SBI_NEED_FSCK);
-			return -EINVAL;
-=======
 			f2fs_warn(sbi, "%s: corrupted namelen=%d, run fsck to fix.",
 				  __func__, le16_to_cpu(de->name_len));
 			set_sbi_flag(sbi, SBI_NEED_FSCK);
 			err = -EFSCORRUPTED;
 			goto out;
->>>>>>> a749771a
 		}
 
 		if (f2fs_encrypted_inode(d->inode)) {
 			int save_len = fstr->len;
-<<<<<<< HEAD
-			int err;
-
-			err = fscrypt_fname_disk_to_usr(d->inode,
-						(u32)de->hash_code, 0,
-						&de_name, fstr);
-			if (err)
-				return err;
-=======
 
 			err = fscrypt_fname_disk_to_usr(d->inode,
 						(u32)le32_to_cpu(de->hash_code),
 						0, &de_name, fstr);
 			if (err)
 				goto out;
->>>>>>> a749771a
 
 			de_name = *fstr;
 			fstr->len = save_len;
 		}
 
 		if (!dir_emit(ctx, de_name.name, de_name.len,
-<<<<<<< HEAD
-					le32_to_cpu(de->ino), d_type))
-			return 1;
-
-		if (sbi->readdir_ra == 1)
-			ra_node_page(sbi, le32_to_cpu(de->ino));
-
-		ctx->pos = start_pos + bit_pos;
-	}
-	return 0;
-=======
 					le32_to_cpu(de->ino), d_type)) {
 			err = 1;
 			goto out;
@@ -1011,7 +850,6 @@
 	if (readdir_ra)
 		blk_finish_plug(&plug);
 	return err;
->>>>>>> a749771a
 }
 
 static int f2fs_readdir(struct file *file, struct dir_context *ctx)
@@ -1056,11 +894,7 @@
 			page_cache_sync_readahead(inode->i_mapping, ra, file, n,
 				min(npages - n, (pgoff_t)MAX_DIR_RA_PAGES));
 
-<<<<<<< HEAD
-		dentry_page = get_lock_data_page(inode, n, false);
-=======
 		dentry_page = f2fs_find_data_page(inode, n);
->>>>>>> a749771a
 		if (IS_ERR(dentry_page)) {
 			err = PTR_ERR(dentry_page);
 			if (err == -ENOENT) {
@@ -1078,19 +912,11 @@
 		err = f2fs_fill_dentries(ctx, &d,
 				n * NR_DENTRY_IN_BLOCK, &fstr);
 		if (err) {
-<<<<<<< HEAD
-			f2fs_put_page(dentry_page, 1);
-			break;
-		}
-
-		f2fs_put_page(dentry_page, 1);
-=======
 			f2fs_put_page(dentry_page, 0);
 			break;
 		}
 
 		f2fs_put_page(dentry_page, 0);
->>>>>>> a749771a
 	}
 out_free:
 	fscrypt_fname_free_buffer(&fstr);
