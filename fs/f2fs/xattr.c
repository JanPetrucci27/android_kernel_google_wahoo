// SPDX-License-Identifier: GPL-2.0
/*
 * fs/f2fs/xattr.c
 *
 * Copyright (c) 2012 Samsung Electronics Co., Ltd.
 *             http://www.samsung.com/
 *
 * Portions of this code from linux/fs/ext2/xattr.c
 *
 * Copyright (C) 2001-2003 Andreas Gruenbacher <agruen@suse.de>
 *
 * Fix by Harrison Xing <harrison@mountainviewdata.com>.
 * Extended attributes for symlinks and special files added per
 *  suggestion of Luka Renko <luka.renko@hermes.si>.
 * xattr consolidation Copyright (c) 2004 James Morris <jmorris@redhat.com>,
 *  Red Hat Inc.
 */
#include <linux/rwsem.h>
#include <linux/f2fs_fs.h>
#include <linux/security.h>
#include <linux/posix_acl_xattr.h>
#include "f2fs.h"
#include "xattr.h"

static size_t f2fs_xattr_generic_list(const struct xattr_handler *handler,
		struct dentry *dentry, char *list, size_t list_size,
		const char *name, size_t len)
{
	struct f2fs_sb_info *sbi = F2FS_SB(dentry->d_sb);
	int total_len, prefix_len;

	switch (handler->flags) {
	case F2FS_XATTR_INDEX_USER:
		if (!test_opt(sbi, XATTR_USER))
			return -EOPNOTSUPP;
		break;
	case F2FS_XATTR_INDEX_TRUSTED:
	case F2FS_XATTR_INDEX_SECURITY:
		break;
	default:
		return -EINVAL;
	}

	prefix_len = strlen(handler->prefix);
	total_len = prefix_len + len + 1;
	if (list && total_len <= list_size) {
		memcpy(list, handler->prefix, prefix_len);
		memcpy(list + prefix_len, name, len);
		list[prefix_len + len] = '\0';
	}
	return total_len;
}

static int f2fs_xattr_generic_get(const struct xattr_handler *handler,
		struct dentry *dentry, const char *name, void *buffer,
		size_t size)
{
	struct f2fs_sb_info *sbi = F2FS_SB(dentry->d_sb);

	switch (handler->flags) {
	case F2FS_XATTR_INDEX_USER:
		if (!test_opt(sbi, XATTR_USER))
			return -EOPNOTSUPP;
		break;
	case F2FS_XATTR_INDEX_TRUSTED:
	case F2FS_XATTR_INDEX_SECURITY:
		break;
	default:
		return -EINVAL;
	}
	if (strcmp(name, "") == 0)
		return -EINVAL;
	return f2fs_getxattr(d_inode(dentry), handler->flags, name,
			     buffer, size, NULL);
}

static int f2fs_xattr_generic_set(const struct xattr_handler *handler,
		struct dentry *dentry, const char *name, const void *value,
		size_t size, int flags)
{
	struct f2fs_sb_info *sbi = F2FS_SB(dentry->d_sb);

	switch (handler->flags) {
	case F2FS_XATTR_INDEX_USER:
		if (!test_opt(sbi, XATTR_USER))
			return -EOPNOTSUPP;
		break;
	case F2FS_XATTR_INDEX_TRUSTED:
		if (!capable(CAP_SYS_ADMIN))
			return -EPERM;
		break;
	case F2FS_XATTR_INDEX_SECURITY:
		break;
	default:
		return -EINVAL;
	}
	if (strcmp(name, "") == 0)
		return -EINVAL;

	return f2fs_setxattr(d_inode(dentry), handler->flags, name,
					value, size, NULL, flags);
}

static size_t f2fs_xattr_advise_list(const struct xattr_handler *handler,
		struct dentry *dentry, char *list, size_t list_size,
		const char *name, size_t len)
{
	const char *xname = F2FS_SYSTEM_ADVISE_PREFIX;
	size_t size;

	size = strlen(xname) + 1;
	if (list && size <= list_size)
		memcpy(list, xname, size);
	return size;
}

static int f2fs_xattr_advise_get(const struct xattr_handler *handler,
		struct dentry *dentry, const char *name, void *buffer,
		size_t size)
{
	struct inode *inode = d_inode(dentry);

	if (strcmp(name, "") != 0)
		return -EINVAL;

	if (buffer)
		*((char *)buffer) = F2FS_I(inode)->i_advise;
	return sizeof(char);
}

static int f2fs_xattr_advise_set(const struct xattr_handler *handler,
		struct dentry *dentry, const char *name, const void *value,
		size_t size, int flags)
{
	struct inode *inode = d_inode(dentry);
	unsigned char old_advise = F2FS_I(inode)->i_advise;
	unsigned char new_advise;

	if (strcmp(name, "") != 0)
		return -EINVAL;
	if (!inode_owner_or_capable(inode))
		return -EPERM;
	if (value == NULL)
		return -EINVAL;

<<<<<<< HEAD
	F2FS_I(inode)->i_advise |= *(char *)value;
=======
	new_advise = *(char *)value;
	if (new_advise & ~FADVISE_MODIFIABLE_BITS)
		return -EINVAL;

	new_advise = new_advise & FADVISE_MODIFIABLE_BITS;
	new_advise |= old_advise & ~FADVISE_MODIFIABLE_BITS;

	F2FS_I(inode)->i_advise = new_advise;
>>>>>>> a749771a
	f2fs_mark_inode_dirty_sync(inode, true);
	return 0;
}

#ifdef CONFIG_F2FS_FS_SECURITY
static int f2fs_initxattrs(struct inode *inode, const struct xattr *xattr_array,
		void *page)
{
	const struct xattr *xattr;
	int err = 0;

	for (xattr = xattr_array; xattr->name != NULL; xattr++) {
		err = f2fs_setxattr(inode, F2FS_XATTR_INDEX_SECURITY,
				xattr->name, xattr->value,
				xattr->value_len, (struct page *)page, 0);
		if (err < 0)
			break;
	}
	return err;
}

int f2fs_init_security(struct inode *inode, struct inode *dir,
				const struct qstr *qstr, struct page *ipage)
{
	return security_inode_init_security(inode, dir, qstr,
				&f2fs_initxattrs, ipage);
}
#endif

const struct xattr_handler f2fs_xattr_user_handler = {
	.prefix	= XATTR_USER_PREFIX,
	.flags	= F2FS_XATTR_INDEX_USER,
	.list	= f2fs_xattr_generic_list,
	.get	= f2fs_xattr_generic_get,
	.set	= f2fs_xattr_generic_set,
};

const struct xattr_handler f2fs_xattr_trusted_handler = {
	.prefix	= XATTR_TRUSTED_PREFIX,
	.flags	= F2FS_XATTR_INDEX_TRUSTED,
	.list	= f2fs_xattr_generic_list,
	.get	= f2fs_xattr_generic_get,
	.set	= f2fs_xattr_generic_set,
};

const struct xattr_handler f2fs_xattr_advise_handler = {
	.prefix = F2FS_SYSTEM_ADVISE_PREFIX,
	.flags	= F2FS_XATTR_INDEX_ADVISE,
	.list   = f2fs_xattr_advise_list,
	.get    = f2fs_xattr_advise_get,
	.set    = f2fs_xattr_advise_set,
};

const struct xattr_handler f2fs_xattr_security_handler = {
	.prefix	= XATTR_SECURITY_PREFIX,
	.flags	= F2FS_XATTR_INDEX_SECURITY,
	.list	= f2fs_xattr_generic_list,
	.get	= f2fs_xattr_generic_get,
	.set	= f2fs_xattr_generic_set,
};

static const struct xattr_handler *f2fs_xattr_handler_map[] = {
	[F2FS_XATTR_INDEX_USER] = &f2fs_xattr_user_handler,
#ifdef CONFIG_F2FS_FS_POSIX_ACL
	[F2FS_XATTR_INDEX_POSIX_ACL_ACCESS] = &posix_acl_access_xattr_handler,
	[F2FS_XATTR_INDEX_POSIX_ACL_DEFAULT] = &posix_acl_default_xattr_handler,
#endif
	[F2FS_XATTR_INDEX_TRUSTED] = &f2fs_xattr_trusted_handler,
#ifdef CONFIG_F2FS_FS_SECURITY
	[F2FS_XATTR_INDEX_SECURITY] = &f2fs_xattr_security_handler,
#endif
	[F2FS_XATTR_INDEX_ADVISE] = &f2fs_xattr_advise_handler,
};

const struct xattr_handler *f2fs_xattr_handlers[] = {
	&f2fs_xattr_user_handler,
#ifdef CONFIG_F2FS_FS_POSIX_ACL
	&posix_acl_access_xattr_handler,
	&posix_acl_default_xattr_handler,
#endif
	&f2fs_xattr_trusted_handler,
#ifdef CONFIG_F2FS_FS_SECURITY
	&f2fs_xattr_security_handler,
#endif
	&f2fs_xattr_advise_handler,
	NULL,
};

static inline const struct xattr_handler *f2fs_xattr_handler(int index)
{
	const struct xattr_handler *handler = NULL;

	if (index > 0 && index < ARRAY_SIZE(f2fs_xattr_handler_map))
		handler = f2fs_xattr_handler_map[index];
	return handler;
}

static struct f2fs_xattr_entry *__find_xattr(void *base_addr,
				void *last_base_addr, int index,
				size_t len, const char *name)
{
	struct f2fs_xattr_entry *entry;

	list_for_each_xattr(entry, base_addr) {
		if ((void *)(entry) + sizeof(__u32) > last_base_addr ||
			(void *)XATTR_NEXT_ENTRY(entry) > last_base_addr)
			return NULL;

		if (entry->e_name_index != index)
			continue;
		if (entry->e_name_len != len)
			continue;
		if (!memcmp(entry->e_name, name, len))
			break;
	}
	return entry;
}

static struct f2fs_xattr_entry *__find_inline_xattr(struct inode *inode,
				void *base_addr, void **last_addr, int index,
				size_t len, const char *name)
{
	struct f2fs_xattr_entry *entry;
	unsigned int inline_size = inline_xattr_size(inode);
	void *max_addr = base_addr + inline_size;

	list_for_each_xattr(entry, base_addr) {
		if ((void *)entry + sizeof(__u32) > max_addr ||
			(void *)XATTR_NEXT_ENTRY(entry) > max_addr) {
			*last_addr = entry;
			return NULL;
		}
		if (entry->e_name_index != index)
			continue;
		if (entry->e_name_len != len)
			continue;
		if (!memcmp(entry->e_name, name, len))
			break;
	}

	/* inline xattr header or entry across max inline xattr size */
	if (IS_XATTR_LAST_ENTRY(entry) &&
		(void *)entry + sizeof(__u32) > max_addr) {
		*last_addr = entry;
		return NULL;
	}
	return entry;
}

<<<<<<< HEAD
static struct f2fs_xattr_entry *__find_inline_xattr(struct inode *inode,
				void *base_addr, void **last_addr, int index,
				size_t len, const char *name)
{
	struct f2fs_xattr_entry *entry;
	unsigned int inline_size = inline_xattr_size(inode);

	list_for_each_xattr(entry, base_addr) {
		if ((void *)entry + sizeof(__u32) > base_addr + inline_size ||
			(void *)XATTR_NEXT_ENTRY(entry) + sizeof(__u32) >
			base_addr + inline_size) {
			*last_addr = entry;
			return NULL;
		}
		if (entry->e_name_index != index)
			continue;
		if (entry->e_name_len != len)
			continue;
		if (!memcmp(entry->e_name, name, len))
			break;
	}
	return entry;
}

=======
>>>>>>> a749771a
static int read_inline_xattr(struct inode *inode, struct page *ipage,
							void *txattr_addr)
{
	struct f2fs_sb_info *sbi = F2FS_I_SB(inode);
	unsigned int inline_size = inline_xattr_size(inode);
	struct page *page = NULL;
	void *inline_addr;

	if (ipage) {
		inline_addr = inline_xattr_addr(inode, ipage);
	} else {
<<<<<<< HEAD
		page = get_node_page(sbi, inode->i_ino);
		if (IS_ERR(page))
			return PTR_ERR(page);

		inline_addr = inline_xattr_addr(inode, page);
	}
	memcpy(txattr_addr, inline_addr, inline_size);
	f2fs_put_page(page, 1);

	return 0;
}

static int read_xattr_block(struct inode *inode, void *txattr_addr)
{
	struct f2fs_sb_info *sbi = F2FS_I_SB(inode);
	nid_t xnid = F2FS_I(inode)->i_xattr_nid;
	unsigned int inline_size = inline_xattr_size(inode);
	struct page *xpage;
	void *xattr_addr;

	/* The inode already has an extended attribute block. */
	xpage = get_node_page(sbi, xnid);
	if (IS_ERR(xpage))
		return PTR_ERR(xpage);

=======
		page = f2fs_get_node_page(sbi, inode->i_ino);
		if (IS_ERR(page))
			return PTR_ERR(page);

		inline_addr = inline_xattr_addr(inode, page);
	}
	memcpy(txattr_addr, inline_addr, inline_size);
	f2fs_put_page(page, 1);

	return 0;
}

static int read_xattr_block(struct inode *inode, void *txattr_addr)
{
	struct f2fs_sb_info *sbi = F2FS_I_SB(inode);
	nid_t xnid = F2FS_I(inode)->i_xattr_nid;
	unsigned int inline_size = inline_xattr_size(inode);
	struct page *xpage;
	void *xattr_addr;

	/* The inode already has an extended attribute block. */
	xpage = f2fs_get_node_page(sbi, xnid);
	if (IS_ERR(xpage))
		return PTR_ERR(xpage);

>>>>>>> a749771a
	xattr_addr = page_address(xpage);
	memcpy(txattr_addr + inline_size, xattr_addr, VALID_XATTR_BLOCK_SIZE);
	f2fs_put_page(xpage, 1);

	return 0;
}

static int lookup_all_xattrs(struct inode *inode, struct page *ipage,
				unsigned int index, unsigned int len,
				const char *name, struct f2fs_xattr_entry **xe,
<<<<<<< HEAD
				void **base_addr)
{
	void *cur_addr, *txattr_addr, *last_addr = NULL;
	nid_t xnid = F2FS_I(inode)->i_xattr_nid;
	unsigned int size = xnid ? VALID_XATTR_BLOCK_SIZE : 0;
	unsigned int inline_size = inline_xattr_size(inode);
	int err = 0;

	if (!size && !inline_size)
		return -ENODATA;

	txattr_addr = f2fs_kzalloc(F2FS_I_SB(inode),
			inline_size + size + XATTR_PADDING_SIZE, GFP_NOFS);
	if (!txattr_addr)
		return -ENOMEM;
=======
				void **base_addr, int *base_size)
{
	void *cur_addr, *txattr_addr, *last_txattr_addr;
	void *last_addr = NULL;
	nid_t xnid = F2FS_I(inode)->i_xattr_nid;
	unsigned int inline_size = inline_xattr_size(inode);
	int err = 0;

	if (!xnid && !inline_size)
		return -ENODATA;

	*base_size = XATTR_SIZE(xnid, inode) + XATTR_PADDING_SIZE;
	txattr_addr = f2fs_kzalloc(F2FS_I_SB(inode), *base_size, GFP_NOFS);
	if (!txattr_addr)
		return -ENOMEM;

	last_txattr_addr = (void *)txattr_addr + XATTR_SIZE(xnid, inode);
>>>>>>> a749771a

	/* read from inline xattr */
	if (inline_size) {
		err = read_inline_xattr(inode, ipage, txattr_addr);
		if (err)
			goto out;

		*xe = __find_inline_xattr(inode, txattr_addr, &last_addr,
						index, len, name);
<<<<<<< HEAD
		if (*xe)
			goto check;
=======
		if (*xe) {
			*base_size = inline_size;
			goto check;
		}
>>>>>>> a749771a
	}

	/* read from xattr node block */
	if (xnid) {
		err = read_xattr_block(inode, txattr_addr);
		if (err)
			goto out;
	}
<<<<<<< HEAD

	if (last_addr)
		cur_addr = XATTR_HDR(last_addr) - 1;
	else
		cur_addr = txattr_addr;

	*xe = __find_xattr(cur_addr, index, len, name);
check:
	if (IS_XATTR_LAST_ENTRY(*xe)) {
		err = -ENODATA;
		goto out;
	}

	*base_addr = txattr_addr;
	return 0;
out:
	kzfree(txattr_addr);
=======

	if (last_addr)
		cur_addr = XATTR_HDR(last_addr) - 1;
	else
		cur_addr = txattr_addr;

	*xe = __find_xattr(cur_addr, last_txattr_addr, index, len, name);
	if (!*xe) {
		f2fs_err(F2FS_I_SB(inode), "inode (%lu) has corrupted xattr",
								inode->i_ino);
		set_sbi_flag(F2FS_I_SB(inode), SBI_NEED_FSCK);
		err = -EFSCORRUPTED;
		goto out;
	}
check:
	if (IS_XATTR_LAST_ENTRY(*xe)) {
		err = -ENODATA;
		goto out;
	}

	*base_addr = txattr_addr;
	return 0;
out:
	kvfree(txattr_addr);
>>>>>>> a749771a
	return err;
}

static int read_all_xattrs(struct inode *inode, struct page *ipage,
							void **base_addr)
{
	struct f2fs_xattr_header *header;
	nid_t xnid = F2FS_I(inode)->i_xattr_nid;
	unsigned int size = VALID_XATTR_BLOCK_SIZE;
	unsigned int inline_size = inline_xattr_size(inode);
	void *txattr_addr;
	int err;

	txattr_addr = f2fs_kzalloc(F2FS_I_SB(inode),
			inline_size + size + XATTR_PADDING_SIZE, GFP_NOFS);
	if (!txattr_addr)
		return -ENOMEM;

	/* read from inline xattr */
	if (inline_size) {
		err = read_inline_xattr(inode, ipage, txattr_addr);
		if (err)
			goto fail;
	}

	/* read from xattr node block */
	if (xnid) {
		err = read_xattr_block(inode, txattr_addr);
		if (err)
			goto fail;
	}

	header = XATTR_HDR(txattr_addr);

	/* never been allocated xattrs */
	if (le32_to_cpu(header->h_magic) != F2FS_XATTR_MAGIC) {
		header->h_magic = cpu_to_le32(F2FS_XATTR_MAGIC);
		header->h_refcount = cpu_to_le32(1);
	}
	*base_addr = txattr_addr;
	return 0;
fail:
<<<<<<< HEAD
	kzfree(txattr_addr);
=======
	kvfree(txattr_addr);
>>>>>>> a749771a
	return err;
}

static inline int write_all_xattrs(struct inode *inode, __u32 hsize,
				void *txattr_addr, struct page *ipage)
{
	struct f2fs_sb_info *sbi = F2FS_I_SB(inode);
	size_t inline_size = inline_xattr_size(inode);
	struct page *in_page = NULL;
	void *xattr_addr;
	void *inline_addr = NULL;
	struct page *xpage;
	nid_t new_nid = 0;
	int err = 0;

	if (hsize > inline_size && !F2FS_I(inode)->i_xattr_nid)
		if (!f2fs_alloc_nid(sbi, &new_nid))
			return -ENOSPC;

	/* write to inline xattr */
	if (inline_size) {
		if (ipage) {
			inline_addr = inline_xattr_addr(inode, ipage);
		} else {
<<<<<<< HEAD
			in_page = get_node_page(sbi, inode->i_ino);
			if (IS_ERR(in_page)) {
				alloc_nid_failed(sbi, new_nid);
=======
			in_page = f2fs_get_node_page(sbi, inode->i_ino);
			if (IS_ERR(in_page)) {
				f2fs_alloc_nid_failed(sbi, new_nid);
>>>>>>> a749771a
				return PTR_ERR(in_page);
			}
			inline_addr = inline_xattr_addr(inode, in_page);
		}

		f2fs_wait_on_page_writeback(ipage ? ipage : in_page,
<<<<<<< HEAD
							NODE, true);
		/* no need to use xattr node block */
		if (hsize <= inline_size) {
			err = truncate_xattr_node(inode);
			alloc_nid_failed(sbi, new_nid);
=======
							NODE, true, true);
		/* no need to use xattr node block */
		if (hsize <= inline_size) {
			err = f2fs_truncate_xattr_node(inode);
			f2fs_alloc_nid_failed(sbi, new_nid);
>>>>>>> a749771a
			if (err) {
				f2fs_put_page(in_page, 1);
				return err;
			}
			memcpy(inline_addr, txattr_addr, inline_size);
			set_page_dirty(ipage ? ipage : in_page);
			goto in_page_out;
		}
	}

	/* write to xattr node block */
	if (F2FS_I(inode)->i_xattr_nid) {
		xpage = f2fs_get_node_page(sbi, F2FS_I(inode)->i_xattr_nid);
		if (IS_ERR(xpage)) {
			err = PTR_ERR(xpage);
<<<<<<< HEAD
			alloc_nid_failed(sbi, new_nid);
			goto in_page_out;
		}
		f2fs_bug_on(sbi, new_nid);
		f2fs_wait_on_page_writeback(xpage, NODE, true);
	} else {
		struct dnode_of_data dn;
		set_new_dnode(&dn, inode, NULL, NULL, new_nid);
		xpage = new_node_page(&dn, XATTR_NODE_OFFSET);
		if (IS_ERR(xpage)) {
			err = PTR_ERR(xpage);
			alloc_nid_failed(sbi, new_nid);
=======
			f2fs_alloc_nid_failed(sbi, new_nid);
			goto in_page_out;
		}
		f2fs_bug_on(sbi, new_nid);
		f2fs_wait_on_page_writeback(xpage, NODE, true, true);
	} else {
		struct dnode_of_data dn;
		set_new_dnode(&dn, inode, NULL, NULL, new_nid);
		xpage = f2fs_new_node_page(&dn, XATTR_NODE_OFFSET);
		if (IS_ERR(xpage)) {
			err = PTR_ERR(xpage);
			f2fs_alloc_nid_failed(sbi, new_nid);
>>>>>>> a749771a
			goto in_page_out;
		}
		f2fs_alloc_nid_done(sbi, new_nid);
	}
	xattr_addr = page_address(xpage);

	if (inline_size)
		memcpy(inline_addr, txattr_addr, inline_size);
	memcpy(xattr_addr, txattr_addr + inline_size, VALID_XATTR_BLOCK_SIZE);

	if (inline_size)
		set_page_dirty(ipage ? ipage : in_page);
	set_page_dirty(xpage);

	f2fs_put_page(xpage, 1);
in_page_out:
	f2fs_put_page(in_page, 1);
	return err;
}

int f2fs_getxattr(struct inode *inode, int index, const char *name,
		void *buffer, size_t buffer_size, struct page *ipage)
{
	struct f2fs_xattr_entry *entry = NULL;
	int error = 0;
	unsigned int size, len;
	void *base_addr = NULL;
<<<<<<< HEAD
=======
	int base_size;
>>>>>>> a749771a

	if (name == NULL)
		return -EINVAL;

	len = strlen(name);
	if (len > F2FS_NAME_LEN)
		return -ERANGE;

	down_read(&F2FS_I(inode)->i_xattr_sem);
	error = lookup_all_xattrs(inode, ipage, index, len, name,
<<<<<<< HEAD
				&entry, &base_addr);
=======
				&entry, &base_addr, &base_size);
>>>>>>> a749771a
	up_read(&F2FS_I(inode)->i_xattr_sem);
	if (error)
		return error;

	size = le16_to_cpu(entry->e_value_size);

	if (buffer && size > buffer_size) {
		error = -ERANGE;
		goto out;
	}

	if (buffer) {
		char *pval = entry->e_name + entry->e_name_len;

		if (base_size - (pval - (char *)base_addr) < size) {
			error = -ERANGE;
			goto out;
		}
		memcpy(buffer, pval, size);
	}
	error = size;
out:
<<<<<<< HEAD
	kzfree(base_addr);
=======
	kvfree(base_addr);
>>>>>>> a749771a
	return error;
}

ssize_t f2fs_listxattr(struct dentry *dentry, char *buffer, size_t buffer_size)
{
	struct inode *inode = d_inode(dentry);
	struct f2fs_xattr_entry *entry;
	void *base_addr;
	int error = 0;
	size_t rest = buffer_size;

	down_read(&F2FS_I(inode)->i_xattr_sem);
	error = read_all_xattrs(inode, NULL, &base_addr);
	up_read(&F2FS_I(inode)->i_xattr_sem);
	if (error)
		return error;

	list_for_each_xattr(entry, base_addr) {
		const struct xattr_handler *handler =
			f2fs_xattr_handler(entry->e_name_index);
		size_t size;

		if (!handler)
			continue;

		size = handler->list(handler, dentry, buffer, rest,
				     entry->e_name, entry->e_name_len);
		if (buffer && size > rest) {
			error = -ERANGE;
			goto cleanup;
		}

		if (buffer)
			buffer += size;
		rest -= size;
	}
	error = buffer_size - rest;
cleanup:
	kvfree(base_addr);
	return error;
}

static bool f2fs_xattr_value_same(struct f2fs_xattr_entry *entry,
					const void *value, size_t size)
{
	void *pval = entry->e_name + entry->e_name_len;

	return (le16_to_cpu(entry->e_value_size) == size) &&
					!memcmp(pval, value, size);
}

static int __f2fs_setxattr(struct inode *inode, int index,
			const char *name, const void *value, size_t size,
			struct page *ipage, int flags)
{
	struct f2fs_xattr_entry *here, *last;
	void *base_addr, *last_base_addr;
	nid_t xnid = F2FS_I(inode)->i_xattr_nid;
	int found, newsize;
	size_t len;
	__u32 new_hsize;
	int error = 0;

	if (name == NULL)
		return -EINVAL;

	if (value == NULL)
		size = 0;

	len = strlen(name);

	if (len > F2FS_NAME_LEN)
		return -ERANGE;

	if (size > MAX_VALUE_LEN(inode))
		return -E2BIG;

	error = read_all_xattrs(inode, ipage, &base_addr);
	if (error)
		return error;
<<<<<<< HEAD
=======

	last_base_addr = (void *)base_addr + XATTR_SIZE(xnid, inode);
>>>>>>> a749771a

	/* find entry with wanted name. */
	here = __find_xattr(base_addr, last_base_addr, index, len, name);
	if (!here) {
		f2fs_err(F2FS_I_SB(inode), "inode (%lu) has corrupted xattr",
								inode->i_ino);
		set_sbi_flag(F2FS_I_SB(inode), SBI_NEED_FSCK);
		error = -EFSCORRUPTED;
		goto exit;
	}

	found = IS_XATTR_LAST_ENTRY(here) ? 0 : 1;

	if (found) {
		if ((flags & XATTR_CREATE)) {
			error = -EEXIST;
			goto exit;
		}

		if (value && f2fs_xattr_value_same(here, value, size))
			goto exit;
	} else if ((flags & XATTR_REPLACE)) {
		error = -ENODATA;
		goto exit;
	}

	last = here;
	while (!IS_XATTR_LAST_ENTRY(last))
		last = XATTR_NEXT_ENTRY(last);

	newsize = XATTR_ALIGN(sizeof(struct f2fs_xattr_entry) + len + size);

	/* 1. Check space */
	if (value) {
		int free;
		/*
		 * If value is NULL, it is remove operation.
		 * In case of update operation, we calculate free.
		 */
		free = MIN_OFFSET(inode) - ((char *)last - (char *)base_addr);
		if (found)
			free = free + ENTRY_SIZE(here);

		if (unlikely(free < newsize)) {
			error = -E2BIG;
			goto exit;
		}
	}

	/* 2. Remove old entry */
	if (found) {
		/*
		 * If entry is found, remove old entry.
		 * If not found, remove operation is not needed.
		 */
		struct f2fs_xattr_entry *next = XATTR_NEXT_ENTRY(here);
		int oldsize = ENTRY_SIZE(here);

		memmove(here, next, (char *)last - (char *)next);
		last = (struct f2fs_xattr_entry *)((char *)last - oldsize);
		memset(last, 0, oldsize);
	}

	new_hsize = (char *)last - (char *)base_addr;

	/* 3. Write new entry */
	if (value) {
		char *pval;
		/*
		 * Before we come here, old entry is removed.
		 * We just write new entry.
		 */
		last->e_name_index = index;
		last->e_name_len = len;
		memcpy(last->e_name, name, len);
		pval = last->e_name + len;
		memcpy(pval, value, size);
		last->e_value_size = cpu_to_le16(size);
		new_hsize += newsize;
	}

	error = write_all_xattrs(inode, new_hsize, base_addr, ipage);
	if (error)
		goto exit;

	if (is_inode_flag_set(inode, FI_ACL_MODE)) {
		inode->i_mode = F2FS_I(inode)->i_acl_mode;
		inode->i_ctime = current_time(inode);
		clear_inode_flag(inode, FI_ACL_MODE);
	}
	if (index == F2FS_XATTR_INDEX_ENCRYPTION &&
			!strcmp(name, F2FS_XATTR_NAME_ENCRYPTION_CONTEXT))
		f2fs_set_encrypted_inode(inode);
	f2fs_mark_inode_dirty_sync(inode, true);
	if (!error && S_ISDIR(inode->i_mode))
		set_sbi_flag(F2FS_I_SB(inode), SBI_NEED_CP);
exit:
	kvfree(base_addr);
	return error;
}

int f2fs_setxattr(struct inode *inode, int index, const char *name,
				const void *value, size_t size,
				struct page *ipage, int flags)
{
	struct f2fs_sb_info *sbi = F2FS_I_SB(inode);
	int err;

	err = dquot_initialize(inode);
	if (err)
		return err;

<<<<<<< HEAD
	/* this case is only from init_inode_metadata */
=======
	/* this case is only from f2fs_init_inode_metadata */
>>>>>>> a749771a
	if (ipage)
		return __f2fs_setxattr(inode, index, name, value,
						size, ipage, flags);
	f2fs_balance_fs(sbi, true);

	f2fs_lock_op(sbi);
	/* protect xattr_ver */
	down_write(&F2FS_I(inode)->i_sem);
	down_write(&F2FS_I(inode)->i_xattr_sem);
	err = __f2fs_setxattr(inode, index, name, value, size, ipage, flags);
	up_write(&F2FS_I(inode)->i_xattr_sem);
	up_write(&F2FS_I(inode)->i_sem);
	f2fs_unlock_op(sbi);

	f2fs_update_time(sbi, REQ_TIME);
	return err;
}<|MERGE_RESOLUTION|>--- conflicted
+++ resolved
@@ -143,9 +143,6 @@
 	if (value == NULL)
 		return -EINVAL;
 
-<<<<<<< HEAD
-	F2FS_I(inode)->i_advise |= *(char *)value;
-=======
 	new_advise = *(char *)value;
 	if (new_advise & ~FADVISE_MODIFIABLE_BITS)
 		return -EINVAL;
@@ -154,7 +151,6 @@
 	new_advise |= old_advise & ~FADVISE_MODIFIABLE_BITS;
 
 	F2FS_I(inode)->i_advise = new_advise;
->>>>>>> a749771a
 	f2fs_mark_inode_dirty_sync(inode, true);
 	return 0;
 }
@@ -304,33 +300,6 @@
 	return entry;
 }
 
-<<<<<<< HEAD
-static struct f2fs_xattr_entry *__find_inline_xattr(struct inode *inode,
-				void *base_addr, void **last_addr, int index,
-				size_t len, const char *name)
-{
-	struct f2fs_xattr_entry *entry;
-	unsigned int inline_size = inline_xattr_size(inode);
-
-	list_for_each_xattr(entry, base_addr) {
-		if ((void *)entry + sizeof(__u32) > base_addr + inline_size ||
-			(void *)XATTR_NEXT_ENTRY(entry) + sizeof(__u32) >
-			base_addr + inline_size) {
-			*last_addr = entry;
-			return NULL;
-		}
-		if (entry->e_name_index != index)
-			continue;
-		if (entry->e_name_len != len)
-			continue;
-		if (!memcmp(entry->e_name, name, len))
-			break;
-	}
-	return entry;
-}
-
-=======
->>>>>>> a749771a
 static int read_inline_xattr(struct inode *inode, struct page *ipage,
 							void *txattr_addr)
 {
@@ -342,8 +311,7 @@
 	if (ipage) {
 		inline_addr = inline_xattr_addr(inode, ipage);
 	} else {
-<<<<<<< HEAD
-		page = get_node_page(sbi, inode->i_ino);
+		page = f2fs_get_node_page(sbi, inode->i_ino);
 		if (IS_ERR(page))
 			return PTR_ERR(page);
 
@@ -364,37 +332,10 @@
 	void *xattr_addr;
 
 	/* The inode already has an extended attribute block. */
-	xpage = get_node_page(sbi, xnid);
-	if (IS_ERR(xpage))
-		return PTR_ERR(xpage);
-
-=======
-		page = f2fs_get_node_page(sbi, inode->i_ino);
-		if (IS_ERR(page))
-			return PTR_ERR(page);
-
-		inline_addr = inline_xattr_addr(inode, page);
-	}
-	memcpy(txattr_addr, inline_addr, inline_size);
-	f2fs_put_page(page, 1);
-
-	return 0;
-}
-
-static int read_xattr_block(struct inode *inode, void *txattr_addr)
-{
-	struct f2fs_sb_info *sbi = F2FS_I_SB(inode);
-	nid_t xnid = F2FS_I(inode)->i_xattr_nid;
-	unsigned int inline_size = inline_xattr_size(inode);
-	struct page *xpage;
-	void *xattr_addr;
-
-	/* The inode already has an extended attribute block. */
 	xpage = f2fs_get_node_page(sbi, xnid);
 	if (IS_ERR(xpage))
 		return PTR_ERR(xpage);
 
->>>>>>> a749771a
 	xattr_addr = page_address(xpage);
 	memcpy(txattr_addr + inline_size, xattr_addr, VALID_XATTR_BLOCK_SIZE);
 	f2fs_put_page(xpage, 1);
@@ -405,23 +346,6 @@
 static int lookup_all_xattrs(struct inode *inode, struct page *ipage,
 				unsigned int index, unsigned int len,
 				const char *name, struct f2fs_xattr_entry **xe,
-<<<<<<< HEAD
-				void **base_addr)
-{
-	void *cur_addr, *txattr_addr, *last_addr = NULL;
-	nid_t xnid = F2FS_I(inode)->i_xattr_nid;
-	unsigned int size = xnid ? VALID_XATTR_BLOCK_SIZE : 0;
-	unsigned int inline_size = inline_xattr_size(inode);
-	int err = 0;
-
-	if (!size && !inline_size)
-		return -ENODATA;
-
-	txattr_addr = f2fs_kzalloc(F2FS_I_SB(inode),
-			inline_size + size + XATTR_PADDING_SIZE, GFP_NOFS);
-	if (!txattr_addr)
-		return -ENOMEM;
-=======
 				void **base_addr, int *base_size)
 {
 	void *cur_addr, *txattr_addr, *last_txattr_addr;
@@ -439,7 +363,6 @@
 		return -ENOMEM;
 
 	last_txattr_addr = (void *)txattr_addr + XATTR_SIZE(xnid, inode);
->>>>>>> a749771a
 
 	/* read from inline xattr */
 	if (inline_size) {
@@ -449,15 +372,10 @@
 
 		*xe = __find_inline_xattr(inode, txattr_addr, &last_addr,
 						index, len, name);
-<<<<<<< HEAD
-		if (*xe)
-			goto check;
-=======
 		if (*xe) {
 			*base_size = inline_size;
 			goto check;
 		}
->>>>>>> a749771a
 	}
 
 	/* read from xattr node block */
@@ -466,25 +384,6 @@
 		if (err)
 			goto out;
 	}
-<<<<<<< HEAD
-
-	if (last_addr)
-		cur_addr = XATTR_HDR(last_addr) - 1;
-	else
-		cur_addr = txattr_addr;
-
-	*xe = __find_xattr(cur_addr, index, len, name);
-check:
-	if (IS_XATTR_LAST_ENTRY(*xe)) {
-		err = -ENODATA;
-		goto out;
-	}
-
-	*base_addr = txattr_addr;
-	return 0;
-out:
-	kzfree(txattr_addr);
-=======
 
 	if (last_addr)
 		cur_addr = XATTR_HDR(last_addr) - 1;
@@ -509,7 +408,6 @@
 	return 0;
 out:
 	kvfree(txattr_addr);
->>>>>>> a749771a
 	return err;
 }
 
@@ -552,11 +450,7 @@
 	*base_addr = txattr_addr;
 	return 0;
 fail:
-<<<<<<< HEAD
-	kzfree(txattr_addr);
-=======
 	kvfree(txattr_addr);
->>>>>>> a749771a
 	return err;
 }
 
@@ -581,34 +475,20 @@
 		if (ipage) {
 			inline_addr = inline_xattr_addr(inode, ipage);
 		} else {
-<<<<<<< HEAD
-			in_page = get_node_page(sbi, inode->i_ino);
-			if (IS_ERR(in_page)) {
-				alloc_nid_failed(sbi, new_nid);
-=======
 			in_page = f2fs_get_node_page(sbi, inode->i_ino);
 			if (IS_ERR(in_page)) {
 				f2fs_alloc_nid_failed(sbi, new_nid);
->>>>>>> a749771a
 				return PTR_ERR(in_page);
 			}
 			inline_addr = inline_xattr_addr(inode, in_page);
 		}
 
 		f2fs_wait_on_page_writeback(ipage ? ipage : in_page,
-<<<<<<< HEAD
-							NODE, true);
-		/* no need to use xattr node block */
-		if (hsize <= inline_size) {
-			err = truncate_xattr_node(inode);
-			alloc_nid_failed(sbi, new_nid);
-=======
 							NODE, true, true);
 		/* no need to use xattr node block */
 		if (hsize <= inline_size) {
 			err = f2fs_truncate_xattr_node(inode);
 			f2fs_alloc_nid_failed(sbi, new_nid);
->>>>>>> a749771a
 			if (err) {
 				f2fs_put_page(in_page, 1);
 				return err;
@@ -624,20 +504,6 @@
 		xpage = f2fs_get_node_page(sbi, F2FS_I(inode)->i_xattr_nid);
 		if (IS_ERR(xpage)) {
 			err = PTR_ERR(xpage);
-<<<<<<< HEAD
-			alloc_nid_failed(sbi, new_nid);
-			goto in_page_out;
-		}
-		f2fs_bug_on(sbi, new_nid);
-		f2fs_wait_on_page_writeback(xpage, NODE, true);
-	} else {
-		struct dnode_of_data dn;
-		set_new_dnode(&dn, inode, NULL, NULL, new_nid);
-		xpage = new_node_page(&dn, XATTR_NODE_OFFSET);
-		if (IS_ERR(xpage)) {
-			err = PTR_ERR(xpage);
-			alloc_nid_failed(sbi, new_nid);
-=======
 			f2fs_alloc_nid_failed(sbi, new_nid);
 			goto in_page_out;
 		}
@@ -650,7 +516,6 @@
 		if (IS_ERR(xpage)) {
 			err = PTR_ERR(xpage);
 			f2fs_alloc_nid_failed(sbi, new_nid);
->>>>>>> a749771a
 			goto in_page_out;
 		}
 		f2fs_alloc_nid_done(sbi, new_nid);
@@ -678,10 +543,7 @@
 	int error = 0;
 	unsigned int size, len;
 	void *base_addr = NULL;
-<<<<<<< HEAD
-=======
 	int base_size;
->>>>>>> a749771a
 
 	if (name == NULL)
 		return -EINVAL;
@@ -692,11 +554,7 @@
 
 	down_read(&F2FS_I(inode)->i_xattr_sem);
 	error = lookup_all_xattrs(inode, ipage, index, len, name,
-<<<<<<< HEAD
-				&entry, &base_addr);
-=======
 				&entry, &base_addr, &base_size);
->>>>>>> a749771a
 	up_read(&F2FS_I(inode)->i_xattr_sem);
 	if (error)
 		return error;
@@ -719,11 +577,7 @@
 	}
 	error = size;
 out:
-<<<<<<< HEAD
-	kzfree(base_addr);
-=======
 	kvfree(base_addr);
->>>>>>> a749771a
 	return error;
 }
 
@@ -804,11 +658,8 @@
 	error = read_all_xattrs(inode, ipage, &base_addr);
 	if (error)
 		return error;
-<<<<<<< HEAD
-=======
 
 	last_base_addr = (void *)base_addr + XATTR_SIZE(xnid, inode);
->>>>>>> a749771a
 
 	/* find entry with wanted name. */
 	here = __find_xattr(base_addr, last_base_addr, index, len, name);
@@ -921,11 +772,7 @@
 	if (err)
 		return err;
 
-<<<<<<< HEAD
-	/* this case is only from init_inode_metadata */
-=======
 	/* this case is only from f2fs_init_inode_metadata */
->>>>>>> a749771a
 	if (ipage)
 		return __f2fs_setxattr(inode, index, name, value,
 						size, ipage, flags);
