--- conflicted
+++ resolved
@@ -3754,11 +3754,8 @@
 		d_delete(dentry);
 	return error;
 }
-<<<<<<< HEAD
-=======
 EXPORT_SYMBOL(vfs_rmdir2);
 
->>>>>>> ab757a98
 int vfs_rmdir(struct inode *dir, struct dentry *dentry)
 {
 	return vfs_rmdir2(NULL, dir, dentry);
