--- conflicted
+++ resolved
@@ -144,11 +144,6 @@
 	}
 
 	err = __inode_permission(realinode, mask);
-<<<<<<< HEAD
-	ovl_revert_creds(old_cred);
-
-=======
->>>>>>> 10d9c6f9
 out_dput:
 	dput(alias);
 	return err;
