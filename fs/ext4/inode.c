/*
 *  linux/fs/ext4/inode.c
 *
 * Copyright (C) 1992, 1993, 1994, 1995
 * Remy Card (card@masi.ibp.fr)
 * Laboratoire MASI - Institut Blaise Pascal
 * Universite Pierre et Marie Curie (Paris VI)
 *
 *  from
 *
 *  linux/fs/minix/inode.c
 *
 *  Copyright (C) 1991, 1992  Linus Torvalds
 *
 *  64-bit file support on 64-bit platforms by Jakub Jelinek
 *	(jj@sunsite.ms.mff.cuni.cz)
 *
 *  Assorted race fixes, rewrite of ext4_get_block() by Al Viro, 2000
 */

#include <linux/fs.h>
#include <linux/time.h>
#include <linux/highuid.h>
#include <linux/pagemap.h>
#include <linux/dax.h>
#include <linux/quotaops.h>
#include <linux/string.h>
#include <linux/buffer_head.h>
#include <linux/writeback.h>
#include <linux/pagevec.h>
#include <linux/mpage.h>
#include <linux/namei.h>
#include <linux/uio.h>
#include <linux/bio.h>
#include <linux/workqueue.h>
#include <linux/kernel.h>
#include <linux/printk.h>
#include <linux/slab.h>
#include <linux/bitops.h>

#include "ext4_jbd2.h"
#include "xattr.h"
#include "acl.h"
#include "truncate.h"
#include "ext4_ice.h"

#include <trace/events/ext4.h>
#include <trace/events/android_fs.h>

#define MPAGE_DA_EXTENT_TAIL 0x01

static __u32 ext4_inode_csum(struct inode *inode, struct ext4_inode *raw,
			      struct ext4_inode_info *ei)
{
	struct ext4_sb_info *sbi = EXT4_SB(inode->i_sb);
	__u32 csum;
	__u16 dummy_csum = 0;
	int offset = offsetof(struct ext4_inode, i_checksum_lo);
	unsigned int csum_size = sizeof(dummy_csum);

	csum = ext4_chksum(sbi, ei->i_csum_seed, (__u8 *)raw, offset);
	csum = ext4_chksum(sbi, csum, (__u8 *)&dummy_csum, csum_size);
	offset += csum_size;
	csum = ext4_chksum(sbi, csum, (__u8 *)raw + offset,
			   EXT4_GOOD_OLD_INODE_SIZE - offset);

	if (EXT4_INODE_SIZE(inode->i_sb) > EXT4_GOOD_OLD_INODE_SIZE) {
		offset = offsetof(struct ext4_inode, i_checksum_hi);
		csum = ext4_chksum(sbi, csum, (__u8 *)raw +
				   EXT4_GOOD_OLD_INODE_SIZE,
				   offset - EXT4_GOOD_OLD_INODE_SIZE);
		if (EXT4_FITS_IN_INODE(raw, ei, i_checksum_hi)) {
			csum = ext4_chksum(sbi, csum, (__u8 *)&dummy_csum,
					   csum_size);
			offset += csum_size;
			csum = ext4_chksum(sbi, csum, (__u8 *)raw + offset,
					   EXT4_INODE_SIZE(inode->i_sb) -
					   offset);
		}
	}

	return csum;
}

static int ext4_inode_csum_verify(struct inode *inode, struct ext4_inode *raw,
				  struct ext4_inode_info *ei)
{
	__u32 provided, calculated;

	if (EXT4_SB(inode->i_sb)->s_es->s_creator_os !=
	    cpu_to_le32(EXT4_OS_LINUX) ||
	    !ext4_has_metadata_csum(inode->i_sb))
		return 1;

	provided = le16_to_cpu(raw->i_checksum_lo);
	calculated = ext4_inode_csum(inode, raw, ei);
	if (EXT4_INODE_SIZE(inode->i_sb) > EXT4_GOOD_OLD_INODE_SIZE &&
	    EXT4_FITS_IN_INODE(raw, ei, i_checksum_hi))
		provided |= ((__u32)le16_to_cpu(raw->i_checksum_hi)) << 16;
	else
		calculated &= 0xFFFF;

	return provided == calculated;
}

static void ext4_inode_csum_set(struct inode *inode, struct ext4_inode *raw,
				struct ext4_inode_info *ei)
{
	__u32 csum;

	if (EXT4_SB(inode->i_sb)->s_es->s_creator_os !=
	    cpu_to_le32(EXT4_OS_LINUX) ||
	    !ext4_has_metadata_csum(inode->i_sb))
		return;

	csum = ext4_inode_csum(inode, raw, ei);
	raw->i_checksum_lo = cpu_to_le16(csum & 0xFFFF);
	if (EXT4_INODE_SIZE(inode->i_sb) > EXT4_GOOD_OLD_INODE_SIZE &&
	    EXT4_FITS_IN_INODE(raw, ei, i_checksum_hi))
		raw->i_checksum_hi = cpu_to_le16(csum >> 16);
}

static inline int ext4_begin_ordered_truncate(struct inode *inode,
					      loff_t new_size)
{
	trace_ext4_begin_ordered_truncate(inode, new_size);
	/*
	 * If jinode is zero, then we never opened the file for
	 * writing, so there's no need to call
	 * jbd2_journal_begin_ordered_truncate() since there's no
	 * outstanding writes we need to flush.
	 */
	if (!EXT4_I(inode)->jinode)
		return 0;
	return jbd2_journal_begin_ordered_truncate(EXT4_JOURNAL(inode),
						   EXT4_I(inode)->jinode,
						   new_size);
}

static void ext4_invalidatepage(struct page *page, unsigned int offset,
				unsigned int length);
static int __ext4_journalled_writepage(struct page *page, unsigned int len);
static int ext4_bh_delay_or_unwritten(handle_t *handle, struct buffer_head *bh);
static int ext4_meta_trans_blocks(struct inode *inode, int lblocks,
				  int pextents);

/*
 * Test whether an inode is a fast symlink.
 */
int ext4_inode_is_fast_symlink(struct inode *inode)
{
        int ea_blocks = EXT4_I(inode)->i_file_acl ?
		EXT4_CLUSTER_SIZE(inode->i_sb) >> 9 : 0;

	if (ext4_has_inline_data(inode))
		return 0;

	return (S_ISLNK(inode->i_mode) && inode->i_blocks - ea_blocks == 0);
}

/*
 * Restart the transaction associated with *handle.  This does a commit,
 * so before we call here everything must be consistently dirtied against
 * this transaction.
 */
int ext4_truncate_restart_trans(handle_t *handle, struct inode *inode,
				 int nblocks)
{
	int ret;

	/*
	 * Drop i_data_sem to avoid deadlock with ext4_map_blocks.  At this
	 * moment, get_block can be called only for blocks inside i_size since
	 * page cache has been already dropped and writes are blocked by
	 * i_mutex. So we can safely drop the i_data_sem here.
	 */
	BUG_ON(EXT4_JOURNAL(inode) == NULL);
	jbd_debug(2, "restarting handle %p\n", handle);
	up_write(&EXT4_I(inode)->i_data_sem);
	ret = ext4_journal_restart(handle, nblocks);
	down_write(&EXT4_I(inode)->i_data_sem);
	ext4_discard_preallocations(inode);

	return ret;
}

/*
 * Called at the last iput() if i_nlink is zero.
 */
void ext4_evict_inode(struct inode *inode)
{
	handle_t *handle;
	int err;

	trace_ext4_evict_inode(inode);

	if (inode->i_nlink) {
		/*
		 * When journalling data dirty buffers are tracked only in the
		 * journal. So although mm thinks everything is clean and
		 * ready for reaping the inode might still have some pages to
		 * write in the running transaction or waiting to be
		 * checkpointed. Thus calling jbd2_journal_invalidatepage()
		 * (via truncate_inode_pages()) to discard these buffers can
		 * cause data loss. Also even if we did not discard these
		 * buffers, we would have no way to find them after the inode
		 * is reaped and thus user could see stale data if he tries to
		 * read them before the transaction is checkpointed. So be
		 * careful and force everything to disk here... We use
		 * ei->i_datasync_tid to store the newest transaction
		 * containing inode's data.
		 *
		 * Note that directories do not have this problem because they
		 * don't use page cache.
		 */
		if (inode->i_ino != EXT4_JOURNAL_INO &&
		    ext4_should_journal_data(inode) &&
		    (S_ISLNK(inode->i_mode) || S_ISREG(inode->i_mode))) {
			journal_t *journal = EXT4_SB(inode->i_sb)->s_journal;
			tid_t commit_tid = EXT4_I(inode)->i_datasync_tid;

			jbd2_complete_transaction(journal, commit_tid);
			filemap_write_and_wait(&inode->i_data);
		}
		truncate_inode_pages_final(&inode->i_data);

		WARN_ON(atomic_read(&EXT4_I(inode)->i_ioend_count));
		goto no_delete;
	}

	if (is_bad_inode(inode))
		goto no_delete;
	dquot_initialize(inode);

	if (ext4_should_order_data(inode))
		ext4_begin_ordered_truncate(inode, 0);
	truncate_inode_pages_final(&inode->i_data);

	WARN_ON(atomic_read(&EXT4_I(inode)->i_ioend_count));

	/*
	 * Protect us against freezing - iput() caller didn't have to have any
	 * protection against it
	 */
	sb_start_intwrite(inode->i_sb);
	handle = ext4_journal_start(inode, EXT4_HT_TRUNCATE,
				    ext4_blocks_for_truncate(inode)+3);
	if (IS_ERR(handle)) {
		ext4_std_error(inode->i_sb, PTR_ERR(handle));
		/*
		 * If we're going to skip the normal cleanup, we still need to
		 * make sure that the in-core orphan linked list is properly
		 * cleaned up.
		 */
		ext4_orphan_del(NULL, inode);
		sb_end_intwrite(inode->i_sb);
		goto no_delete;
	}

	if (IS_SYNC(inode))
		ext4_handle_sync(handle);
	inode->i_size = 0;
	err = ext4_mark_inode_dirty(handle, inode);
	if (err) {
		ext4_warning(inode->i_sb,
			     "couldn't mark inode dirty (err %d)", err);
		goto stop_handle;
	}
	if (inode->i_blocks)
		ext4_truncate(inode);

	/*
	 * ext4_ext_truncate() doesn't reserve any slop when it
	 * restarts journal transactions; therefore there may not be
	 * enough credits left in the handle to remove the inode from
	 * the orphan list and set the dtime field.
	 */
	if (!ext4_handle_has_enough_credits(handle, 3)) {
		err = ext4_journal_extend(handle, 3);
		if (err > 0)
			err = ext4_journal_restart(handle, 3);
		if (err != 0) {
			ext4_warning(inode->i_sb,
				     "couldn't extend journal (err %d)", err);
		stop_handle:
			ext4_journal_stop(handle);
			ext4_orphan_del(NULL, inode);
			sb_end_intwrite(inode->i_sb);
			goto no_delete;
		}
	}

	/*
	 * Kill off the orphan record which ext4_truncate created.
	 * AKPM: I think this can be inside the above `if'.
	 * Note that ext4_orphan_del() has to be able to cope with the
	 * deletion of a non-existent orphan - this is because we don't
	 * know if ext4_truncate() actually created an orphan record.
	 * (Well, we could do this if we need to, but heck - it works)
	 */
	ext4_orphan_del(handle, inode);
	EXT4_I(inode)->i_dtime	= get_seconds();

	/*
	 * One subtle ordering requirement: if anything has gone wrong
	 * (transaction abort, IO errors, whatever), then we can still
	 * do these next steps (the fs will already have been marked as
	 * having errors), but we can't free the inode if the mark_dirty
	 * fails.
	 */
	if (ext4_mark_inode_dirty(handle, inode))
		/* If that failed, just do the required in-core inode clear. */
		ext4_clear_inode(inode);
	else
		ext4_free_inode(handle, inode);
	ext4_journal_stop(handle);
	sb_end_intwrite(inode->i_sb);
	return;
no_delete:
	ext4_clear_inode(inode);	/* We must guarantee clearing of inode... */
}

#ifdef CONFIG_QUOTA
qsize_t *ext4_get_reserved_space(struct inode *inode)
{
	return &EXT4_I(inode)->i_reserved_quota;
}
#endif

/*
 * Called with i_data_sem down, which is important since we can call
 * ext4_discard_preallocations() from here.
 */
void ext4_da_update_reserve_space(struct inode *inode,
					int used, int quota_claim)
{
	struct ext4_sb_info *sbi = EXT4_SB(inode->i_sb);
	struct ext4_inode_info *ei = EXT4_I(inode);

	spin_lock(&ei->i_block_reservation_lock);
	trace_ext4_da_update_reserve_space(inode, used, quota_claim);
	if (unlikely(used > ei->i_reserved_data_blocks)) {
		ext4_warning(inode->i_sb, "%s: ino %lu, used %d "
			 "with only %d reserved data blocks",
			 __func__, inode->i_ino, used,
			 ei->i_reserved_data_blocks);
		WARN_ON(1);
		used = ei->i_reserved_data_blocks;
	}

	/* Update per-inode reservations */
	ei->i_reserved_data_blocks -= used;
	percpu_counter_sub(&sbi->s_dirtyclusters_counter, used);

	spin_unlock(&EXT4_I(inode)->i_block_reservation_lock);

	/* Update quota subsystem for data blocks */
	if (quota_claim)
		dquot_claim_block(inode, EXT4_C2B(sbi, used));
	else {
		/*
		 * We did fallocate with an offset that is already delayed
		 * allocated. So on delayed allocated writeback we should
		 * not re-claim the quota for fallocated blocks.
		 */
		dquot_release_reservation_block(inode, EXT4_C2B(sbi, used));
	}

	/*
	 * If we have done all the pending block allocations and if
	 * there aren't any writers on the inode, we can discard the
	 * inode's preallocations.
	 */
	if ((ei->i_reserved_data_blocks == 0) &&
	    (atomic_read(&inode->i_writecount) == 0))
		ext4_discard_preallocations(inode);
}

static int __check_block_validity(struct inode *inode, const char *func,
				unsigned int line,
				struct ext4_map_blocks *map)
{
	if (!ext4_data_block_valid(EXT4_SB(inode->i_sb), map->m_pblk,
				   map->m_len)) {
		ext4_error_inode(inode, func, line, map->m_pblk,
				 "lblock %lu mapped to illegal pblock "
				 "(length %d)", (unsigned long) map->m_lblk,
				 map->m_len);
		return -EFSCORRUPTED;
	}
	return 0;
}

#define check_block_validity(inode, map)	\
	__check_block_validity((inode), __func__, __LINE__, (map))

#ifdef ES_AGGRESSIVE_TEST
static void ext4_map_blocks_es_recheck(handle_t *handle,
				       struct inode *inode,
				       struct ext4_map_blocks *es_map,
				       struct ext4_map_blocks *map,
				       int flags)
{
	int retval;

	map->m_flags = 0;
	/*
	 * There is a race window that the result is not the same.
	 * e.g. xfstests #223 when dioread_nolock enables.  The reason
	 * is that we lookup a block mapping in extent status tree with
	 * out taking i_data_sem.  So at the time the unwritten extent
	 * could be converted.
	 */
	if (!(flags & EXT4_GET_BLOCKS_NO_LOCK))
		down_read(&EXT4_I(inode)->i_data_sem);
	if (ext4_test_inode_flag(inode, EXT4_INODE_EXTENTS)) {
		retval = ext4_ext_map_blocks(handle, inode, map, flags &
					     EXT4_GET_BLOCKS_KEEP_SIZE);
	} else {
		retval = ext4_ind_map_blocks(handle, inode, map, flags &
					     EXT4_GET_BLOCKS_KEEP_SIZE);
	}
	if (!(flags & EXT4_GET_BLOCKS_NO_LOCK))
		up_read((&EXT4_I(inode)->i_data_sem));

	/*
	 * We don't check m_len because extent will be collpased in status
	 * tree.  So the m_len might not equal.
	 */
	if (es_map->m_lblk != map->m_lblk ||
	    es_map->m_flags != map->m_flags ||
	    es_map->m_pblk != map->m_pblk) {
		printk("ES cache assertion failed for inode: %lu "
		       "es_cached ex [%d/%d/%llu/%x] != "
		       "found ex [%d/%d/%llu/%x] retval %d flags %x\n",
		       inode->i_ino, es_map->m_lblk, es_map->m_len,
		       es_map->m_pblk, es_map->m_flags, map->m_lblk,
		       map->m_len, map->m_pblk, map->m_flags,
		       retval, flags);
	}
}
#endif /* ES_AGGRESSIVE_TEST */

/*
 * The ext4_map_blocks() function tries to look up the requested blocks,
 * and returns if the blocks are already mapped.
 *
 * Otherwise it takes the write lock of the i_data_sem and allocate blocks
 * and store the allocated blocks in the result buffer head and mark it
 * mapped.
 *
 * If file type is extents based, it will call ext4_ext_map_blocks(),
 * Otherwise, call with ext4_ind_map_blocks() to handle indirect mapping
 * based files
 *
 * On success, it returns the number of blocks being mapped or allocated.
 * if create==0 and the blocks are pre-allocated and unwritten block,
 * the result buffer head is unmapped. If the create ==1, it will make sure
 * the buffer head is mapped.
 *
 * It returns 0 if plain look up failed (blocks have not been allocated), in
 * that case, buffer head is unmapped
 *
 * It returns the error in case of allocation failure.
 */
int ext4_map_blocks(handle_t *handle, struct inode *inode,
		    struct ext4_map_blocks *map, int flags)
{
	struct extent_status es;
	int retval;
	int ret = 0;
#ifdef ES_AGGRESSIVE_TEST
	struct ext4_map_blocks orig_map;

	memcpy(&orig_map, map, sizeof(*map));
#endif

	map->m_flags = 0;
	ext_debug("ext4_map_blocks(): inode %lu, flag %d, max_blocks %u,"
		  "logical block %lu\n", inode->i_ino, flags, map->m_len,
		  (unsigned long) map->m_lblk);

	/*
	 * ext4_map_blocks returns an int, and m_len is an unsigned int
	 */
	if (unlikely(map->m_len > INT_MAX))
		map->m_len = INT_MAX;

	/* We can handle the block number less than EXT_MAX_BLOCKS */
	if (unlikely(map->m_lblk >= EXT_MAX_BLOCKS))
		return -EFSCORRUPTED;

	/* Lookup extent status tree firstly */
	if (ext4_es_lookup_extent(inode, map->m_lblk, &es)) {
		if (ext4_es_is_written(&es) || ext4_es_is_unwritten(&es)) {
			map->m_pblk = ext4_es_pblock(&es) +
					map->m_lblk - es.es_lblk;
			map->m_flags |= ext4_es_is_written(&es) ?
					EXT4_MAP_MAPPED : EXT4_MAP_UNWRITTEN;
			retval = es.es_len - (map->m_lblk - es.es_lblk);
			if (retval > map->m_len)
				retval = map->m_len;
			map->m_len = retval;
		} else if (ext4_es_is_delayed(&es) || ext4_es_is_hole(&es)) {
			retval = 0;
		} else {
			BUG_ON(1);
		}
#ifdef ES_AGGRESSIVE_TEST
		ext4_map_blocks_es_recheck(handle, inode, map,
					   &orig_map, flags);
#endif
		goto found;
	}

	/*
	 * Try to see if we can get the block without requesting a new
	 * file system block.
	 */
	if (!(flags & EXT4_GET_BLOCKS_NO_LOCK))
		down_read(&EXT4_I(inode)->i_data_sem);
	if (ext4_test_inode_flag(inode, EXT4_INODE_EXTENTS)) {
		retval = ext4_ext_map_blocks(handle, inode, map, flags &
					     EXT4_GET_BLOCKS_KEEP_SIZE);
	} else {
		retval = ext4_ind_map_blocks(handle, inode, map, flags &
					     EXT4_GET_BLOCKS_KEEP_SIZE);
	}
	if (retval > 0) {
		unsigned int status;

		if (unlikely(retval != map->m_len)) {
			ext4_warning(inode->i_sb,
				     "ES len assertion failed for inode "
				     "%lu: retval %d != map->m_len %d",
				     inode->i_ino, retval, map->m_len);
			WARN_ON(1);
		}

		status = map->m_flags & EXT4_MAP_UNWRITTEN ?
				EXTENT_STATUS_UNWRITTEN : EXTENT_STATUS_WRITTEN;
		if (!(flags & EXT4_GET_BLOCKS_DELALLOC_RESERVE) &&
		    !(status & EXTENT_STATUS_WRITTEN) &&
		    ext4_find_delalloc_range(inode, map->m_lblk,
					     map->m_lblk + map->m_len - 1))
			status |= EXTENT_STATUS_DELAYED;
		ret = ext4_es_insert_extent(inode, map->m_lblk,
					    map->m_len, map->m_pblk, status);
		if (ret < 0)
			retval = ret;
	}
	if (!(flags & EXT4_GET_BLOCKS_NO_LOCK))
		up_read((&EXT4_I(inode)->i_data_sem));

found:
	if (retval > 0 && map->m_flags & EXT4_MAP_MAPPED) {
		ret = check_block_validity(inode, map);
		if (ret != 0)
			return ret;
	}

	/* If it is only a block(s) look up */
	if ((flags & EXT4_GET_BLOCKS_CREATE) == 0)
		return retval;

	/*
	 * Returns if the blocks have already allocated
	 *
	 * Note that if blocks have been preallocated
	 * ext4_ext_get_block() returns the create = 0
	 * with buffer head unmapped.
	 */
	if (retval > 0 && map->m_flags & EXT4_MAP_MAPPED)
		/*
		 * If we need to convert extent to unwritten
		 * we continue and do the actual work in
		 * ext4_ext_map_blocks()
		 */
		if (!(flags & EXT4_GET_BLOCKS_CONVERT_UNWRITTEN))
			return retval;

	/*
	 * Here we clear m_flags because after allocating an new extent,
	 * it will be set again.
	 */
	map->m_flags &= ~EXT4_MAP_FLAGS;

	/*
	 * New blocks allocate and/or writing to unwritten extent
	 * will possibly result in updating i_data, so we take
	 * the write lock of i_data_sem, and call get_block()
	 * with create == 1 flag.
	 */
	down_write(&EXT4_I(inode)->i_data_sem);

	/*
	 * We need to check for EXT4 here because migrate
	 * could have changed the inode type in between
	 */
	if (ext4_test_inode_flag(inode, EXT4_INODE_EXTENTS)) {
		retval = ext4_ext_map_blocks(handle, inode, map, flags);
	} else {
		retval = ext4_ind_map_blocks(handle, inode, map, flags);

		if (retval > 0 && map->m_flags & EXT4_MAP_NEW) {
			/*
			 * We allocated new blocks which will result in
			 * i_data's format changing.  Force the migrate
			 * to fail by clearing migrate flags
			 */
			ext4_clear_inode_state(inode, EXT4_STATE_EXT_MIGRATE);
		}

		/*
		 * Update reserved blocks/metadata blocks after successful
		 * block allocation which had been deferred till now. We don't
		 * support fallocate for non extent files. So we can update
		 * reserve space here.
		 */
		if ((retval > 0) &&
			(flags & EXT4_GET_BLOCKS_DELALLOC_RESERVE))
			ext4_da_update_reserve_space(inode, retval, 1);
	}

	if (retval > 0) {
		unsigned int status;

		if (unlikely(retval != map->m_len)) {
			ext4_warning(inode->i_sb,
				     "ES len assertion failed for inode "
				     "%lu: retval %d != map->m_len %d",
				     inode->i_ino, retval, map->m_len);
			WARN_ON(1);
		}

		/*
		 * If the extent has been zeroed out, we don't need to update
		 * extent status tree.
		 */
		if ((flags & EXT4_GET_BLOCKS_PRE_IO) &&
		    ext4_es_lookup_extent(inode, map->m_lblk, &es)) {
			if (ext4_es_is_written(&es))
				goto has_zeroout;
		}
		status = map->m_flags & EXT4_MAP_UNWRITTEN ?
				EXTENT_STATUS_UNWRITTEN : EXTENT_STATUS_WRITTEN;
		if (!(flags & EXT4_GET_BLOCKS_DELALLOC_RESERVE) &&
		    !(status & EXTENT_STATUS_WRITTEN) &&
		    ext4_find_delalloc_range(inode, map->m_lblk,
					     map->m_lblk + map->m_len - 1))
			status |= EXTENT_STATUS_DELAYED;
		ret = ext4_es_insert_extent(inode, map->m_lblk, map->m_len,
					    map->m_pblk, status);
		if (ret < 0)
			retval = ret;
	}

has_zeroout:
	up_write((&EXT4_I(inode)->i_data_sem));
	if (retval > 0 && map->m_flags & EXT4_MAP_MAPPED) {
		ret = check_block_validity(inode, map);
		if (ret != 0)
			return ret;
	}
	return retval;
}

/*
 * Update EXT4_MAP_FLAGS in bh->b_state. For buffer heads attached to pages
 * we have to be careful as someone else may be manipulating b_state as well.
 */
static void ext4_update_bh_state(struct buffer_head *bh, unsigned long flags)
{
	unsigned long old_state;
	unsigned long new_state;

	flags &= EXT4_MAP_FLAGS;

	/* Dummy buffer_head? Set non-atomically. */
	if (!bh->b_page) {
		bh->b_state = (bh->b_state & ~EXT4_MAP_FLAGS) | flags;
		return;
	}
	/*
	 * Someone else may be modifying b_state. Be careful! This is ugly but
	 * once we get rid of using bh as a container for mapping information
	 * to pass to / from get_block functions, this can go away.
	 */
	do {
		old_state = READ_ONCE(bh->b_state);
		new_state = (old_state & ~EXT4_MAP_FLAGS) | flags;
	} while (unlikely(
		 cmpxchg(&bh->b_state, old_state, new_state) != old_state));
}

/* Maximum number of blocks we map for direct IO at once. */
#define DIO_MAX_BLOCKS 4096

static int _ext4_get_block(struct inode *inode, sector_t iblock,
			   struct buffer_head *bh, int flags)
{
	handle_t *handle = ext4_journal_current_handle();
	struct ext4_map_blocks map;
	int ret = 0, started = 0;
	int dio_credits;

	if (ext4_has_inline_data(inode))
		return -ERANGE;

	map.m_lblk = iblock;
	map.m_len = bh->b_size >> inode->i_blkbits;

	if (flags && !(flags & EXT4_GET_BLOCKS_NO_LOCK) && !handle) {
		/* Direct IO write... */
		if (map.m_len > DIO_MAX_BLOCKS)
			map.m_len = DIO_MAX_BLOCKS;
		dio_credits = ext4_chunk_trans_blocks(inode, map.m_len);
		handle = ext4_journal_start(inode, EXT4_HT_MAP_BLOCKS,
					    dio_credits);
		if (IS_ERR(handle)) {
			ret = PTR_ERR(handle);
			return ret;
		}
		started = 1;
	}

	ret = ext4_map_blocks(handle, inode, &map, flags);
	if (ret > 0) {
		ext4_io_end_t *io_end = ext4_inode_aio(inode);

		map_bh(bh, inode->i_sb, map.m_pblk);
		ext4_update_bh_state(bh, map.m_flags);
		if (IS_DAX(inode) && buffer_unwritten(bh)) {
			/*
			 * dgc: I suspect unwritten conversion on ext4+DAX is
			 * fundamentally broken here when there are concurrent
			 * read/write in progress on this inode.
			 */
			WARN_ON_ONCE(io_end);
			bh->b_assoc_map = inode->i_mapping;
			bh->b_private = (void *)(unsigned long)iblock;
		}
		if (io_end && io_end->flag & EXT4_IO_END_UNWRITTEN)
			set_buffer_defer_completion(bh);
		bh->b_size = inode->i_sb->s_blocksize * map.m_len;
		ret = 0;
	}
	if (started)
		ext4_journal_stop(handle);
	return ret;
}

int ext4_get_block(struct inode *inode, sector_t iblock,
		   struct buffer_head *bh, int create)
{
	return _ext4_get_block(inode, iblock, bh,
			       create ? EXT4_GET_BLOCKS_CREATE : 0);
}

/*
 * `handle' can be NULL if create is zero
 */
struct buffer_head *ext4_getblk(handle_t *handle, struct inode *inode,
				ext4_lblk_t block, int map_flags)
{
	struct ext4_map_blocks map;
	struct buffer_head *bh;
	int create = map_flags & EXT4_GET_BLOCKS_CREATE;
	int err;

	J_ASSERT(handle != NULL || create == 0);

	map.m_lblk = block;
	map.m_len = 1;
	err = ext4_map_blocks(handle, inode, &map, map_flags);

	if (err == 0)
		return create ? ERR_PTR(-ENOSPC) : NULL;
	if (err < 0)
		return ERR_PTR(err);

	bh = sb_getblk(inode->i_sb, map.m_pblk);
	if (unlikely(!bh))
		return ERR_PTR(-ENOMEM);
	if (map.m_flags & EXT4_MAP_NEW) {
		J_ASSERT(create != 0);
		J_ASSERT(handle != NULL);

		/*
		 * Now that we do not always journal data, we should
		 * keep in mind whether this should always journal the
		 * new buffer as metadata.  For now, regular file
		 * writes use ext4_get_block instead, so it's not a
		 * problem.
		 */
		lock_buffer(bh);
		BUFFER_TRACE(bh, "call get_create_access");
		err = ext4_journal_get_create_access(handle, bh);
		if (unlikely(err)) {
			unlock_buffer(bh);
			goto errout;
		}
		if (!buffer_uptodate(bh)) {
			memset(bh->b_data, 0, inode->i_sb->s_blocksize);
			set_buffer_uptodate(bh);
		}
		unlock_buffer(bh);
		BUFFER_TRACE(bh, "call ext4_handle_dirty_metadata");
		err = ext4_handle_dirty_metadata(handle, inode, bh);
		if (unlikely(err))
			goto errout;
	} else
		BUFFER_TRACE(bh, "not a new buffer");
	return bh;
errout:
	brelse(bh);
	return ERR_PTR(err);
}

struct buffer_head *ext4_bread(handle_t *handle, struct inode *inode,
			       ext4_lblk_t block, int map_flags)
{
	struct buffer_head *bh;

	bh = ext4_getblk(handle, inode, block, map_flags);
	if (IS_ERR(bh))
		return bh;
	if (!bh || buffer_uptodate(bh))
		return bh;
	ll_rw_block(READ | REQ_META | REQ_PRIO, 1, &bh);
	wait_on_buffer(bh);
	if (buffer_uptodate(bh))
		return bh;
	put_bh(bh);
	return ERR_PTR(-EIO);
}

int ext4_walk_page_buffers(handle_t *handle,
			   struct buffer_head *head,
			   unsigned from,
			   unsigned to,
			   int *partial,
			   int (*fn)(handle_t *handle,
				     struct buffer_head *bh))
{
	struct buffer_head *bh;
	unsigned block_start, block_end;
	unsigned blocksize = head->b_size;
	int err, ret = 0;
	struct buffer_head *next;

	for (bh = head, block_start = 0;
	     ret == 0 && (bh != head || !block_start);
	     block_start = block_end, bh = next) {
		next = bh->b_this_page;
		block_end = block_start + blocksize;
		if (block_end <= from || block_start >= to) {
			if (partial && !buffer_uptodate(bh))
				*partial = 1;
			continue;
		}
		err = (*fn)(handle, bh);
		if (!ret)
			ret = err;
	}
	return ret;
}

/*
 * To preserve ordering, it is essential that the hole instantiation and
 * the data write be encapsulated in a single transaction.  We cannot
 * close off a transaction and start a new one between the ext4_get_block()
 * and the commit_write().  So doing the jbd2_journal_start at the start of
 * prepare_write() is the right place.
 *
 * Also, this function can nest inside ext4_writepage().  In that case, we
 * *know* that ext4_writepage() has generated enough buffer credits to do the
 * whole page.  So we won't block on the journal in that case, which is good,
 * because the caller may be PF_MEMALLOC.
 *
 * By accident, ext4 can be reentered when a transaction is open via
 * quota file writes.  If we were to commit the transaction while thus
 * reentered, there can be a deadlock - we would be holding a quota
 * lock, and the commit would never complete if another thread had a
 * transaction open and was blocking on the quota lock - a ranking
 * violation.
 *
 * So what we do is to rely on the fact that jbd2_journal_stop/journal_start
 * will _not_ run commit under these circumstances because handle->h_ref
 * is elevated.  We'll still have enough credits for the tiny quotafile
 * write.
 */
int do_journal_get_write_access(handle_t *handle,
				struct buffer_head *bh)
{
	int dirty = buffer_dirty(bh);
	int ret;

	if (!buffer_mapped(bh) || buffer_freed(bh))
		return 0;
	/*
	 * __block_write_begin() could have dirtied some buffers. Clean
	 * the dirty bit as jbd2_journal_get_write_access() could complain
	 * otherwise about fs integrity issues. Setting of the dirty bit
	 * by __block_write_begin() isn't a real problem here as we clear
	 * the bit before releasing a page lock and thus writeback cannot
	 * ever write the buffer.
	 */
	if (dirty)
		clear_buffer_dirty(bh);
	BUFFER_TRACE(bh, "get write access");
	ret = ext4_journal_get_write_access(handle, bh);
	if (!ret && dirty)
		ret = ext4_handle_dirty_metadata(handle, NULL, bh);
	return ret;
}

static int ext4_get_block_write_nolock(struct inode *inode, sector_t iblock,
		   struct buffer_head *bh_result, int create);

#ifdef CONFIG_EXT4_FS_ENCRYPTION
static int ext4_block_write_begin(struct page *page, loff_t pos, unsigned len,
				  get_block_t *get_block)
{
	unsigned from = pos & (PAGE_CACHE_SIZE - 1);
	unsigned to = from + len;
	struct inode *inode = page->mapping->host;
	unsigned block_start, block_end;
	sector_t block;
	int err = 0;
	unsigned blocksize = inode->i_sb->s_blocksize;
	unsigned bbits;
	struct buffer_head *bh, *head, *wait[2], **wait_bh = wait;
	bool decrypt = false;

	BUG_ON(!PageLocked(page));
	BUG_ON(from > PAGE_CACHE_SIZE);
	BUG_ON(to > PAGE_CACHE_SIZE);
	BUG_ON(from > to);

	if (!page_has_buffers(page))
		create_empty_buffers(page, blocksize, 0);
	head = page_buffers(page);
	bbits = ilog2(blocksize);
	block = (sector_t)page->index << (PAGE_CACHE_SHIFT - bbits);

	for (bh = head, block_start = 0; bh != head || !block_start;
	    block++, block_start = block_end, bh = bh->b_this_page) {
		block_end = block_start + blocksize;
		if (block_end <= from || block_start >= to) {
			if (PageUptodate(page)) {
				if (!buffer_uptodate(bh))
					set_buffer_uptodate(bh);
			}
			continue;
		}
		if (buffer_new(bh))
			clear_buffer_new(bh);
		if (!buffer_mapped(bh)) {
			WARN_ON(bh->b_size != blocksize);
			err = get_block(inode, block, bh, 1);
			if (err)
				break;
			if (buffer_new(bh)) {
				unmap_underlying_metadata(bh->b_bdev,
							  bh->b_blocknr);
				if (PageUptodate(page)) {
					clear_buffer_new(bh);
					set_buffer_uptodate(bh);
					mark_buffer_dirty(bh);
					continue;
				}
				if (block_end > to || block_start < from)
					zero_user_segments(page, to, block_end,
							   block_start, from);
				continue;
			}
		}
		if (PageUptodate(page)) {
			if (!buffer_uptodate(bh))
				set_buffer_uptodate(bh);
			continue;
		}
		if (!buffer_uptodate(bh) && !buffer_delay(bh) &&
		    !buffer_unwritten(bh) &&
		    (block_start < from || block_end > to)) {
			ll_rw_block(READ, 1, &bh);
			*wait_bh++ = bh;
			decrypt = ext4_encrypted_inode(inode) &&
				S_ISREG(inode->i_mode) &&
				!ext4_using_hardware_encryption(inode);
		}
	}
	/*
	 * If we issued read requests, let them complete.
	 */
	while (wait_bh > wait) {
		wait_on_buffer(*--wait_bh);
		if (!buffer_uptodate(*wait_bh))
			err = -EIO;
	}
	if (unlikely(err))
		page_zero_new_buffers(page, from, to);
	else if (decrypt)
		err = ext4_decrypt(page);
	return err;
}
#endif

static int ext4_write_begin(struct file *file, struct address_space *mapping,
			    loff_t pos, unsigned len, unsigned flags,
			    struct page **pagep, void **fsdata)
{
	struct inode *inode = mapping->host;
	int ret, needed_blocks;
	handle_t *handle;
	int retries = 0;
	struct page *page;
	pgoff_t index;
	unsigned from, to;

	if (trace_android_fs_datawrite_start_enabled()) {
		char *path, pathbuf[MAX_TRACE_PATHBUF_LEN];

		path = android_fstrace_get_pathname(pathbuf,
						    MAX_TRACE_PATHBUF_LEN,
						    inode);
		trace_android_fs_datawrite_start(inode, pos, len,
						 current->pid, path,
						 current->comm);
	}
	trace_ext4_write_begin(inode, pos, len, flags);
	/*
	 * Reserve one block more for addition to orphan list in case
	 * we allocate blocks but write fails for some reason
	 */
	needed_blocks = ext4_writepage_trans_blocks(inode) + 1;
	index = pos >> PAGE_CACHE_SHIFT;
	from = pos & (PAGE_CACHE_SIZE - 1);
	to = from + len;

	if (ext4_test_inode_state(inode, EXT4_STATE_MAY_INLINE_DATA)) {
		ret = ext4_try_to_write_inline_data(mapping, inode, pos, len,
						    flags, pagep);
		if (ret < 0)
			return ret;
		if (ret == 1)
			return 0;
	}

	/*
	 * grab_cache_page_write_begin() can take a long time if the
	 * system is thrashing due to memory pressure, or if the page
	 * is being written back.  So grab it first before we start
	 * the transaction handle.  This also allows us to allocate
	 * the page (if needed) without using GFP_NOFS.
	 */
retry_grab:
	page = grab_cache_page_write_begin(mapping, index, flags);
	if (!page)
		return -ENOMEM;
	unlock_page(page);

retry_journal:
	handle = ext4_journal_start(inode, EXT4_HT_WRITE_PAGE, needed_blocks);
	if (IS_ERR(handle)) {
		page_cache_release(page);
		return PTR_ERR(handle);
	}

	lock_page(page);
	if (page->mapping != mapping) {
		/* The page got truncated from under us */
		unlock_page(page);
		page_cache_release(page);
		ext4_journal_stop(handle);
		goto retry_grab;
	}
	/* In case writeback began while the page was unlocked */
	wait_for_stable_page(page);

#ifdef CONFIG_EXT4_FS_ENCRYPTION
	if (ext4_should_dioread_nolock(inode))
		ret = ext4_block_write_begin(page, pos, len,
					     ext4_get_block_write);
	else
		ret = ext4_block_write_begin(page, pos, len,
					     ext4_get_block);
#else
	if (ext4_should_dioread_nolock(inode))
		ret = __block_write_begin(page, pos, len, ext4_get_block_write);
	else
		ret = __block_write_begin(page, pos, len, ext4_get_block);
#endif
	if (!ret && ext4_should_journal_data(inode)) {
		ret = ext4_walk_page_buffers(handle, page_buffers(page),
					     from, to, NULL,
					     do_journal_get_write_access);
	}

	if (ret) {
		unlock_page(page);
		/*
		 * __block_write_begin may have instantiated a few blocks
		 * outside i_size.  Trim these off again. Don't need
		 * i_size_read because we hold i_mutex.
		 *
		 * Add inode to orphan list in case we crash before
		 * truncate finishes
		 */
		if (pos + len > inode->i_size && ext4_can_truncate(inode))
			ext4_orphan_add(handle, inode);

		ext4_journal_stop(handle);
		if (pos + len > inode->i_size) {
			ext4_truncate_failed_write(inode);
			/*
			 * If truncate failed early the inode might
			 * still be on the orphan list; we need to
			 * make sure the inode is removed from the
			 * orphan list in that case.
			 */
			if (inode->i_nlink)
				ext4_orphan_del(NULL, inode);
		}

		if (ret == -ENOSPC &&
		    ext4_should_retry_alloc(inode->i_sb, &retries))
			goto retry_journal;
		page_cache_release(page);
		return ret;
	}
	*pagep = page;
	return ret;
}

/* For write_end() in data=journal mode */
static int write_end_fn(handle_t *handle, struct buffer_head *bh)
{
	int ret;
	if (!buffer_mapped(bh) || buffer_freed(bh))
		return 0;
	set_buffer_uptodate(bh);
	ret = ext4_handle_dirty_metadata(handle, NULL, bh);
	clear_buffer_meta(bh);
	clear_buffer_prio(bh);
	return ret;
}

/*
 * We need to pick up the new inode size which generic_commit_write gave us
 * `file' can be NULL - eg, when called from page_symlink().
 *
 * ext4 never places buffers on inode->i_mapping->private_list.  metadata
 * buffers are managed internally.
 */
static int ext4_write_end(struct file *file,
			  struct address_space *mapping,
			  loff_t pos, unsigned len, unsigned copied,
			  struct page *page, void *fsdata)
{
	handle_t *handle = ext4_journal_current_handle();
	struct inode *inode = mapping->host;
	loff_t old_size = inode->i_size;
	int ret = 0, ret2;
	int i_size_changed = 0;

	trace_android_fs_datawrite_end(inode, pos, len);
	trace_ext4_write_end(inode, pos, len, copied);
	if (ext4_test_inode_state(inode, EXT4_STATE_ORDERED_MODE)) {
		ret = ext4_jbd2_file_inode(handle, inode);
		if (ret) {
			unlock_page(page);
			page_cache_release(page);
			goto errout;
		}
	}

	if (ext4_has_inline_data(inode)) {
		ret = ext4_write_inline_data_end(inode, pos, len,
						 copied, page);
		if (ret < 0) {
			unlock_page(page);
			put_page(page);
			goto errout;
		}
		copied = ret;
	} else
		copied = block_write_end(file, mapping, pos,
					 len, copied, page, fsdata);
	/*
	 * it's important to update i_size while still holding page lock:
	 * page writeout could otherwise come in and zero beyond i_size.
	 */
	i_size_changed = ext4_update_inode_size(inode, pos + copied);
	unlock_page(page);
	page_cache_release(page);

	if (old_size < pos)
		pagecache_isize_extended(inode, old_size, pos);
	/*
	 * Don't mark the inode dirty under page lock. First, it unnecessarily
	 * makes the holding time of page lock longer. Second, it forces lock
	 * ordering of page lock and transaction start for journaling
	 * filesystems.
	 */
	if (i_size_changed)
		ext4_mark_inode_dirty(handle, inode);

	if (pos + len > inode->i_size && ext4_can_truncate(inode))
		/* if we have allocated more blocks and copied
		 * less. We will have blocks allocated outside
		 * inode->i_size. So truncate them
		 */
		ext4_orphan_add(handle, inode);
errout:
	ret2 = ext4_journal_stop(handle);
	if (!ret)
		ret = ret2;

	if (pos + len > inode->i_size) {
		ext4_truncate_failed_write(inode);
		/*
		 * If truncate failed early the inode might still be
		 * on the orphan list; we need to make sure the inode
		 * is removed from the orphan list in that case.
		 */
		if (inode->i_nlink)
			ext4_orphan_del(NULL, inode);
	}

	return ret ? ret : copied;
}

/*
 * This is a private version of page_zero_new_buffers() which doesn't
 * set the buffer to be dirty, since in data=journalled mode we need
 * to call ext4_handle_dirty_metadata() instead.
 */
static void ext4_journalled_zero_new_buffers(handle_t *handle,
					    struct page *page,
					    unsigned from, unsigned to)
{
	unsigned int block_start = 0, block_end;
	struct buffer_head *head, *bh;

	bh = head = page_buffers(page);
	do {
		block_end = block_start + bh->b_size;
		if (buffer_new(bh)) {
			if (block_end > from && block_start < to) {
				if (!PageUptodate(page)) {
					unsigned start, size;

					start = max(from, block_start);
					size = min(to, block_end) - start;

					zero_user(page, start, size);
					write_end_fn(handle, bh);
				}
				clear_buffer_new(bh);
			}
		}
		block_start = block_end;
		bh = bh->b_this_page;
	} while (bh != head);
}

static int ext4_journalled_write_end(struct file *file,
				     struct address_space *mapping,
				     loff_t pos, unsigned len, unsigned copied,
				     struct page *page, void *fsdata)
{
	handle_t *handle = ext4_journal_current_handle();
	struct inode *inode = mapping->host;
	loff_t old_size = inode->i_size;
	int ret = 0, ret2;
	int partial = 0;
	unsigned from, to;
	int size_changed = 0;

	trace_android_fs_datawrite_end(inode, pos, len);
	trace_ext4_journalled_write_end(inode, pos, len, copied);
	from = pos & (PAGE_CACHE_SIZE - 1);
	to = from + len;

	BUG_ON(!ext4_handle_valid(handle));

	if (ext4_has_inline_data(inode)) {
		ret = ext4_write_inline_data_end(inode, pos, len,
						 copied, page);
		if (ret < 0) {
			unlock_page(page);
			put_page(page);
			goto errout;
		}
		copied = ret;
	} else if (unlikely(copied < len) && !PageUptodate(page)) {
		copied = 0;
		ext4_journalled_zero_new_buffers(handle, page, from, to);
	} else {
		if (unlikely(copied < len))
			ext4_journalled_zero_new_buffers(handle, page,
							 from + copied, to);
		ret = ext4_walk_page_buffers(handle, page_buffers(page), from,
					     from + copied, &partial,
					     write_end_fn);
		if (!partial)
			SetPageUptodate(page);
	}
	size_changed = ext4_update_inode_size(inode, pos + copied);
	ext4_set_inode_state(inode, EXT4_STATE_JDATA);
	EXT4_I(inode)->i_datasync_tid = handle->h_transaction->t_tid;
	unlock_page(page);
	page_cache_release(page);

	if (old_size < pos)
		pagecache_isize_extended(inode, old_size, pos);

	if (size_changed) {
		ret2 = ext4_mark_inode_dirty(handle, inode);
		if (!ret)
			ret = ret2;
	}

	if (pos + len > inode->i_size && ext4_can_truncate(inode))
		/* if we have allocated more blocks and copied
		 * less. We will have blocks allocated outside
		 * inode->i_size. So truncate them
		 */
		ext4_orphan_add(handle, inode);

errout:
	ret2 = ext4_journal_stop(handle);
	if (!ret)
		ret = ret2;
	if (pos + len > inode->i_size) {
		ext4_truncate_failed_write(inode);
		/*
		 * If truncate failed early the inode might still be
		 * on the orphan list; we need to make sure the inode
		 * is removed from the orphan list in that case.
		 */
		if (inode->i_nlink)
			ext4_orphan_del(NULL, inode);
	}

	return ret ? ret : copied;
}

/*
 * Reserve space for a single cluster
 */
static int ext4_da_reserve_space(struct inode *inode)
{
	struct ext4_sb_info *sbi = EXT4_SB(inode->i_sb);
	struct ext4_inode_info *ei = EXT4_I(inode);
	int ret;

	/*
	 * We will charge metadata quota at writeout time; this saves
	 * us from metadata over-estimation, though we may go over by
	 * a small amount in the end.  Here we just reserve for data.
	 */
	ret = dquot_reserve_block(inode, EXT4_C2B(sbi, 1));
	if (ret)
		return ret;

	spin_lock(&ei->i_block_reservation_lock);
	if (ext4_claim_free_clusters(sbi, 1, 0)) {
		spin_unlock(&ei->i_block_reservation_lock);
		dquot_release_reservation_block(inode, EXT4_C2B(sbi, 1));
		return -ENOSPC;
	}
	ei->i_reserved_data_blocks++;
	trace_ext4_da_reserve_space(inode);
	spin_unlock(&ei->i_block_reservation_lock);

	return 0;       /* success */
}

static void ext4_da_release_space(struct inode *inode, int to_free)
{
	struct ext4_sb_info *sbi = EXT4_SB(inode->i_sb);
	struct ext4_inode_info *ei = EXT4_I(inode);

	if (!to_free)
		return;		/* Nothing to release, exit */

	spin_lock(&EXT4_I(inode)->i_block_reservation_lock);

	trace_ext4_da_release_space(inode, to_free);
	if (unlikely(to_free > ei->i_reserved_data_blocks)) {
		/*
		 * if there aren't enough reserved blocks, then the
		 * counter is messed up somewhere.  Since this
		 * function is called from invalidate page, it's
		 * harmless to return without any action.
		 */
		ext4_warning(inode->i_sb, "ext4_da_release_space: "
			 "ino %lu, to_free %d with only %d reserved "
			 "data blocks", inode->i_ino, to_free,
			 ei->i_reserved_data_blocks);
		WARN_ON(1);
		to_free = ei->i_reserved_data_blocks;
	}
	ei->i_reserved_data_blocks -= to_free;

	/* update fs dirty data blocks counter */
	percpu_counter_sub(&sbi->s_dirtyclusters_counter, to_free);

	spin_unlock(&EXT4_I(inode)->i_block_reservation_lock);

	dquot_release_reservation_block(inode, EXT4_C2B(sbi, to_free));
}

static void ext4_da_page_release_reservation(struct page *page,
					     unsigned int offset,
					     unsigned int length)
{
	int to_release = 0, contiguous_blks = 0;
	struct buffer_head *head, *bh;
	unsigned int curr_off = 0;
	struct inode *inode = page->mapping->host;
	struct ext4_sb_info *sbi = EXT4_SB(inode->i_sb);
	unsigned int stop = offset + length;
	int num_clusters;
	ext4_fsblk_t lblk;

	BUG_ON(stop > PAGE_CACHE_SIZE || stop < length);

	head = page_buffers(page);
	bh = head;
	do {
		unsigned int next_off = curr_off + bh->b_size;

		if (next_off > stop)
			break;

		if ((offset <= curr_off) && (buffer_delay(bh))) {
			to_release++;
			contiguous_blks++;
			clear_buffer_delay(bh);
		} else if (contiguous_blks) {
			lblk = page->index <<
			       (PAGE_CACHE_SHIFT - inode->i_blkbits);
			lblk += (curr_off >> inode->i_blkbits) -
				contiguous_blks;
			ext4_es_remove_extent(inode, lblk, contiguous_blks);
			contiguous_blks = 0;
		}
		curr_off = next_off;
	} while ((bh = bh->b_this_page) != head);

	if (contiguous_blks) {
		lblk = page->index << (PAGE_CACHE_SHIFT - inode->i_blkbits);
		lblk += (curr_off >> inode->i_blkbits) - contiguous_blks;
		ext4_es_remove_extent(inode, lblk, contiguous_blks);
	}

	/* If we have released all the blocks belonging to a cluster, then we
	 * need to release the reserved space for that cluster. */
	num_clusters = EXT4_NUM_B2C(sbi, to_release);
	while (num_clusters > 0) {
		lblk = (page->index << (PAGE_CACHE_SHIFT - inode->i_blkbits)) +
			((num_clusters - 1) << sbi->s_cluster_bits);
		if (sbi->s_cluster_ratio == 1 ||
		    !ext4_find_delalloc_cluster(inode, lblk))
			ext4_da_release_space(inode, 1);

		num_clusters--;
	}
}

/*
 * Delayed allocation stuff
 */

struct mpage_da_data {
	struct inode *inode;
	struct writeback_control *wbc;

	pgoff_t first_page;	/* The first page to write */
	pgoff_t next_page;	/* Current page to examine */
	pgoff_t last_page;	/* Last page to examine */
	/*
	 * Extent to map - this can be after first_page because that can be
	 * fully mapped. We somewhat abuse m_flags to store whether the extent
	 * is delalloc or unwritten.
	 */
	struct ext4_map_blocks map;
	struct ext4_io_submit io_submit;	/* IO submission data */
};

static void mpage_release_unused_pages(struct mpage_da_data *mpd,
				       bool invalidate)
{
	int nr_pages, i;
	pgoff_t index, end;
	struct pagevec pvec;
	struct inode *inode = mpd->inode;
	struct address_space *mapping = inode->i_mapping;

	/* This is necessary when next_page == 0. */
	if (mpd->first_page >= mpd->next_page)
		return;

	index = mpd->first_page;
	end   = mpd->next_page - 1;
	if (invalidate) {
		ext4_lblk_t start, last;
		start = index << (PAGE_CACHE_SHIFT - inode->i_blkbits);
		last = end << (PAGE_CACHE_SHIFT - inode->i_blkbits);
		ext4_es_remove_extent(inode, start, last - start + 1);
	}

	pagevec_init(&pvec, 0);
	while (index <= end) {
		nr_pages = pagevec_lookup(&pvec, mapping, index, PAGEVEC_SIZE);
		if (nr_pages == 0)
			break;
		for (i = 0; i < nr_pages; i++) {
			struct page *page = pvec.pages[i];
			if (page->index > end)
				break;
			BUG_ON(!PageLocked(page));
			BUG_ON(PageWriteback(page));
			if (invalidate) {
				block_invalidatepage(page, 0, PAGE_CACHE_SIZE);
				ClearPageUptodate(page);
			}
			unlock_page(page);
		}
		index = pvec.pages[nr_pages - 1]->index + 1;
		pagevec_release(&pvec);
	}
}

static void ext4_print_free_blocks(struct inode *inode)
{
	struct ext4_sb_info *sbi = EXT4_SB(inode->i_sb);
	struct super_block *sb = inode->i_sb;
	struct ext4_inode_info *ei = EXT4_I(inode);

	ext4_msg(sb, KERN_CRIT, "Total free blocks count %lld",
	       EXT4_C2B(EXT4_SB(inode->i_sb),
			ext4_count_free_clusters(sb)));
	ext4_msg(sb, KERN_CRIT, "Free/Dirty block details");
	ext4_msg(sb, KERN_CRIT, "free_blocks=%lld",
	       (long long) EXT4_C2B(EXT4_SB(sb),
		percpu_counter_sum(&sbi->s_freeclusters_counter)));
	ext4_msg(sb, KERN_CRIT, "dirty_blocks=%lld",
	       (long long) EXT4_C2B(EXT4_SB(sb),
		percpu_counter_sum(&sbi->s_dirtyclusters_counter)));
	ext4_msg(sb, KERN_CRIT, "Block reservation details");
	ext4_msg(sb, KERN_CRIT, "i_reserved_data_blocks=%u",
		 ei->i_reserved_data_blocks);
	return;
}

static int ext4_bh_delay_or_unwritten(handle_t *handle, struct buffer_head *bh)
{
	return (buffer_delay(bh) || buffer_unwritten(bh)) && buffer_dirty(bh);
}

/*
 * This function is grabs code from the very beginning of
 * ext4_map_blocks, but assumes that the caller is from delayed write
 * time. This function looks up the requested blocks and sets the
 * buffer delay bit under the protection of i_data_sem.
 */
static int ext4_da_map_blocks(struct inode *inode, sector_t iblock,
			      struct ext4_map_blocks *map,
			      struct buffer_head *bh)
{
	struct extent_status es;
	int retval;
	sector_t invalid_block = ~((sector_t) 0xffff);
#ifdef ES_AGGRESSIVE_TEST
	struct ext4_map_blocks orig_map;

	memcpy(&orig_map, map, sizeof(*map));
#endif

	if (invalid_block < ext4_blocks_count(EXT4_SB(inode->i_sb)->s_es))
		invalid_block = ~0;

	map->m_flags = 0;
	ext_debug("ext4_da_map_blocks(): inode %lu, max_blocks %u,"
		  "logical block %lu\n", inode->i_ino, map->m_len,
		  (unsigned long) map->m_lblk);

	/* Lookup extent status tree firstly */
	if (ext4_es_lookup_extent(inode, iblock, &es)) {
		if (ext4_es_is_hole(&es)) {
			retval = 0;
			down_read(&EXT4_I(inode)->i_data_sem);
			goto add_delayed;
		}

		/*
		 * Delayed extent could be allocated by fallocate.
		 * So we need to check it.
		 */
		if (ext4_es_is_delayed(&es) && !ext4_es_is_unwritten(&es)) {
			map_bh(bh, inode->i_sb, invalid_block);
			set_buffer_new(bh);
			set_buffer_delay(bh);
			return 0;
		}

		map->m_pblk = ext4_es_pblock(&es) + iblock - es.es_lblk;
		retval = es.es_len - (iblock - es.es_lblk);
		if (retval > map->m_len)
			retval = map->m_len;
		map->m_len = retval;
		if (ext4_es_is_written(&es))
			map->m_flags |= EXT4_MAP_MAPPED;
		else if (ext4_es_is_unwritten(&es))
			map->m_flags |= EXT4_MAP_UNWRITTEN;
		else
			BUG_ON(1);

#ifdef ES_AGGRESSIVE_TEST
		ext4_map_blocks_es_recheck(NULL, inode, map, &orig_map, 0);
#endif
		return retval;
	}

	/*
	 * Try to see if we can get the block without requesting a new
	 * file system block.
	 */
	down_read(&EXT4_I(inode)->i_data_sem);
	if (ext4_has_inline_data(inode))
		retval = 0;
	else if (ext4_test_inode_flag(inode, EXT4_INODE_EXTENTS))
		retval = ext4_ext_map_blocks(NULL, inode, map, 0);
	else
		retval = ext4_ind_map_blocks(NULL, inode, map, 0);

add_delayed:
	if (retval == 0) {
		int ret;
		/*
		 * XXX: __block_prepare_write() unmaps passed block,
		 * is it OK?
		 */
		/*
		 * If the block was allocated from previously allocated cluster,
		 * then we don't need to reserve it again. However we still need
		 * to reserve metadata for every block we're going to write.
		 */
		if (EXT4_SB(inode->i_sb)->s_cluster_ratio == 1 ||
		    !ext4_find_delalloc_cluster(inode, map->m_lblk)) {
			ret = ext4_da_reserve_space(inode);
			if (ret) {
				/* not enough space to reserve */
				retval = ret;
				goto out_unlock;
			}
		}

		ret = ext4_es_insert_extent(inode, map->m_lblk, map->m_len,
					    ~0, EXTENT_STATUS_DELAYED);
		if (ret) {
			retval = ret;
			goto out_unlock;
		}

		map_bh(bh, inode->i_sb, invalid_block);
		set_buffer_new(bh);
		set_buffer_delay(bh);
	} else if (retval > 0) {
		int ret;
		unsigned int status;

		if (unlikely(retval != map->m_len)) {
			ext4_warning(inode->i_sb,
				     "ES len assertion failed for inode "
				     "%lu: retval %d != map->m_len %d",
				     inode->i_ino, retval, map->m_len);
			WARN_ON(1);
		}

		status = map->m_flags & EXT4_MAP_UNWRITTEN ?
				EXTENT_STATUS_UNWRITTEN : EXTENT_STATUS_WRITTEN;
		ret = ext4_es_insert_extent(inode, map->m_lblk, map->m_len,
					    map->m_pblk, status);
		if (ret != 0)
			retval = ret;
	}

out_unlock:
	up_read((&EXT4_I(inode)->i_data_sem));

	return retval;
}

/*
 * This is a special get_block_t callback which is used by
 * ext4_da_write_begin().  It will either return mapped block or
 * reserve space for a single block.
 *
 * For delayed buffer_head we have BH_Mapped, BH_New, BH_Delay set.
 * We also have b_blocknr = -1 and b_bdev initialized properly
 *
 * For unwritten buffer_head we have BH_Mapped, BH_New, BH_Unwritten set.
 * We also have b_blocknr = physicalblock mapping unwritten extent and b_bdev
 * initialized properly.
 */
int ext4_da_get_block_prep(struct inode *inode, sector_t iblock,
			   struct buffer_head *bh, int create)
{
	struct ext4_map_blocks map;
	int ret = 0;

	BUG_ON(create == 0);
	BUG_ON(bh->b_size != inode->i_sb->s_blocksize);

	map.m_lblk = iblock;
	map.m_len = 1;

	/*
	 * first, we need to know whether the block is allocated already
	 * preallocated blocks are unmapped but should treated
	 * the same as allocated blocks.
	 */
	ret = ext4_da_map_blocks(inode, iblock, &map, bh);
	if (ret <= 0)
		return ret;

	map_bh(bh, inode->i_sb, map.m_pblk);
	ext4_update_bh_state(bh, map.m_flags);

	if (buffer_unwritten(bh)) {
		/* A delayed write to unwritten bh should be marked
		 * new and mapped.  Mapped ensures that we don't do
		 * get_block multiple times when we write to the same
		 * offset and new ensures that we do proper zero out
		 * for partial write.
		 */
		set_buffer_new(bh);
		set_buffer_mapped(bh);
	}
	return 0;
}

static int bget_one(handle_t *handle, struct buffer_head *bh)
{
	get_bh(bh);
	return 0;
}

static int bput_one(handle_t *handle, struct buffer_head *bh)
{
	put_bh(bh);
	return 0;
}

static int __ext4_journalled_writepage(struct page *page,
				       unsigned int len)
{
	struct address_space *mapping = page->mapping;
	struct inode *inode = mapping->host;
	struct buffer_head *page_bufs = NULL;
	handle_t *handle = NULL;
	int ret = 0, err = 0;
	int inline_data = ext4_has_inline_data(inode);
	struct buffer_head *inode_bh = NULL;

	ClearPageChecked(page);

	if (inline_data) {
		BUG_ON(page->index != 0);
		BUG_ON(len > ext4_get_max_inline_size(inode));
		inode_bh = ext4_journalled_write_inline_data(inode, len, page);
		if (inode_bh == NULL)
			goto out;
	} else {
		page_bufs = page_buffers(page);
		if (!page_bufs) {
			BUG();
			goto out;
		}
		ext4_walk_page_buffers(handle, page_bufs, 0, len,
				       NULL, bget_one);
	}
	/*
	 * We need to release the page lock before we start the
	 * journal, so grab a reference so the page won't disappear
	 * out from under us.
	 */
	get_page(page);
	unlock_page(page);

	handle = ext4_journal_start(inode, EXT4_HT_WRITE_PAGE,
				    ext4_writepage_trans_blocks(inode));
	if (IS_ERR(handle)) {
		ret = PTR_ERR(handle);
		put_page(page);
		goto out_no_pagelock;
	}
	BUG_ON(!ext4_handle_valid(handle));

	lock_page(page);
	put_page(page);
	if (page->mapping != mapping) {
		/* The page got truncated from under us */
		ext4_journal_stop(handle);
		ret = 0;
		goto out;
	}

	if (inline_data) {
		BUFFER_TRACE(inode_bh, "get write access");
		ret = ext4_journal_get_write_access(handle, inode_bh);

		err = ext4_handle_dirty_metadata(handle, inode, inode_bh);

	} else {
		ret = ext4_walk_page_buffers(handle, page_bufs, 0, len, NULL,
					     do_journal_get_write_access);

		err = ext4_walk_page_buffers(handle, page_bufs, 0, len, NULL,
					     write_end_fn);
	}
	if (ret == 0)
		ret = err;
	EXT4_I(inode)->i_datasync_tid = handle->h_transaction->t_tid;
	err = ext4_journal_stop(handle);
	if (!ret)
		ret = err;

	if (!ext4_has_inline_data(inode))
		ext4_walk_page_buffers(NULL, page_bufs, 0, len,
				       NULL, bput_one);
	ext4_set_inode_state(inode, EXT4_STATE_JDATA);
out:
	unlock_page(page);
out_no_pagelock:
	brelse(inode_bh);
	return ret;
}

/*
 * Note that we don't need to start a transaction unless we're journaling data
 * because we should have holes filled from ext4_page_mkwrite(). We even don't
 * need to file the inode to the transaction's list in ordered mode because if
 * we are writing back data added by write(), the inode is already there and if
 * we are writing back data modified via mmap(), no one guarantees in which
 * transaction the data will hit the disk. In case we are journaling data, we
 * cannot start transaction directly because transaction start ranks above page
 * lock so we have to do some magic.
 *
 * This function can get called via...
 *   - ext4_writepages after taking page lock (have journal handle)
 *   - journal_submit_inode_data_buffers (no journal handle)
 *   - shrink_page_list via the kswapd/direct reclaim (no journal handle)
 *   - grab_page_cache when doing write_begin (have journal handle)
 *
 * We don't do any block allocation in this function. If we have page with
 * multiple blocks we need to write those buffer_heads that are mapped. This
 * is important for mmaped based write. So if we do with blocksize 1K
 * truncate(f, 1024);
 * a = mmap(f, 0, 4096);
 * a[0] = 'a';
 * truncate(f, 4096);
 * we have in the page first buffer_head mapped via page_mkwrite call back
 * but other buffer_heads would be unmapped but dirty (dirty done via the
 * do_wp_page). So writepage should write the first block. If we modify
 * the mmap area beyond 1024 we will again get a page_fault and the
 * page_mkwrite callback will do the block allocation and mark the
 * buffer_heads mapped.
 *
 * We redirty the page if we have any buffer_heads that is either delay or
 * unwritten in the page.
 *
 * We can get recursively called as show below.
 *
 *	ext4_writepage() -> kmalloc() -> __alloc_pages() -> page_launder() ->
 *		ext4_writepage()
 *
 * But since we don't do any block allocation we should not deadlock.
 * Page also have the dirty flag cleared so we don't get recurive page_lock.
 */
static int ext4_writepage(struct page *page,
			  struct writeback_control *wbc)
{
	int ret = 0;
	loff_t size;
	unsigned int len;
	struct buffer_head *page_bufs = NULL;
	struct inode *inode = page->mapping->host;
	struct ext4_io_submit io_submit;
	bool keep_towrite = false;

	trace_ext4_writepage(page);
	size = i_size_read(inode);
	if (page->index == size >> PAGE_CACHE_SHIFT)
		len = size & ~PAGE_CACHE_MASK;
	else
		len = PAGE_CACHE_SIZE;

	page_bufs = page_buffers(page);
	/*
	 * We cannot do block allocation or other extent handling in this
	 * function. If there are buffers needing that, we have to redirty
	 * the page. But we may reach here when we do a journal commit via
	 * journal_submit_inode_data_buffers() and in that case we must write
	 * allocated buffers to achieve data=ordered mode guarantees.
	 *
	 * Also, if there is only one buffer per page (the fs block
	 * size == the page size), if one buffer needs block
	 * allocation or needs to modify the extent tree to clear the
	 * unwritten flag, we know that the page can't be written at
	 * all, so we might as well refuse the write immediately.
	 * Unfortunately if the block size != page size, we can't as
	 * easily detect this case using ext4_walk_page_buffers(), but
	 * for the extremely common case, this is an optimization that
	 * skips a useless round trip through ext4_bio_write_page().
	 */
	if (ext4_walk_page_buffers(NULL, page_bufs, 0, len, NULL,
				   ext4_bh_delay_or_unwritten)) {
		redirty_page_for_writepage(wbc, page);
		if ((current->flags & PF_MEMALLOC) ||
		    (inode->i_sb->s_blocksize == PAGE_CACHE_SIZE)) {
			/*
			 * For memory cleaning there's no point in writing only
			 * some buffers. So just bail out. Warn if we came here
			 * from direct reclaim.
			 */
			WARN_ON_ONCE((current->flags & (PF_MEMALLOC|PF_KSWAPD))
							== PF_MEMALLOC);
			unlock_page(page);
			return 0;
		}
		keep_towrite = true;
	}

	if (PageChecked(page) && ext4_should_journal_data(inode))
		/*
		 * It's mmapped pagecache.  Add buffers and journal it.  There
		 * doesn't seem much point in redirtying the page here.
		 */
		return __ext4_journalled_writepage(page, len);

	ext4_io_submit_init(&io_submit, wbc);
	io_submit.io_end = ext4_init_io_end(inode, GFP_NOFS);
	if (!io_submit.io_end) {
		redirty_page_for_writepage(wbc, page);
		unlock_page(page);
		return -ENOMEM;
	}
	ret = ext4_bio_write_page(&io_submit, page, len, wbc, keep_towrite);
	ext4_io_submit(&io_submit);
	/* Drop io_end reference we got from init */
	ext4_put_io_end_defer(io_submit.io_end);
	return ret;
}

static int mpage_submit_page(struct mpage_da_data *mpd, struct page *page)
{
	int len;
	loff_t size = i_size_read(mpd->inode);
	int err;

	BUG_ON(page->index != mpd->first_page);
	if (page->index == size >> PAGE_CACHE_SHIFT)
		len = size & ~PAGE_CACHE_MASK;
	else
		len = PAGE_CACHE_SIZE;
	clear_page_dirty_for_io(page);
	err = ext4_bio_write_page(&mpd->io_submit, page, len, mpd->wbc, false);
	if (!err)
		mpd->wbc->nr_to_write--;
	mpd->first_page++;

	return err;
}

#define BH_FLAGS ((1 << BH_Unwritten) | (1 << BH_Delay))

/*
 * mballoc gives us at most this number of blocks...
 * XXX: That seems to be only a limitation of ext4_mb_normalize_request().
 * The rest of mballoc seems to handle chunks up to full group size.
 */
#define MAX_WRITEPAGES_EXTENT_LEN 2048

/*
 * mpage_add_bh_to_extent - try to add bh to extent of blocks to map
 *
 * @mpd - extent of blocks
 * @lblk - logical number of the block in the file
 * @bh - buffer head we want to add to the extent
 *
 * The function is used to collect contig. blocks in the same state. If the
 * buffer doesn't require mapping for writeback and we haven't started the
 * extent of buffers to map yet, the function returns 'true' immediately - the
 * caller can write the buffer right away. Otherwise the function returns true
 * if the block has been added to the extent, false if the block couldn't be
 * added.
 */
static bool mpage_add_bh_to_extent(struct mpage_da_data *mpd, ext4_lblk_t lblk,
				   struct buffer_head *bh)
{
	struct ext4_map_blocks *map = &mpd->map;

	/* Buffer that doesn't need mapping for writeback? */
	if (!buffer_dirty(bh) || !buffer_mapped(bh) ||
	    (!buffer_delay(bh) && !buffer_unwritten(bh))) {
		/* So far no extent to map => we write the buffer right away */
		if (map->m_len == 0)
			return true;
		return false;
	}

	/* First block in the extent? */
	if (map->m_len == 0) {
		map->m_lblk = lblk;
		map->m_len = 1;
		map->m_flags = bh->b_state & BH_FLAGS;
		return true;
	}

	/* Don't go larger than mballoc is willing to allocate */
	if (map->m_len >= MAX_WRITEPAGES_EXTENT_LEN)
		return false;

	/* Can we merge the block to our big extent? */
	if (lblk == map->m_lblk + map->m_len &&
	    (bh->b_state & BH_FLAGS) == map->m_flags) {
		map->m_len++;
		return true;
	}
	return false;
}

/*
 * mpage_process_page_bufs - submit page buffers for IO or add them to extent
 *
 * @mpd - extent of blocks for mapping
 * @head - the first buffer in the page
 * @bh - buffer we should start processing from
 * @lblk - logical number of the block in the file corresponding to @bh
 *
 * Walk through page buffers from @bh upto @head (exclusive) and either submit
 * the page for IO if all buffers in this page were mapped and there's no
 * accumulated extent of buffers to map or add buffers in the page to the
 * extent of buffers to map. The function returns 1 if the caller can continue
 * by processing the next page, 0 if it should stop adding buffers to the
 * extent to map because we cannot extend it anymore. It can also return value
 * < 0 in case of error during IO submission.
 */
static int mpage_process_page_bufs(struct mpage_da_data *mpd,
				   struct buffer_head *head,
				   struct buffer_head *bh,
				   ext4_lblk_t lblk)
{
	struct inode *inode = mpd->inode;
	int err;
	ext4_lblk_t blocks = (i_size_read(inode) + (1 << inode->i_blkbits) - 1)
							>> inode->i_blkbits;

	do {
		BUG_ON(buffer_locked(bh));

		if (lblk >= blocks || !mpage_add_bh_to_extent(mpd, lblk, bh)) {
			/* Found extent to map? */
			if (mpd->map.m_len)
				return 0;
			/* Everything mapped so far and we hit EOF */
			break;
		}
	} while (lblk++, (bh = bh->b_this_page) != head);
	/* So far everything mapped? Submit the page for IO. */
	if (mpd->map.m_len == 0) {
		err = mpage_submit_page(mpd, head->b_page);
		if (err < 0)
			return err;
	}
	return lblk < blocks;
}

/*
 * mpage_map_buffers - update buffers corresponding to changed extent and
 *		       submit fully mapped pages for IO
 *
 * @mpd - description of extent to map, on return next extent to map
 *
 * Scan buffers corresponding to changed extent (we expect corresponding pages
 * to be already locked) and update buffer state according to new extent state.
 * We map delalloc buffers to their physical location, clear unwritten bits,
 * and mark buffers as uninit when we perform writes to unwritten extents
 * and do extent conversion after IO is finished. If the last page is not fully
 * mapped, we update @map to the next extent in the last page that needs
 * mapping. Otherwise we submit the page for IO.
 */
static int mpage_map_and_submit_buffers(struct mpage_da_data *mpd)
{
	struct pagevec pvec;
	int nr_pages, i;
	struct inode *inode = mpd->inode;
	struct buffer_head *head, *bh;
	int bpp_bits = PAGE_CACHE_SHIFT - inode->i_blkbits;
	pgoff_t start, end;
	ext4_lblk_t lblk;
	sector_t pblock;
	int err;

	start = mpd->map.m_lblk >> bpp_bits;
	end = (mpd->map.m_lblk + mpd->map.m_len - 1) >> bpp_bits;
	lblk = start << bpp_bits;
	pblock = mpd->map.m_pblk;

	pagevec_init(&pvec, 0);
	while (start <= end) {
		nr_pages = pagevec_lookup(&pvec, inode->i_mapping, start,
					  PAGEVEC_SIZE);
		if (nr_pages == 0)
			break;
		for (i = 0; i < nr_pages; i++) {
			struct page *page = pvec.pages[i];

			if (page->index > end)
				break;
			/* Up to 'end' pages must be contiguous */
			BUG_ON(page->index != start);
			bh = head = page_buffers(page);
			do {
				if (lblk < mpd->map.m_lblk)
					continue;
				if (lblk >= mpd->map.m_lblk + mpd->map.m_len) {
					/*
					 * Buffer after end of mapped extent.
					 * Find next buffer in the page to map.
					 */
					mpd->map.m_len = 0;
					mpd->map.m_flags = 0;
					/*
					 * FIXME: If dioread_nolock supports
					 * blocksize < pagesize, we need to make
					 * sure we add size mapped so far to
					 * io_end->size as the following call
					 * can submit the page for IO.
					 */
					err = mpage_process_page_bufs(mpd, head,
								      bh, lblk);
					pagevec_release(&pvec);
					if (err > 0)
						err = 0;
					return err;
				}
				if (buffer_delay(bh)) {
					clear_buffer_delay(bh);
					bh->b_blocknr = pblock++;
				}
				clear_buffer_unwritten(bh);
			} while (lblk++, (bh = bh->b_this_page) != head);

			/*
			 * FIXME: This is going to break if dioread_nolock
			 * supports blocksize < pagesize as we will try to
			 * convert potentially unmapped parts of inode.
			 */
			mpd->io_submit.io_end->size += PAGE_CACHE_SIZE;
			/* Page fully mapped - let IO run! */
			err = mpage_submit_page(mpd, page);
			if (err < 0) {
				pagevec_release(&pvec);
				return err;
			}
			start++;
		}
		pagevec_release(&pvec);
	}
	/* Extent fully mapped and matches with page boundary. We are done. */
	mpd->map.m_len = 0;
	mpd->map.m_flags = 0;
	return 0;
}

static int mpage_map_one_extent(handle_t *handle, struct mpage_da_data *mpd)
{
	struct inode *inode = mpd->inode;
	struct ext4_map_blocks *map = &mpd->map;
	int get_blocks_flags;
	int err, dioread_nolock;

	trace_ext4_da_write_pages_extent(inode, map);
	/*
	 * Call ext4_map_blocks() to allocate any delayed allocation blocks, or
	 * to convert an unwritten extent to be initialized (in the case
	 * where we have written into one or more preallocated blocks).  It is
	 * possible that we're going to need more metadata blocks than
	 * previously reserved. However we must not fail because we're in
	 * writeback and there is nothing we can do about it so it might result
	 * in data loss.  So use reserved blocks to allocate metadata if
	 * possible.
	 *
	 * We pass in the magic EXT4_GET_BLOCKS_DELALLOC_RESERVE if
	 * the blocks in question are delalloc blocks.  This indicates
	 * that the blocks and quotas has already been checked when
	 * the data was copied into the page cache.
	 */
	get_blocks_flags = EXT4_GET_BLOCKS_CREATE |
			   EXT4_GET_BLOCKS_METADATA_NOFAIL;
	dioread_nolock = ext4_should_dioread_nolock(inode);
	if (dioread_nolock)
		get_blocks_flags |= EXT4_GET_BLOCKS_IO_CREATE_EXT;
	if (map->m_flags & (1 << BH_Delay))
		get_blocks_flags |= EXT4_GET_BLOCKS_DELALLOC_RESERVE;

	err = ext4_map_blocks(handle, inode, map, get_blocks_flags);
	if (err < 0)
		return err;
	if (dioread_nolock && (map->m_flags & EXT4_MAP_UNWRITTEN)) {
		if (!mpd->io_submit.io_end->handle &&
		    ext4_handle_valid(handle)) {
			mpd->io_submit.io_end->handle = handle->h_rsv_handle;
			handle->h_rsv_handle = NULL;
		}
		ext4_set_io_unwritten_flag(inode, mpd->io_submit.io_end);
	}

	BUG_ON(map->m_len == 0);
	if (map->m_flags & EXT4_MAP_NEW) {
		struct block_device *bdev = inode->i_sb->s_bdev;
		int i;

		for (i = 0; i < map->m_len; i++)
			unmap_underlying_metadata(bdev, map->m_pblk + i);
	}
	return 0;
}

/*
 * mpage_map_and_submit_extent - map extent starting at mpd->lblk of length
 *				 mpd->len and submit pages underlying it for IO
 *
 * @handle - handle for journal operations
 * @mpd - extent to map
 * @give_up_on_write - we set this to true iff there is a fatal error and there
 *                     is no hope of writing the data. The caller should discard
 *                     dirty pages to avoid infinite loops.
 *
 * The function maps extent starting at mpd->lblk of length mpd->len. If it is
 * delayed, blocks are allocated, if it is unwritten, we may need to convert
 * them to initialized or split the described range from larger unwritten
 * extent. Note that we need not map all the described range since allocation
 * can return less blocks or the range is covered by more unwritten extents. We
 * cannot map more because we are limited by reserved transaction credits. On
 * the other hand we always make sure that the last touched page is fully
 * mapped so that it can be written out (and thus forward progress is
 * guaranteed). After mapping we submit all mapped pages for IO.
 */
static int mpage_map_and_submit_extent(handle_t *handle,
				       struct mpage_da_data *mpd,
				       bool *give_up_on_write)
{
	struct inode *inode = mpd->inode;
	struct ext4_map_blocks *map = &mpd->map;
	int err;
	loff_t disksize;
	int progress = 0;

	mpd->io_submit.io_end->offset =
				((loff_t)map->m_lblk) << inode->i_blkbits;
	do {
		err = mpage_map_one_extent(handle, mpd);
		if (err < 0) {
			struct super_block *sb = inode->i_sb;

			if (EXT4_SB(sb)->s_mount_flags & EXT4_MF_FS_ABORTED)
				goto invalidate_dirty_pages;
			/*
			 * Let the uper layers retry transient errors.
			 * In the case of ENOSPC, if ext4_count_free_blocks()
			 * is non-zero, a commit should free up blocks.
			 */
			if ((err == -ENOMEM) ||
			    (err == -ENOSPC && ext4_count_free_clusters(sb))) {
				if (progress)
					goto update_disksize;
				return err;
			}
			ext4_msg(sb, KERN_CRIT,
				 "Delayed block allocation failed for "
				 "inode %lu at logical offset %llu with"
				 " max blocks %u with error %d",
				 inode->i_ino,
				 (unsigned long long)map->m_lblk,
				 (unsigned)map->m_len, -err);
			ext4_msg(sb, KERN_CRIT,
				 "This should not happen!! Data will "
				 "be lost\n");
			if (err == -ENOSPC)
				ext4_print_free_blocks(inode);
		invalidate_dirty_pages:
			*give_up_on_write = true;
			return err;
		}
		progress = 1;
		/*
		 * Update buffer state, submit mapped pages, and get us new
		 * extent to map
		 */
		err = mpage_map_and_submit_buffers(mpd);
		if (err < 0)
			goto update_disksize;
	} while (map->m_len);

update_disksize:
	/*
	 * Update on-disk size after IO is submitted.  Races with
	 * truncate are avoided by checking i_size under i_data_sem.
	 */
	disksize = ((loff_t)mpd->first_page) << PAGE_CACHE_SHIFT;
	if (disksize > EXT4_I(inode)->i_disksize) {
		int err2;
		loff_t i_size;

		down_write(&EXT4_I(inode)->i_data_sem);
		i_size = i_size_read(inode);
		if (disksize > i_size)
			disksize = i_size;
		if (disksize > EXT4_I(inode)->i_disksize)
			EXT4_I(inode)->i_disksize = disksize;
		err2 = ext4_mark_inode_dirty(handle, inode);
		up_write(&EXT4_I(inode)->i_data_sem);
		if (err2)
			ext4_error(inode->i_sb,
				   "Failed to mark inode %lu dirty",
				   inode->i_ino);
		if (!err)
			err = err2;
	}
	return err;
}

/*
 * Calculate the total number of credits to reserve for one writepages
 * iteration. This is called from ext4_writepages(). We map an extent of
 * up to MAX_WRITEPAGES_EXTENT_LEN blocks and then we go on and finish mapping
 * the last partial page. So in total we can map MAX_WRITEPAGES_EXTENT_LEN +
 * bpp - 1 blocks in bpp different extents.
 */
static int ext4_da_writepages_trans_blocks(struct inode *inode)
{
	int bpp = ext4_journal_blocks_per_page(inode);

	return ext4_meta_trans_blocks(inode,
				MAX_WRITEPAGES_EXTENT_LEN + bpp - 1, bpp);
}

/*
 * mpage_prepare_extent_to_map - find & lock contiguous range of dirty pages
 * 				 and underlying extent to map
 *
 * @mpd - where to look for pages
 *
 * Walk dirty pages in the mapping. If they are fully mapped, submit them for
 * IO immediately. When we find a page which isn't mapped we start accumulating
 * extent of buffers underlying these pages that needs mapping (formed by
 * either delayed or unwritten buffers). We also lock the pages containing
 * these buffers. The extent found is returned in @mpd structure (starting at
 * mpd->lblk with length mpd->len blocks).
 *
 * Note that this function can attach bios to one io_end structure which are
 * neither logically nor physically contiguous. Although it may seem as an
 * unnecessary complication, it is actually inevitable in blocksize < pagesize
 * case as we need to track IO to all buffers underlying a page in one io_end.
 */
static int mpage_prepare_extent_to_map(struct mpage_da_data *mpd)
{
	struct address_space *mapping = mpd->inode->i_mapping;
	struct pagevec pvec;
	unsigned int nr_pages;
	long left = mpd->wbc->nr_to_write;
	pgoff_t index = mpd->first_page;
	pgoff_t end = mpd->last_page;
	int tag;
	int i, err = 0;
	int blkbits = mpd->inode->i_blkbits;
	ext4_lblk_t lblk;
	struct buffer_head *head;

	if (mpd->wbc->sync_mode == WB_SYNC_ALL || mpd->wbc->tagged_writepages)
		tag = PAGECACHE_TAG_TOWRITE;
	else
		tag = PAGECACHE_TAG_DIRTY;

	pagevec_init(&pvec, 0);
	mpd->map.m_len = 0;
	mpd->next_page = index;
	while (index <= end) {
		nr_pages = pagevec_lookup_tag(&pvec, mapping, &index, tag,
			      min(end - index, (pgoff_t)PAGEVEC_SIZE-1) + 1);
		if (nr_pages == 0)
			goto out;

		for (i = 0; i < nr_pages; i++) {
			struct page *page = pvec.pages[i];

			/*
			 * At this point, the page may be truncated or
			 * invalidated (changing page->mapping to NULL), or
			 * even swizzled back from swapper_space to tmpfs file
			 * mapping. However, page->index will not change
			 * because we have a reference on the page.
			 */
			if (page->index > end)
				goto out;

			/*
			 * Accumulated enough dirty pages? This doesn't apply
			 * to WB_SYNC_ALL mode. For integrity sync we have to
			 * keep going because someone may be concurrently
			 * dirtying pages, and we might have synced a lot of
			 * newly appeared dirty pages, but have not synced all
			 * of the old dirty pages.
			 */
			if (mpd->wbc->sync_mode == WB_SYNC_NONE && left <= 0)
				goto out;

			/* If we can't merge this page, we are done. */
			if (mpd->map.m_len > 0 && mpd->next_page != page->index)
				goto out;

			lock_page(page);
			/*
			 * If the page is no longer dirty, or its mapping no
			 * longer corresponds to inode we are writing (which
			 * means it has been truncated or invalidated), or the
			 * page is already under writeback and we are not doing
			 * a data integrity writeback, skip the page
			 */
			if (!PageDirty(page) ||
			    (PageWriteback(page) &&
			     (mpd->wbc->sync_mode == WB_SYNC_NONE)) ||
			    unlikely(page->mapping != mapping)) {
				unlock_page(page);
				continue;
			}

			wait_on_page_writeback(page);
			BUG_ON(PageWriteback(page));

			if (mpd->map.m_len == 0)
				mpd->first_page = page->index;
			mpd->next_page = page->index + 1;
			/* Add all dirty buffers to mpd */
			lblk = ((ext4_lblk_t)page->index) <<
				(PAGE_CACHE_SHIFT - blkbits);
			head = page_buffers(page);
			err = mpage_process_page_bufs(mpd, head, head, lblk);
			if (err <= 0)
				goto out;
			err = 0;
			left--;
		}
		pagevec_release(&pvec);
		cond_resched();
	}
	return 0;
out:
	pagevec_release(&pvec);
	return err;
}

static int __writepage(struct page *page, struct writeback_control *wbc,
		       void *data)
{
	struct address_space *mapping = data;
	int ret = ext4_writepage(page, wbc);
	mapping_set_error(mapping, ret);
	return ret;
}

static int ext4_writepages(struct address_space *mapping,
			   struct writeback_control *wbc)
{
	pgoff_t	writeback_index = 0;
	long nr_to_write = wbc->nr_to_write;
	int range_whole = 0;
	int cycled = 1;
	handle_t *handle = NULL;
	struct mpage_da_data mpd;
	struct inode *inode = mapping->host;
	int needed_blocks, rsv_blocks = 0, ret = 0;
	struct ext4_sb_info *sbi = EXT4_SB(mapping->host->i_sb);
	bool done;
	struct blk_plug plug;
	bool give_up_on_write = false;

	trace_ext4_writepages(inode, wbc);

	/*
	 * No pages to write? This is mainly a kludge to avoid starting
	 * a transaction for special inodes like journal inode on last iput()
	 * because that could violate lock ordering on umount
	 */
	if (!mapping->nrpages || !mapping_tagged(mapping, PAGECACHE_TAG_DIRTY))
		goto out_writepages;

	if (ext4_should_journal_data(inode)) {
		struct blk_plug plug;

		blk_start_plug(&plug);
		ret = write_cache_pages(mapping, wbc, __writepage, mapping);
		blk_finish_plug(&plug);
		goto out_writepages;
	}

	/*
	 * If the filesystem has aborted, it is read-only, so return
	 * right away instead of dumping stack traces later on that
	 * will obscure the real source of the problem.  We test
	 * EXT4_MF_FS_ABORTED instead of sb->s_flag's MS_RDONLY because
	 * the latter could be true if the filesystem is mounted
	 * read-only, and in that case, ext4_writepages should
	 * *never* be called, so if that ever happens, we would want
	 * the stack trace.
	 */
	if (unlikely(sbi->s_mount_flags & EXT4_MF_FS_ABORTED)) {
		ret = -EROFS;
		goto out_writepages;
	}

	if (ext4_should_dioread_nolock(inode)) {
		/*
		 * We may need to convert up to one extent per block in
		 * the page and we may dirty the inode.
		 */
		rsv_blocks = 1 + (PAGE_CACHE_SIZE >> inode->i_blkbits);
	}

	/*
	 * If we have inline data and arrive here, it means that
	 * we will soon create the block for the 1st page, so
	 * we'd better clear the inline data here.
	 */
	if (ext4_has_inline_data(inode)) {
		/* Just inode will be modified... */
		handle = ext4_journal_start(inode, EXT4_HT_INODE, 1);
		if (IS_ERR(handle)) {
			ret = PTR_ERR(handle);
			goto out_writepages;
		}
		BUG_ON(ext4_test_inode_state(inode,
				EXT4_STATE_MAY_INLINE_DATA));
		ext4_destroy_inline_data(handle, inode);
		ext4_journal_stop(handle);
	}

	if (wbc->range_start == 0 && wbc->range_end == LLONG_MAX)
		range_whole = 1;

	if (wbc->range_cyclic) {
		writeback_index = mapping->writeback_index;
		if (writeback_index)
			cycled = 0;
		mpd.first_page = writeback_index;
		mpd.last_page = -1;
	} else {
		mpd.first_page = wbc->range_start >> PAGE_CACHE_SHIFT;
		mpd.last_page = wbc->range_end >> PAGE_CACHE_SHIFT;
	}

	mpd.inode = inode;
	mpd.wbc = wbc;
	ext4_io_submit_init(&mpd.io_submit, wbc);
retry:
	if (wbc->sync_mode == WB_SYNC_ALL || wbc->tagged_writepages)
		tag_pages_for_writeback(mapping, mpd.first_page, mpd.last_page);
	done = false;
	blk_start_plug(&plug);
	while (!done && mpd.first_page <= mpd.last_page) {
		/* For each extent of pages we use new io_end */
		mpd.io_submit.io_end = ext4_init_io_end(inode, GFP_KERNEL);
		if (!mpd.io_submit.io_end) {
			ret = -ENOMEM;
			break;
		}

		/*
		 * We have two constraints: We find one extent to map and we
		 * must always write out whole page (makes a difference when
		 * blocksize < pagesize) so that we don't block on IO when we
		 * try to write out the rest of the page. Journalled mode is
		 * not supported by delalloc.
		 */
		BUG_ON(ext4_should_journal_data(inode));
		needed_blocks = ext4_da_writepages_trans_blocks(inode);

		/* start a new transaction */
		handle = ext4_journal_start_with_reserve(inode,
				EXT4_HT_WRITE_PAGE, needed_blocks, rsv_blocks);
		if (IS_ERR(handle)) {
			ret = PTR_ERR(handle);
			ext4_msg(inode->i_sb, KERN_CRIT, "%s: jbd2_start: "
			       "%ld pages, ino %lu; err %d", __func__,
				wbc->nr_to_write, inode->i_ino, ret);
			/* Release allocated io_end */
			ext4_put_io_end(mpd.io_submit.io_end);
			break;
		}

		trace_ext4_da_write_pages(inode, mpd.first_page, mpd.wbc);
		ret = mpage_prepare_extent_to_map(&mpd);
		if (!ret) {
			if (mpd.map.m_len)
				ret = mpage_map_and_submit_extent(handle, &mpd,
					&give_up_on_write);
			else {
				/*
				 * We scanned the whole range (or exhausted
				 * nr_to_write), submitted what was mapped and
				 * didn't find anything needing mapping. We are
				 * done.
				 */
				done = true;
			}
		}
		/*
		 * Caution: If the handle is synchronous,
		 * ext4_journal_stop() can wait for transaction commit
		 * to finish which may depend on writeback of pages to
		 * complete or on page lock to be released.  In that
		 * case, we have to wait until after after we have
		 * submitted all the IO, released page locks we hold,
		 * and dropped io_end reference (for extent conversion
		 * to be able to complete) before stopping the handle.
		 */
		if (!ext4_handle_valid(handle) || handle->h_sync == 0) {
			ext4_journal_stop(handle);
			handle = NULL;
		}
		/* Submit prepared bio */
		ext4_io_submit(&mpd.io_submit);
		/* Unlock pages we didn't use */
		mpage_release_unused_pages(&mpd, give_up_on_write);
		/*
		 * Drop our io_end reference we got from init. We have
		 * to be careful and use deferred io_end finishing if
		 * we are still holding the transaction as we can
		 * release the last reference to io_end which may end
		 * up doing unwritten extent conversion.
		 */
		if (handle) {
			ext4_put_io_end_defer(mpd.io_submit.io_end);
			ext4_journal_stop(handle);
		} else
			ext4_put_io_end(mpd.io_submit.io_end);

		if (ret == -ENOSPC && sbi->s_journal) {
			/*
			 * Commit the transaction which would
			 * free blocks released in the transaction
			 * and try again
			 */
			jbd2_journal_force_commit_nested(sbi->s_journal);
			ret = 0;
			continue;
		}
		/* Fatal error - ENOMEM, EIO... */
		if (ret)
			break;
	}
	blk_finish_plug(&plug);
	if (!ret && !cycled && wbc->nr_to_write > 0) {
		cycled = 1;
		mpd.last_page = writeback_index - 1;
		mpd.first_page = 0;
		goto retry;
	}

	/* Update index */
	if (wbc->range_cyclic || (range_whole && wbc->nr_to_write > 0))
		/*
		 * Set the writeback_index so that range_cyclic
		 * mode will write it back later
		 */
		mapping->writeback_index = mpd.first_page;

out_writepages:
	trace_ext4_writepages_result(inode, wbc, ret,
				     nr_to_write - wbc->nr_to_write);
	return ret;
}

static int ext4_nonda_switch(struct super_block *sb)
{
	s64 free_clusters, dirty_clusters;
	struct ext4_sb_info *sbi = EXT4_SB(sb);

	/*
	 * switch to non delalloc mode if we are running low
	 * on free block. The free block accounting via percpu
	 * counters can get slightly wrong with percpu_counter_batch getting
	 * accumulated on each CPU without updating global counters
	 * Delalloc need an accurate free block accounting. So switch
	 * to non delalloc when we are near to error range.
	 */
	free_clusters =
		percpu_counter_read_positive(&sbi->s_freeclusters_counter);
	dirty_clusters =
		percpu_counter_read_positive(&sbi->s_dirtyclusters_counter);
	/*
	 * Start pushing delalloc when 1/2 of free blocks are dirty.
	 */
	if (dirty_clusters && (free_clusters < 2 * dirty_clusters))
		try_to_writeback_inodes_sb(sb, WB_REASON_FS_FREE_SPACE);

	if (2 * free_clusters < 3 * dirty_clusters ||
	    free_clusters < (dirty_clusters + EXT4_FREECLUSTERS_WATERMARK)) {
		/*
		 * free block count is less than 150% of dirty blocks
		 * or free blocks is less than watermark
		 */
		return 1;
	}
	return 0;
}

/* We always reserve for an inode update; the superblock could be there too */
static int ext4_da_write_credits(struct inode *inode, loff_t pos, unsigned len)
{
	if (likely(ext4_has_feature_large_file(inode->i_sb)))
		return 1;

	if (pos + len <= 0x7fffffffULL)
		return 1;

	/* We might need to update the superblock to set LARGE_FILE */
	return 2;
}

static int ext4_da_write_begin(struct file *file, struct address_space *mapping,
			       loff_t pos, unsigned len, unsigned flags,
			       struct page **pagep, void **fsdata)
{
	int ret, retries = 0;
	struct page *page;
	pgoff_t index;
	struct inode *inode = mapping->host;
	handle_t *handle;

	index = pos >> PAGE_CACHE_SHIFT;

	if (ext4_nonda_switch(inode->i_sb)) {
		*fsdata = (void *)FALL_BACK_TO_NONDELALLOC;
		return ext4_write_begin(file, mapping, pos,
					len, flags, pagep, fsdata);
	}
	*fsdata = (void *)0;
	if (trace_android_fs_datawrite_start_enabled()) {
		char *path, pathbuf[MAX_TRACE_PATHBUF_LEN];

		path = android_fstrace_get_pathname(pathbuf,
						    MAX_TRACE_PATHBUF_LEN,
						    inode);
		trace_android_fs_datawrite_start(inode, pos, len,
						 current->pid,
						 path, current->comm);
	}
	trace_ext4_da_write_begin(inode, pos, len, flags);

	if (ext4_test_inode_state(inode, EXT4_STATE_MAY_INLINE_DATA)) {
		ret = ext4_da_write_inline_data_begin(mapping, inode,
						      pos, len, flags,
						      pagep, fsdata);
		if (ret < 0)
			return ret;
		if (ret == 1)
			return 0;
	}

	/*
	 * grab_cache_page_write_begin() can take a long time if the
	 * system is thrashing due to memory pressure, or if the page
	 * is being written back.  So grab it first before we start
	 * the transaction handle.  This also allows us to allocate
	 * the page (if needed) without using GFP_NOFS.
	 */
retry_grab:
	page = grab_cache_page_write_begin(mapping, index, flags);
	if (!page)
		return -ENOMEM;
	unlock_page(page);

	/*
	 * With delayed allocation, we don't log the i_disksize update
	 * if there is delayed block allocation. But we still need
	 * to journalling the i_disksize update if writes to the end
	 * of file which has an already mapped buffer.
	 */
retry_journal:
	handle = ext4_journal_start(inode, EXT4_HT_WRITE_PAGE,
				ext4_da_write_credits(inode, pos, len));
	if (IS_ERR(handle)) {
		page_cache_release(page);
		return PTR_ERR(handle);
	}

	lock_page(page);
	if (page->mapping != mapping) {
		/* The page got truncated from under us */
		unlock_page(page);
		page_cache_release(page);
		ext4_journal_stop(handle);
		goto retry_grab;
	}
	/* In case writeback began while the page was unlocked */
	wait_for_stable_page(page);

#ifdef CONFIG_EXT4_FS_ENCRYPTION
	ret = ext4_block_write_begin(page, pos, len,
				     ext4_da_get_block_prep);
#else
	ret = __block_write_begin(page, pos, len, ext4_da_get_block_prep);
#endif
	if (ret < 0) {
		unlock_page(page);
		ext4_journal_stop(handle);
		/*
		 * block_write_begin may have instantiated a few blocks
		 * outside i_size.  Trim these off again. Don't need
		 * i_size_read because we hold i_mutex.
		 */
		if (pos + len > inode->i_size)
			ext4_truncate_failed_write(inode);

		if (ret == -ENOSPC &&
		    ext4_should_retry_alloc(inode->i_sb, &retries))
			goto retry_journal;

		page_cache_release(page);
		return ret;
	}

	*pagep = page;
	return ret;
}

/*
 * Check if we should update i_disksize
 * when write to the end of file but not require block allocation
 */
static int ext4_da_should_update_i_disksize(struct page *page,
					    unsigned long offset)
{
	struct buffer_head *bh;
	struct inode *inode = page->mapping->host;
	unsigned int idx;
	int i;

	bh = page_buffers(page);
	idx = offset >> inode->i_blkbits;

	for (i = 0; i < idx; i++)
		bh = bh->b_this_page;

	if (!buffer_mapped(bh) || (buffer_delay(bh)) || buffer_unwritten(bh))
		return 0;
	return 1;
}

static int ext4_da_write_end(struct file *file,
			     struct address_space *mapping,
			     loff_t pos, unsigned len, unsigned copied,
			     struct page *page, void *fsdata)
{
	struct inode *inode = mapping->host;
	int ret = 0, ret2;
	handle_t *handle = ext4_journal_current_handle();
	loff_t new_i_size;
	unsigned long start, end;
	int write_mode = (int)(unsigned long)fsdata;

	if (write_mode == FALL_BACK_TO_NONDELALLOC)
		return ext4_write_end(file, mapping, pos,
				      len, copied, page, fsdata);

	trace_android_fs_datawrite_end(inode, pos, len);
	trace_ext4_da_write_end(inode, pos, len, copied);
	start = pos & (PAGE_CACHE_SIZE - 1);
	end = start + copied - 1;

	/*
	 * generic_write_end() will run mark_inode_dirty() if i_size
	 * changes.  So let's piggyback the i_disksize mark_inode_dirty
	 * into that.
	 */
	new_i_size = pos + copied;
	if (copied && new_i_size > EXT4_I(inode)->i_disksize) {
		if (ext4_has_inline_data(inode) ||
		    ext4_da_should_update_i_disksize(page, end)) {
			ext4_update_i_disksize(inode, new_i_size);
			/* We need to mark inode dirty even if
			 * new_i_size is less that inode->i_size
			 * bu greater than i_disksize.(hint delalloc)
			 */
			ext4_mark_inode_dirty(handle, inode);
		}
	}

	if (write_mode != CONVERT_INLINE_DATA &&
	    ext4_test_inode_state(inode, EXT4_STATE_MAY_INLINE_DATA) &&
	    ext4_has_inline_data(inode))
		ret2 = ext4_da_write_inline_data_end(inode, pos, len, copied,
						     page);
	else
		ret2 = generic_write_end(file, mapping, pos, len, copied,
							page, fsdata);

	copied = ret2;
	if (ret2 < 0)
		ret = ret2;
	ret2 = ext4_journal_stop(handle);
	if (!ret)
		ret = ret2;

	return ret ? ret : copied;
}

static void ext4_da_invalidatepage(struct page *page, unsigned int offset,
				   unsigned int length)
{
	/*
	 * Drop reserved blocks
	 */
	BUG_ON(!PageLocked(page));
	if (!page_has_buffers(page))
		goto out;

	ext4_da_page_release_reservation(page, offset, length);

out:
	ext4_invalidatepage(page, offset, length);

	return;
}

/*
 * Force all delayed allocation blocks to be allocated for a given inode.
 */
int ext4_alloc_da_blocks(struct inode *inode)
{
	trace_ext4_alloc_da_blocks(inode);

	if (!EXT4_I(inode)->i_reserved_data_blocks)
		return 0;

	/*
	 * We do something simple for now.  The filemap_flush() will
	 * also start triggering a write of the data blocks, which is
	 * not strictly speaking necessary (and for users of
	 * laptop_mode, not even desirable).  However, to do otherwise
	 * would require replicating code paths in:
	 *
	 * ext4_writepages() ->
	 *    write_cache_pages() ---> (via passed in callback function)
	 *        __mpage_da_writepage() -->
	 *           mpage_add_bh_to_extent()
	 *           mpage_da_map_blocks()
	 *
	 * The problem is that write_cache_pages(), located in
	 * mm/page-writeback.c, marks pages clean in preparation for
	 * doing I/O, which is not desirable if we're not planning on
	 * doing I/O at all.
	 *
	 * We could call write_cache_pages(), and then redirty all of
	 * the pages by calling redirty_page_for_writepage() but that
	 * would be ugly in the extreme.  So instead we would need to
	 * replicate parts of the code in the above functions,
	 * simplifying them because we wouldn't actually intend to
	 * write out the pages, but rather only collect contiguous
	 * logical block extents, call the multi-block allocator, and
	 * then update the buffer heads with the block allocations.
	 *
	 * For now, though, we'll cheat by calling filemap_flush(),
	 * which will map the blocks, and start the I/O, but not
	 * actually wait for the I/O to complete.
	 */
	return filemap_flush(inode->i_mapping);
}

/*
 * bmap() is special.  It gets used by applications such as lilo and by
 * the swapper to find the on-disk block of a specific piece of data.
 *
 * Naturally, this is dangerous if the block concerned is still in the
 * journal.  If somebody makes a swapfile on an ext4 data-journaling
 * filesystem and enables swap, then they may get a nasty shock when the
 * data getting swapped to that swapfile suddenly gets overwritten by
 * the original zero's written out previously to the journal and
 * awaiting writeback in the kernel's buffer cache.
 *
 * So, if we see any bmap calls here on a modified, data-journaled file,
 * take extra steps to flush any blocks which might be in the cache.
 */
static sector_t ext4_bmap(struct address_space *mapping, sector_t block)
{
	struct inode *inode = mapping->host;
	journal_t *journal;
	int err;

	/*
	 * We can get here for an inline file via the FIBMAP ioctl
	 */
	if (ext4_has_inline_data(inode))
		return 0;

	if (mapping_tagged(mapping, PAGECACHE_TAG_DIRTY) &&
			test_opt(inode->i_sb, DELALLOC)) {
		/*
		 * With delalloc we want to sync the file
		 * so that we can make sure we allocate
		 * blocks for file
		 */
		filemap_write_and_wait(mapping);
	}

	if (EXT4_JOURNAL(inode) &&
	    ext4_test_inode_state(inode, EXT4_STATE_JDATA)) {
		/*
		 * This is a REALLY heavyweight approach, but the use of
		 * bmap on dirty files is expected to be extremely rare:
		 * only if we run lilo or swapon on a freshly made file
		 * do we expect this to happen.
		 *
		 * (bmap requires CAP_SYS_RAWIO so this does not
		 * represent an unprivileged user DOS attack --- we'd be
		 * in trouble if mortal users could trigger this path at
		 * will.)
		 *
		 * NB. EXT4_STATE_JDATA is not set on files other than
		 * regular files.  If somebody wants to bmap a directory
		 * or symlink and gets confused because the buffer
		 * hasn't yet been flushed to disk, they deserve
		 * everything they get.
		 */

		ext4_clear_inode_state(inode, EXT4_STATE_JDATA);
		journal = EXT4_JOURNAL(inode);
		jbd2_journal_lock_updates(journal);
		err = jbd2_journal_flush(journal);
		jbd2_journal_unlock_updates(journal);

		if (err)
			return 0;
	}

	return generic_block_bmap(mapping, block, ext4_get_block);
}

static int ext4_readpage(struct file *file, struct page *page)
{
	int ret = -EAGAIN;
	struct inode *inode = page->mapping->host;

	trace_ext4_readpage(page);

	if (ext4_has_inline_data(inode))
		ret = ext4_readpage_inline(inode, page);

	if (ret == -EAGAIN)
		return ext4_mpage_readpages(page->mapping, NULL, page, 1);

	return ret;
}

static int
ext4_readpages(struct file *file, struct address_space *mapping,
		struct list_head *pages, unsigned nr_pages)
{
	struct inode *inode = mapping->host;

	/* If the file has inline data, no need to do readpages. */
	if (ext4_has_inline_data(inode))
		return 0;

	return ext4_mpage_readpages(mapping, pages, NULL, nr_pages);
}

static void ext4_invalidatepage(struct page *page, unsigned int offset,
				unsigned int length)
{
	trace_ext4_invalidatepage(page, offset, length);

	/* No journalling happens on data buffers when this function is used */
	WARN_ON(page_has_buffers(page) && buffer_jbd(page_buffers(page)));

	block_invalidatepage(page, offset, length);
}

static int __ext4_journalled_invalidatepage(struct page *page,
					    unsigned int offset,
					    unsigned int length)
{
	journal_t *journal = EXT4_JOURNAL(page->mapping->host);

	trace_ext4_journalled_invalidatepage(page, offset, length);

	/*
	 * If it's a full truncate we just forget about the pending dirtying
	 */
	if (offset == 0 && length == PAGE_CACHE_SIZE)
		ClearPageChecked(page);

	return jbd2_journal_invalidatepage(journal, page, offset, length);
}

/* Wrapper for aops... */
static void ext4_journalled_invalidatepage(struct page *page,
					   unsigned int offset,
					   unsigned int length)
{
	WARN_ON(__ext4_journalled_invalidatepage(page, offset, length) < 0);
}

static int ext4_releasepage(struct page *page, gfp_t wait)
{
	journal_t *journal = EXT4_JOURNAL(page->mapping->host);

	trace_ext4_releasepage(page);

	/* Page has dirty journalled data -> cannot release */
	if (PageChecked(page))
		return 0;
	if (journal)
		return jbd2_journal_try_to_free_buffers(journal, page, wait);
	else
		return try_to_free_buffers(page);
}

/*
 * ext4_get_block used when preparing for a DIO write or buffer write.
 * We allocate an uinitialized extent if blocks haven't been allocated.
 * The extent will be converted to initialized after the IO is complete.
 */
int ext4_get_block_write(struct inode *inode, sector_t iblock,
		   struct buffer_head *bh_result, int create)
{
	ext4_debug("ext4_get_block_write: inode %lu, create flag %d\n",
		   inode->i_ino, create);
	return _ext4_get_block(inode, iblock, bh_result,
			       EXT4_GET_BLOCKS_IO_CREATE_EXT);
}

static int ext4_get_block_write_nolock(struct inode *inode, sector_t iblock,
		   struct buffer_head *bh_result, int create)
{
	ext4_debug("ext4_get_block_write_nolock: inode %lu, create flag %d\n",
		   inode->i_ino, create);
	return _ext4_get_block(inode, iblock, bh_result,
			       EXT4_GET_BLOCKS_NO_LOCK);
}

int ext4_get_block_dax(struct inode *inode, sector_t iblock,
		   struct buffer_head *bh_result, int create)
{
	int flags = EXT4_GET_BLOCKS_PRE_IO | EXT4_GET_BLOCKS_UNWRIT_EXT;
	if (create)
		flags |= EXT4_GET_BLOCKS_CREATE;
	ext4_debug("ext4_get_block_dax: inode %lu, create flag %d\n",
		   inode->i_ino, create);
	return _ext4_get_block(inode, iblock, bh_result, flags);
}

static void ext4_end_io_dio(struct kiocb *iocb, loff_t offset,
			    ssize_t size, void *private)
{
        ext4_io_end_t *io_end = iocb->private;

	/* if not async direct IO just return */
	if (!io_end)
		return;

	ext_debug("ext4_end_io_dio(): io_end 0x%p "
		  "for inode %lu, iocb 0x%p, offset %llu, size %zd\n",
 		  iocb->private, io_end->inode->i_ino, iocb, offset,
		  size);

	iocb->private = NULL;
	io_end->offset = offset;
	io_end->size = size;
	ext4_put_io_end(io_end);
}

/*
 * For ext4 extent files, ext4 will do direct-io write to holes,
 * preallocated extents, and those write extend the file, no need to
 * fall back to buffered IO.
 *
 * For holes, we fallocate those blocks, mark them as unwritten
 * If those blocks were preallocated, we mark sure they are split, but
 * still keep the range to write as unwritten.
 *
 * The unwritten extents will be converted to written when DIO is completed.
 * For async direct IO, since the IO may still pending when return, we
 * set up an end_io call back function, which will do the conversion
 * when async direct IO completed.
 *
 * If the O_DIRECT write will extend the file then add this inode to the
 * orphan list.  So recovery will truncate it back to the original size
 * if the machine crashes during the write.
 *
 */
static ssize_t ext4_ext_direct_IO(struct kiocb *iocb, struct iov_iter *iter,
				  loff_t offset)
{
	struct file *file = iocb->ki_filp;
	struct inode *inode = file->f_mapping->host;
	ssize_t ret;
	size_t count = iov_iter_count(iter);
	int overwrite = 0;
	get_block_t *get_block_func = NULL;
	int dio_flags = 0;
	loff_t final_size = offset + count;
	ext4_io_end_t *io_end = NULL;

	/* Use the old path for reads and writes beyond i_size. */
	if (iov_iter_rw(iter) != WRITE || final_size > inode->i_size)
		return ext4_ind_direct_IO(iocb, iter, offset);

	BUG_ON(iocb->private == NULL);

	/*
	 * Make all waiters for direct IO properly wait also for extent
	 * conversion. This also disallows race between truncate() and
	 * overwrite DIO as i_dio_count needs to be incremented under i_mutex.
	 */
	if (iov_iter_rw(iter) == WRITE)
		inode_dio_begin(inode);

	/* If we do a overwrite dio, i_mutex locking can be released */
	overwrite = *((int *)iocb->private);

	if (overwrite) {
		down_read(&EXT4_I(inode)->i_data_sem);
		mutex_unlock(&inode->i_mutex);
	}

	/*
	 * We could direct write to holes and fallocate.
	 *
	 * Allocated blocks to fill the hole are marked as
	 * unwritten to prevent parallel buffered read to expose
	 * the stale data before DIO complete the data IO.
	 *
	 * As to previously fallocated extents, ext4 get_block will
	 * just simply mark the buffer mapped but still keep the
	 * extents unwritten.
	 *
	 * For non AIO case, we will convert those unwritten extents
	 * to written after return back from blockdev_direct_IO.
	 *
	 * For async DIO, the conversion needs to be deferred when the
	 * IO is completed. The ext4 end_io callback function will be
	 * called to take care of the conversion work.  Here for async
	 * case, we allocate an io_end structure to hook to the iocb.
	 */
	iocb->private = NULL;
	ext4_inode_aio_set(inode, NULL);
	if (!is_sync_kiocb(iocb)) {
		io_end = ext4_init_io_end(inode, GFP_NOFS);
		if (!io_end) {
			ret = -ENOMEM;
			goto retake_lock;
		}
		/*
		 * Grab reference for DIO. Will be dropped in ext4_end_io_dio()
		 */
		iocb->private = ext4_get_io_end(io_end);
		/*
		 * we save the io structure for current async direct
		 * IO, so that later ext4_map_blocks() could flag the
		 * io structure whether there is a unwritten extents
		 * needs to be converted when IO is completed.
		 */
		ext4_inode_aio_set(inode, io_end);
	}

	if (overwrite) {
		get_block_func = ext4_get_block_write_nolock;
	} else {
		get_block_func = ext4_get_block_write;
		dio_flags = DIO_LOCKING;
	}
#if defined(CONFIG_EXT4_FS_ENCRYPTION) && \
!defined(CONFIG_EXT4_FS_ICE_ENCRYPTION)

	BUG_ON(ext4_encrypted_inode(inode) && S_ISREG(inode->i_mode));
#endif
	if (IS_DAX(inode))
		ret = dax_do_io(iocb, inode, iter, offset, get_block_func,
				ext4_end_io_dio, dio_flags);
	else
		ret = __blockdev_direct_IO(iocb, inode,
					   inode->i_sb->s_bdev, iter, offset,
					   get_block_func,
					   ext4_end_io_dio, NULL, dio_flags);

	/*
	 * Put our reference to io_end. This can free the io_end structure e.g.
	 * in sync IO case or in case of error. It can even perform extent
	 * conversion if all bios we submitted finished before we got here.
	 * Note that in that case iocb->private can be already set to NULL
	 * here.
	 */
	if (io_end) {
		ext4_inode_aio_set(inode, NULL);
		ext4_put_io_end(io_end);
		/*
		 * When no IO was submitted ext4_end_io_dio() was not
		 * called so we have to put iocb's reference.
		 */
		if (ret <= 0 && ret != -EIOCBQUEUED && iocb->private) {
			WARN_ON(iocb->private != io_end);
			WARN_ON(io_end->flag & EXT4_IO_END_UNWRITTEN);
			ext4_put_io_end(io_end);
			iocb->private = NULL;
		}
	}
	if (ret > 0 && !overwrite && ext4_test_inode_state(inode,
						EXT4_STATE_DIO_UNWRITTEN)) {
		int err;
		/*
		 * for non AIO case, since the IO is already
		 * completed, we could do the conversion right here
		 */
		err = ext4_convert_unwritten_extents(NULL, inode,
						     offset, ret);
		if (err < 0)
			ret = err;
		ext4_clear_inode_state(inode, EXT4_STATE_DIO_UNWRITTEN);
	}

retake_lock:
	if (iov_iter_rw(iter) == WRITE)
		inode_dio_end(inode);
	/* take i_mutex locking again if we do a ovewrite dio */
	if (overwrite) {
		up_read(&EXT4_I(inode)->i_data_sem);
		mutex_lock(&inode->i_mutex);
	}

	return ret;
}

static ssize_t ext4_direct_IO(struct kiocb *iocb, struct iov_iter *iter,
			      loff_t offset)
{
	struct file *file = iocb->ki_filp;
	struct inode *inode = file->f_mapping->host;
	size_t count = iov_iter_count(iter);
	ssize_t ret;

#if defined(CONFIG_EXT4_FS_ENCRYPTION) && \
!defined(CONFIG_EXT4_FS_ICE_ENCRYPTION)

	if (ext4_encrypted_inode(inode) && S_ISREG(inode->i_mode))
		return 0;
#endif

	/*
	 * If we are doing data journalling we don't support O_DIRECT
	 */
	if (ext4_should_journal_data(inode))
		return 0;

	/* Let buffer I/O handle the inline data case. */
	if (ext4_has_inline_data(inode))
		return 0;

	if (trace_android_fs_dataread_start_enabled() &&
	    (iov_iter_rw(iter) == READ)) {
		char *path, pathbuf[MAX_TRACE_PATHBUF_LEN];

		path = android_fstrace_get_pathname(pathbuf,
						    MAX_TRACE_PATHBUF_LEN,
						    inode);
		trace_android_fs_dataread_start(inode, offset, count,
						current->pid, path,
						current->comm);
	}
	if (trace_android_fs_datawrite_start_enabled() &&
	    (iov_iter_rw(iter) == WRITE)) {
		char *path, pathbuf[MAX_TRACE_PATHBUF_LEN];

		path = android_fstrace_get_pathname(pathbuf,
						    MAX_TRACE_PATHBUF_LEN,
						    inode);
		trace_android_fs_datawrite_start(inode, offset, count,
						 current->pid, path,
						 current->comm);
	}
	trace_ext4_direct_IO_enter(inode, offset, count, iov_iter_rw(iter));
	if (ext4_test_inode_flag(inode, EXT4_INODE_EXTENTS))
		ret = ext4_ext_direct_IO(iocb, iter, offset);
	else
		ret = ext4_ind_direct_IO(iocb, iter, offset);
	trace_ext4_direct_IO_exit(inode, offset, count, iov_iter_rw(iter), ret);

	if (trace_android_fs_dataread_start_enabled() &&
	    (iov_iter_rw(iter) == READ))
		trace_android_fs_dataread_end(inode, offset, count);
	if (trace_android_fs_datawrite_start_enabled() &&
	    (iov_iter_rw(iter) == WRITE))
		trace_android_fs_datawrite_end(inode, offset, count);

	return ret;
}

/*
 * Pages can be marked dirty completely asynchronously from ext4's journalling
 * activity.  By filemap_sync_pte(), try_to_unmap_one(), etc.  We cannot do
 * much here because ->set_page_dirty is called under VFS locks.  The page is
 * not necessarily locked.
 *
 * We cannot just dirty the page and leave attached buffers clean, because the
 * buffers' dirty state is "definitive".  We cannot just set the buffers dirty
 * or jbddirty because all the journalling code will explode.
 *
 * So what we do is to mark the page "pending dirty" and next time writepage
 * is called, propagate that into the buffers appropriately.
 */
static int ext4_journalled_set_page_dirty(struct page *page)
{
	SetPageChecked(page);
	return __set_page_dirty_nobuffers(page);
}

static const struct address_space_operations ext4_aops = {
	.readpage		= ext4_readpage,
	.readpages		= ext4_readpages,
	.writepage		= ext4_writepage,
	.writepages		= ext4_writepages,
	.write_begin		= ext4_write_begin,
	.write_end		= ext4_write_end,
	.bmap			= ext4_bmap,
	.invalidatepage		= ext4_invalidatepage,
	.releasepage		= ext4_releasepage,
	.direct_IO		= ext4_direct_IO,
	.migratepage		= buffer_migrate_page,
	.is_partially_uptodate  = block_is_partially_uptodate,
	.error_remove_page	= generic_error_remove_page,
};

static const struct address_space_operations ext4_journalled_aops = {
	.readpage		= ext4_readpage,
	.readpages		= ext4_readpages,
	.writepage		= ext4_writepage,
	.writepages		= ext4_writepages,
	.write_begin		= ext4_write_begin,
	.write_end		= ext4_journalled_write_end,
	.set_page_dirty		= ext4_journalled_set_page_dirty,
	.bmap			= ext4_bmap,
	.invalidatepage		= ext4_journalled_invalidatepage,
	.releasepage		= ext4_releasepage,
	.direct_IO		= ext4_direct_IO,
	.is_partially_uptodate  = block_is_partially_uptodate,
	.error_remove_page	= generic_error_remove_page,
};

static const struct address_space_operations ext4_da_aops = {
	.readpage		= ext4_readpage,
	.readpages		= ext4_readpages,
	.writepage		= ext4_writepage,
	.writepages		= ext4_writepages,
	.write_begin		= ext4_da_write_begin,
	.write_end		= ext4_da_write_end,
	.bmap			= ext4_bmap,
	.invalidatepage		= ext4_da_invalidatepage,
	.releasepage		= ext4_releasepage,
	.direct_IO		= ext4_direct_IO,
	.migratepage		= buffer_migrate_page,
	.is_partially_uptodate  = block_is_partially_uptodate,
	.error_remove_page	= generic_error_remove_page,
};

void ext4_set_aops(struct inode *inode)
{
	switch (ext4_inode_journal_mode(inode)) {
	case EXT4_INODE_ORDERED_DATA_MODE:
		ext4_set_inode_state(inode, EXT4_STATE_ORDERED_MODE);
		break;
	case EXT4_INODE_WRITEBACK_DATA_MODE:
		ext4_clear_inode_state(inode, EXT4_STATE_ORDERED_MODE);
		break;
	case EXT4_INODE_JOURNAL_DATA_MODE:
		inode->i_mapping->a_ops = &ext4_journalled_aops;
		return;
	default:
		BUG();
	}
	if (test_opt(inode->i_sb, DELALLOC))
		inode->i_mapping->a_ops = &ext4_da_aops;
	else
		inode->i_mapping->a_ops = &ext4_aops;
}

static int __ext4_block_zero_page_range(handle_t *handle,
		struct address_space *mapping, loff_t from, loff_t length)
{
	ext4_fsblk_t index = from >> PAGE_CACHE_SHIFT;
	unsigned offset = from & (PAGE_CACHE_SIZE-1);
	unsigned blocksize, pos;
	ext4_lblk_t iblock;
	struct inode *inode = mapping->host;
	struct buffer_head *bh;
	struct page *page;
	int err = 0;

	page = find_or_create_page(mapping, from >> PAGE_CACHE_SHIFT,
				   mapping_gfp_constraint(mapping, ~__GFP_FS));
	if (!page)
		return -ENOMEM;

	blocksize = inode->i_sb->s_blocksize;

	iblock = index << (PAGE_CACHE_SHIFT - inode->i_sb->s_blocksize_bits);

	if (!page_has_buffers(page))
		create_empty_buffers(page, blocksize, 0);

	/* Find the buffer that contains "offset" */
	bh = page_buffers(page);
	pos = blocksize;
	while (offset >= pos) {
		bh = bh->b_this_page;
		iblock++;
		pos += blocksize;
	}
	if (buffer_freed(bh)) {
		BUFFER_TRACE(bh, "freed: skip");
		goto unlock;
	}
	if (!buffer_mapped(bh)) {
		BUFFER_TRACE(bh, "unmapped");
		ext4_get_block(inode, iblock, bh, 0);
		/* unmapped? It's a hole - nothing to do */
		if (!buffer_mapped(bh)) {
			BUFFER_TRACE(bh, "still unmapped");
			goto unlock;
		}
	}

	/* Ok, it's mapped. Make sure it's up-to-date */
	if (PageUptodate(page))
		set_buffer_uptodate(bh);

	if (!buffer_uptodate(bh)) {
		err = -EIO;
		ll_rw_block(READ, 1, &bh);
		wait_on_buffer(bh);
		/* Uhhuh. Read error. Complain and punt. */
		if (!buffer_uptodate(bh))
			goto unlock;
		if (S_ISREG(inode->i_mode) &&
		    ext4_encrypted_inode(inode) &&
		    !ext4_using_hardware_encryption(inode)) {
			/* We expect the key to be set. */
			BUG_ON(!ext4_has_encryption_key(inode));
			BUG_ON(blocksize != PAGE_CACHE_SIZE);
			WARN_ON_ONCE(ext4_decrypt(page));
		}
	}
	if (ext4_should_journal_data(inode)) {
		BUFFER_TRACE(bh, "get write access");
		err = ext4_journal_get_write_access(handle, bh);
		if (err)
			goto unlock;
	}
	zero_user(page, offset, length);
	BUFFER_TRACE(bh, "zeroed end of block");

	if (ext4_should_journal_data(inode)) {
		err = ext4_handle_dirty_metadata(handle, inode, bh);
	} else {
		err = 0;
		mark_buffer_dirty(bh);
		if (ext4_test_inode_state(inode, EXT4_STATE_ORDERED_MODE))
			err = ext4_jbd2_file_inode(handle, inode);
	}

unlock:
	unlock_page(page);
	page_cache_release(page);
	return err;
}

/*
 * ext4_block_zero_page_range() zeros out a mapping of length 'length'
 * starting from file offset 'from'.  The range to be zero'd must
 * be contained with in one block.  If the specified range exceeds
 * the end of the block it will be shortened to end of the block
 * that cooresponds to 'from'
 */
static int ext4_block_zero_page_range(handle_t *handle,
		struct address_space *mapping, loff_t from, loff_t length)
{
	struct inode *inode = mapping->host;
	unsigned offset = from & (PAGE_CACHE_SIZE-1);
	unsigned blocksize = inode->i_sb->s_blocksize;
	unsigned max = blocksize - (offset & (blocksize - 1));

	/*
	 * correct length if it does not fall between
	 * 'from' and the end of the block
	 */
	if (length > max || length < 0)
		length = max;

	if (IS_DAX(inode))
		return dax_zero_page_range(inode, from, length, ext4_get_block);
	return __ext4_block_zero_page_range(handle, mapping, from, length);
}

/*
 * ext4_block_truncate_page() zeroes out a mapping from file offset `from'
 * up to the end of the block which corresponds to `from'.
 * This required during truncate. We need to physically zero the tail end
 * of that block so it doesn't yield old data if the file is later grown.
 */
static int ext4_block_truncate_page(handle_t *handle,
		struct address_space *mapping, loff_t from)
{
	unsigned offset = from & (PAGE_CACHE_SIZE-1);
	unsigned length;
	unsigned blocksize;
	struct inode *inode = mapping->host;

<<<<<<< HEAD
	/* If we are processing an encrypted inode during orphan list
	 * handling
	 */
=======
	/* If we are processing an encrypted inode during orphan list handling */
>>>>>>> ab757a98
	if (ext4_encrypted_inode(inode) && !ext4_has_encryption_key(inode))
		return 0;

	blocksize = inode->i_sb->s_blocksize;
	length = blocksize - (offset & (blocksize - 1));

	return ext4_block_zero_page_range(handle, mapping, from, length);
}

int ext4_zero_partial_blocks(handle_t *handle, struct inode *inode,
			     loff_t lstart, loff_t length)
{
	struct super_block *sb = inode->i_sb;
	struct address_space *mapping = inode->i_mapping;
	unsigned partial_start, partial_end;
	ext4_fsblk_t start, end;
	loff_t byte_end = (lstart + length - 1);
	int err = 0;

	partial_start = lstart & (sb->s_blocksize - 1);
	partial_end = byte_end & (sb->s_blocksize - 1);

	start = lstart >> sb->s_blocksize_bits;
	end = byte_end >> sb->s_blocksize_bits;

	/* Handle partial zero within the single block */
	if (start == end &&
	    (partial_start || (partial_end != sb->s_blocksize - 1))) {
		err = ext4_block_zero_page_range(handle, mapping,
						 lstart, length);
		return err;
	}
	/* Handle partial zero out on the start of the range */
	if (partial_start) {
		err = ext4_block_zero_page_range(handle, mapping,
						 lstart, sb->s_blocksize);
		if (err)
			return err;
	}
	/* Handle partial zero out on the end of the range */
	if (partial_end != sb->s_blocksize - 1)
		err = ext4_block_zero_page_range(handle, mapping,
						 byte_end - partial_end,
						 partial_end + 1);
	return err;
}

int ext4_can_truncate(struct inode *inode)
{
	if (S_ISREG(inode->i_mode))
		return 1;
	if (S_ISDIR(inode->i_mode))
		return 1;
	if (S_ISLNK(inode->i_mode))
		return !ext4_inode_is_fast_symlink(inode);
	return 0;
}

/*
 * We have to make sure i_disksize gets properly updated before we truncate
 * page cache due to hole punching or zero range. Otherwise i_disksize update
 * can get lost as it may have been postponed to submission of writeback but
 * that will never happen after we truncate page cache.
 */
int ext4_update_disksize_before_punch(struct inode *inode, loff_t offset,
				      loff_t len)
{
	handle_t *handle;
	loff_t size = i_size_read(inode);

	WARN_ON(!mutex_is_locked(&inode->i_mutex));
	if (offset > size || offset + len < size)
		return 0;

	if (EXT4_I(inode)->i_disksize >= size)
		return 0;

	handle = ext4_journal_start(inode, EXT4_HT_MISC, 1);
	if (IS_ERR(handle))
		return PTR_ERR(handle);
	ext4_update_i_disksize(inode, size);
	ext4_mark_inode_dirty(handle, inode);
	ext4_journal_stop(handle);

	return 0;
}

/*
 * ext4_punch_hole: punches a hole in a file by releasing the blocks
 * associated with the given offset and length
 *
 * @inode:  File inode
 * @offset: The offset where the hole will begin
 * @len:    The length of the hole
 *
 * Returns: 0 on success or negative on failure
 */

int ext4_punch_hole(struct inode *inode, loff_t offset, loff_t length)
{
#if 0
	struct super_block *sb = inode->i_sb;
	ext4_lblk_t first_block, stop_block;
	struct address_space *mapping = inode->i_mapping;
	loff_t first_block_offset, last_block_offset;
	handle_t *handle;
	unsigned int credits;
	int ret = 0;

	if (!S_ISREG(inode->i_mode))
		return -EOPNOTSUPP;

	trace_ext4_punch_hole(inode, offset, length, 0);

	/*
	 * Write out all dirty pages to avoid race conditions
	 * Then release them.
	 */
	if (mapping_tagged(mapping, PAGECACHE_TAG_DIRTY)) {
		ret = filemap_write_and_wait_range(mapping, offset,
						   offset + length - 1);
		if (ret)
			return ret;
	}

	mutex_lock(&inode->i_mutex);

	/* No need to punch hole beyond i_size */
	if (offset >= inode->i_size)
		goto out_mutex;

	/*
	 * If the hole extends beyond i_size, set the hole
	 * to end after the page that contains i_size
	 */
	if (offset + length > inode->i_size) {
		length = inode->i_size +
		   PAGE_CACHE_SIZE - (inode->i_size & (PAGE_CACHE_SIZE - 1)) -
		   offset;
	}

	if (offset & (sb->s_blocksize - 1) ||
	    (offset + length) & (sb->s_blocksize - 1)) {
		/*
		 * Attach jinode to inode for jbd2 if we do any zeroing of
		 * partial block
		 */
		ret = ext4_inode_attach_jinode(inode);
		if (ret < 0)
			goto out_mutex;

	}

	/* Wait all existing dio workers, newcomers will block on i_mutex */
	ext4_inode_block_unlocked_dio(inode);
	inode_dio_wait(inode);

	/*
	 * Prevent page faults from reinstantiating pages we have released from
	 * page cache.
	 */
	down_write(&EXT4_I(inode)->i_mmap_sem);
	first_block_offset = round_up(offset, sb->s_blocksize);
	last_block_offset = round_down((offset + length), sb->s_blocksize) - 1;

	/* Now release the pages and zero block aligned part of pages*/
	if (last_block_offset > first_block_offset) {
		ret = ext4_update_disksize_before_punch(inode, offset, length);
		if (ret)
			goto out_dio;
		truncate_pagecache_range(inode, first_block_offset,
					 last_block_offset);
	}

	if (ext4_test_inode_flag(inode, EXT4_INODE_EXTENTS))
		credits = ext4_writepage_trans_blocks(inode);
	else
		credits = ext4_blocks_for_truncate(inode);
	handle = ext4_journal_start(inode, EXT4_HT_TRUNCATE, credits);
	if (IS_ERR(handle)) {
		ret = PTR_ERR(handle);
		ext4_std_error(sb, ret);
		goto out_dio;
	}

	ret = ext4_zero_partial_blocks(handle, inode, offset,
				       length);
	if (ret)
		goto out_stop;

	first_block = (offset + sb->s_blocksize - 1) >>
		EXT4_BLOCK_SIZE_BITS(sb);
	stop_block = (offset + length) >> EXT4_BLOCK_SIZE_BITS(sb);

	/* If there are no blocks to remove, return now */
	if (first_block >= stop_block)
		goto out_stop;

	down_write(&EXT4_I(inode)->i_data_sem);
	ext4_discard_preallocations(inode);

	ret = ext4_es_remove_extent(inode, first_block,
				    stop_block - first_block);
	if (ret) {
		up_write(&EXT4_I(inode)->i_data_sem);
		goto out_stop;
	}

	if (ext4_test_inode_flag(inode, EXT4_INODE_EXTENTS))
		ret = ext4_ext_remove_space(inode, first_block,
					    stop_block - 1);
	else
		ret = ext4_ind_remove_space(handle, inode, first_block,
					    stop_block);

	up_write(&EXT4_I(inode)->i_data_sem);
	if (IS_SYNC(inode))
		ext4_handle_sync(handle);

	inode->i_mtime = inode->i_ctime = ext4_current_time(inode);
	ext4_mark_inode_dirty(handle, inode);
out_stop:
	ext4_journal_stop(handle);
out_dio:
	up_write(&EXT4_I(inode)->i_mmap_sem);
	ext4_inode_resume_unlocked_dio(inode);
out_mutex:
	mutex_unlock(&inode->i_mutex);
	return ret;
#else
	/*
	 * Disabled as per b/28760453
	 */
	return -EOPNOTSUPP;
#endif
}

int ext4_inode_attach_jinode(struct inode *inode)
{
	struct ext4_inode_info *ei = EXT4_I(inode);
	struct jbd2_inode *jinode;

	if (ei->jinode || !EXT4_SB(inode->i_sb)->s_journal)
		return 0;

	jinode = jbd2_alloc_inode(GFP_KERNEL);
	spin_lock(&inode->i_lock);
	if (!ei->jinode) {
		if (!jinode) {
			spin_unlock(&inode->i_lock);
			return -ENOMEM;
		}
		ei->jinode = jinode;
		jbd2_journal_init_jbd_inode(ei->jinode, inode);
		jinode = NULL;
	}
	spin_unlock(&inode->i_lock);
	if (unlikely(jinode != NULL))
		jbd2_free_inode(jinode);
	return 0;
}

/*
 * ext4_truncate()
 *
 * We block out ext4_get_block() block instantiations across the entire
 * transaction, and VFS/VM ensures that ext4_truncate() cannot run
 * simultaneously on behalf of the same inode.
 *
 * As we work through the truncate and commit bits of it to the journal there
 * is one core, guiding principle: the file's tree must always be consistent on
 * disk.  We must be able to restart the truncate after a crash.
 *
 * The file's tree may be transiently inconsistent in memory (although it
 * probably isn't), but whenever we close off and commit a journal transaction,
 * the contents of (the filesystem + the journal) must be consistent and
 * restartable.  It's pretty simple, really: bottom up, right to left (although
 * left-to-right works OK too).
 *
 * Note that at recovery time, journal replay occurs *before* the restart of
 * truncate against the orphan inode list.
 *
 * The committed inode has the new, desired i_size (which is the same as
 * i_disksize in this case).  After a crash, ext4_orphan_cleanup() will see
 * that this inode's truncate did not complete and it will again call
 * ext4_truncate() to have another go.  So there will be instantiated blocks
 * to the right of the truncation point in a crashed ext4 filesystem.  But
 * that's fine - as long as they are linked from the inode, the post-crash
 * ext4_truncate() run will find them and release them.
 */
void ext4_truncate(struct inode *inode)
{
	struct ext4_inode_info *ei = EXT4_I(inode);
	unsigned int credits;
	handle_t *handle;
	struct address_space *mapping = inode->i_mapping;

	/*
	 * There is a possibility that we're either freeing the inode
	 * or it's a completely new inode. In those cases we might not
	 * have i_mutex locked because it's not necessary.
	 */
	if (!(inode->i_state & (I_NEW|I_FREEING)))
		WARN_ON(!mutex_is_locked(&inode->i_mutex));
	trace_ext4_truncate_enter(inode);

	if (!ext4_can_truncate(inode))
		return;

	ext4_clear_inode_flag(inode, EXT4_INODE_EOFBLOCKS);

	if (inode->i_size == 0 && !test_opt(inode->i_sb, NO_AUTO_DA_ALLOC))
		ext4_set_inode_state(inode, EXT4_STATE_DA_ALLOC_CLOSE);

	if (ext4_has_inline_data(inode)) {
		int has_inline = 1;

		ext4_inline_data_truncate(inode, &has_inline);
		if (has_inline)
			return;
	}

	/* If we zero-out tail of the page, we have to create jinode for jbd2 */
	if (inode->i_size & (inode->i_sb->s_blocksize - 1)) {
		if (ext4_inode_attach_jinode(inode) < 0)
			return;
	}

	if (ext4_test_inode_flag(inode, EXT4_INODE_EXTENTS))
		credits = ext4_writepage_trans_blocks(inode);
	else
		credits = ext4_blocks_for_truncate(inode);

	handle = ext4_journal_start(inode, EXT4_HT_TRUNCATE, credits);
	if (IS_ERR(handle)) {
		ext4_std_error(inode->i_sb, PTR_ERR(handle));
		return;
	}

	if (inode->i_size & (inode->i_sb->s_blocksize - 1))
		ext4_block_truncate_page(handle, mapping, inode->i_size);

	/*
	 * We add the inode to the orphan list, so that if this
	 * truncate spans multiple transactions, and we crash, we will
	 * resume the truncate when the filesystem recovers.  It also
	 * marks the inode dirty, to catch the new size.
	 *
	 * Implication: the file must always be in a sane, consistent
	 * truncatable state while each transaction commits.
	 */
	if (ext4_orphan_add(handle, inode))
		goto out_stop;

	down_write(&EXT4_I(inode)->i_data_sem);

	ext4_discard_preallocations(inode);

	if (ext4_test_inode_flag(inode, EXT4_INODE_EXTENTS))
		ext4_ext_truncate(handle, inode);
	else
		ext4_ind_truncate(handle, inode);

	up_write(&ei->i_data_sem);

	if (IS_SYNC(inode))
		ext4_handle_sync(handle);

out_stop:
	/*
	 * If this was a simple ftruncate() and the file will remain alive,
	 * then we need to clear up the orphan record which we created above.
	 * However, if this was a real unlink then we were called by
	 * ext4_evict_inode(), and we allow that function to clean up the
	 * orphan info for us.
	 */
	if (inode->i_nlink)
		ext4_orphan_del(handle, inode);

	inode->i_mtime = inode->i_ctime = ext4_current_time(inode);
	ext4_mark_inode_dirty(handle, inode);
	ext4_journal_stop(handle);

	trace_ext4_truncate_exit(inode);
}

/*
 * ext4_get_inode_loc returns with an extra refcount against the inode's
 * underlying buffer_head on success. If 'in_mem' is true, we have all
 * data in memory that is needed to recreate the on-disk version of this
 * inode.
 */
static int __ext4_get_inode_loc(struct inode *inode,
				struct ext4_iloc *iloc, int in_mem)
{
	struct ext4_group_desc	*gdp;
	struct buffer_head	*bh;
	struct super_block	*sb = inode->i_sb;
	ext4_fsblk_t		block;
	int			inodes_per_block, inode_offset;

	iloc->bh = NULL;
	if (!ext4_valid_inum(sb, inode->i_ino))
		return -EFSCORRUPTED;

	iloc->block_group = (inode->i_ino - 1) / EXT4_INODES_PER_GROUP(sb);
	gdp = ext4_get_group_desc(sb, iloc->block_group, NULL);
	if (!gdp)
		return -EIO;

	/*
	 * Figure out the offset within the block group inode table
	 */
	inodes_per_block = EXT4_SB(sb)->s_inodes_per_block;
	inode_offset = ((inode->i_ino - 1) %
			EXT4_INODES_PER_GROUP(sb));
	block = ext4_inode_table(sb, gdp) + (inode_offset / inodes_per_block);
	iloc->offset = (inode_offset % inodes_per_block) * EXT4_INODE_SIZE(sb);

	bh = sb_getblk(sb, block);
	if (unlikely(!bh))
		return -ENOMEM;
	if (!buffer_uptodate(bh)) {
		lock_buffer(bh);

		/*
		 * If the buffer has the write error flag, we have failed
		 * to write out another inode in the same block.  In this
		 * case, we don't have to read the block because we may
		 * read the old inode data successfully.
		 */
		if (buffer_write_io_error(bh) && !buffer_uptodate(bh))
			set_buffer_uptodate(bh);

		if (buffer_uptodate(bh)) {
			/* someone brought it uptodate while we waited */
			unlock_buffer(bh);
			goto has_buffer;
		}

		/*
		 * If we have all information of the inode in memory and this
		 * is the only valid inode in the block, we need not read the
		 * block.
		 */
		if (in_mem) {
			struct buffer_head *bitmap_bh;
			int i, start;

			start = inode_offset & ~(inodes_per_block - 1);

			/* Is the inode bitmap in cache? */
			bitmap_bh = sb_getblk(sb, ext4_inode_bitmap(sb, gdp));
			if (unlikely(!bitmap_bh))
				goto make_io;

			/*
			 * If the inode bitmap isn't in cache then the
			 * optimisation may end up performing two reads instead
			 * of one, so skip it.
			 */
			if (!buffer_uptodate(bitmap_bh)) {
				brelse(bitmap_bh);
				goto make_io;
			}
			for (i = start; i < start + inodes_per_block; i++) {
				if (i == inode_offset)
					continue;
				if (ext4_test_bit(i, bitmap_bh->b_data))
					break;
			}
			brelse(bitmap_bh);
			if (i == start + inodes_per_block) {
				/* all other inodes are free, so skip I/O */
				memset(bh->b_data, 0, bh->b_size);
				set_buffer_uptodate(bh);
				unlock_buffer(bh);
				goto has_buffer;
			}
		}

make_io:
		/*
		 * If we need to do any I/O, try to pre-readahead extra
		 * blocks from the inode table.
		 */
		if (EXT4_SB(sb)->s_inode_readahead_blks) {
			ext4_fsblk_t b, end, table;
			unsigned num;
			__u32 ra_blks = EXT4_SB(sb)->s_inode_readahead_blks;

			table = ext4_inode_table(sb, gdp);
			/* s_inode_readahead_blks is always a power of 2 */
			b = block & ~((ext4_fsblk_t) ra_blks - 1);
			if (table > b)
				b = table;
			end = b + ra_blks;
			num = EXT4_INODES_PER_GROUP(sb);
			if (ext4_has_group_desc_csum(sb))
				num -= ext4_itable_unused_count(sb, gdp);
			table += num / inodes_per_block;
			if (end > table)
				end = table;
			while (b <= end)
				sb_breadahead(sb, b++);
		}

		/*
		 * There are other valid inodes in the buffer, this inode
		 * has in-inode xattrs, or we don't have this inode in memory.
		 * Read the block from disk.
		 */
		trace_ext4_load_inode(inode);
		get_bh(bh);
		bh->b_end_io = end_buffer_read_sync;
		submit_bh(READ | REQ_META | REQ_PRIO, bh);
		wait_on_buffer(bh);
		if (!buffer_uptodate(bh)) {
			EXT4_ERROR_INODE_BLOCK(inode, block,
					       "unable to read itable block");
			brelse(bh);
			return -EIO;
		}
	}
has_buffer:
	iloc->bh = bh;
	return 0;
}

int ext4_get_inode_loc(struct inode *inode, struct ext4_iloc *iloc)
{
	/* We have all inode data except xattrs in memory here. */
	return __ext4_get_inode_loc(inode, iloc,
		!ext4_test_inode_state(inode, EXT4_STATE_XATTR));
}

void ext4_set_inode_flags(struct inode *inode)
{
	unsigned int flags = EXT4_I(inode)->i_flags;
	unsigned int new_fl = 0;

	if (flags & EXT4_SYNC_FL)
		new_fl |= S_SYNC;
	if (flags & EXT4_APPEND_FL)
		new_fl |= S_APPEND;
	if (flags & EXT4_IMMUTABLE_FL)
		new_fl |= S_IMMUTABLE;
	if (flags & EXT4_NOATIME_FL)
		new_fl |= S_NOATIME;
	if (flags & EXT4_DIRSYNC_FL)
		new_fl |= S_DIRSYNC;
	if (test_opt(inode->i_sb, DAX))
		new_fl |= S_DAX;
	inode_set_flags(inode, new_fl,
			S_SYNC|S_APPEND|S_IMMUTABLE|S_NOATIME|S_DIRSYNC|S_DAX);
}

/* Propagate flags from i_flags to EXT4_I(inode)->i_flags */
void ext4_get_inode_flags(struct ext4_inode_info *ei)
{
	unsigned int vfs_fl;
	unsigned long old_fl, new_fl;

	do {
		vfs_fl = ei->vfs_inode.i_flags;
		old_fl = ei->i_flags;
		new_fl = old_fl & ~(EXT4_SYNC_FL|EXT4_APPEND_FL|
				EXT4_IMMUTABLE_FL|EXT4_NOATIME_FL|
				EXT4_DIRSYNC_FL);
		if (vfs_fl & S_SYNC)
			new_fl |= EXT4_SYNC_FL;
		if (vfs_fl & S_APPEND)
			new_fl |= EXT4_APPEND_FL;
		if (vfs_fl & S_IMMUTABLE)
			new_fl |= EXT4_IMMUTABLE_FL;
		if (vfs_fl & S_NOATIME)
			new_fl |= EXT4_NOATIME_FL;
		if (vfs_fl & S_DIRSYNC)
			new_fl |= EXT4_DIRSYNC_FL;
	} while (cmpxchg(&ei->i_flags, old_fl, new_fl) != old_fl);
}

static blkcnt_t ext4_inode_blocks(struct ext4_inode *raw_inode,
				  struct ext4_inode_info *ei)
{
	blkcnt_t i_blocks ;
	struct inode *inode = &(ei->vfs_inode);
	struct super_block *sb = inode->i_sb;

	if (ext4_has_feature_huge_file(sb)) {
		/* we are using combined 48 bit field */
		i_blocks = ((u64)le16_to_cpu(raw_inode->i_blocks_high)) << 32 |
					le32_to_cpu(raw_inode->i_blocks_lo);
		if (ext4_test_inode_flag(inode, EXT4_INODE_HUGE_FILE)) {
			/* i_blocks represent file system block size */
			return i_blocks  << (inode->i_blkbits - 9);
		} else {
			return i_blocks;
		}
	} else {
		return le32_to_cpu(raw_inode->i_blocks_lo);
	}
}

static inline void ext4_iget_extra_inode(struct inode *inode,
					 struct ext4_inode *raw_inode,
					 struct ext4_inode_info *ei)
{
	__le32 *magic = (void *)raw_inode +
			EXT4_GOOD_OLD_INODE_SIZE + ei->i_extra_isize;
	if (*magic == cpu_to_le32(EXT4_XATTR_MAGIC)) {
		ext4_set_inode_state(inode, EXT4_STATE_XATTR);
		ext4_find_inline_data_nolock(inode);
	} else
		EXT4_I(inode)->i_inline_off = 0;
}

struct inode *ext4_iget(struct super_block *sb, unsigned long ino)
{
	struct ext4_iloc iloc;
	struct ext4_inode *raw_inode;
	struct ext4_inode_info *ei;
	struct inode *inode;
	journal_t *journal = EXT4_SB(sb)->s_journal;
	long ret;
	loff_t size;
	int block;
	uid_t i_uid;
	gid_t i_gid;

	inode = iget_locked(sb, ino);
	if (!inode)
		return ERR_PTR(-ENOMEM);
	if (!(inode->i_state & I_NEW))
		return inode;

	ei = EXT4_I(inode);
	iloc.bh = NULL;

	ret = __ext4_get_inode_loc(inode, &iloc, 0);
	if (ret < 0)
		goto bad_inode;
	raw_inode = ext4_raw_inode(&iloc);

	if (EXT4_INODE_SIZE(inode->i_sb) > EXT4_GOOD_OLD_INODE_SIZE) {
		ei->i_extra_isize = le16_to_cpu(raw_inode->i_extra_isize);
		if (EXT4_GOOD_OLD_INODE_SIZE + ei->i_extra_isize >
		    EXT4_INODE_SIZE(inode->i_sb)) {
			EXT4_ERROR_INODE(inode, "bad extra_isize (%u != %u)",
				EXT4_GOOD_OLD_INODE_SIZE + ei->i_extra_isize,
				EXT4_INODE_SIZE(inode->i_sb));
			ret = -EFSCORRUPTED;
			goto bad_inode;
		}
	} else
		ei->i_extra_isize = 0;

	/* Precompute checksum seed for inode metadata */
	if (ext4_has_metadata_csum(sb)) {
		struct ext4_sb_info *sbi = EXT4_SB(inode->i_sb);
		__u32 csum;
		__le32 inum = cpu_to_le32(inode->i_ino);
		__le32 gen = raw_inode->i_generation;
		csum = ext4_chksum(sbi, sbi->s_csum_seed, (__u8 *)&inum,
				   sizeof(inum));
		ei->i_csum_seed = ext4_chksum(sbi, csum, (__u8 *)&gen,
					      sizeof(gen));
	}

	if (!ext4_inode_csum_verify(inode, raw_inode, ei)) {
		EXT4_ERROR_INODE(inode, "checksum invalid");
		ret = -EFSBADCRC;
		goto bad_inode;
	}

	inode->i_mode = le16_to_cpu(raw_inode->i_mode);
	i_uid = (uid_t)le16_to_cpu(raw_inode->i_uid_low);
	i_gid = (gid_t)le16_to_cpu(raw_inode->i_gid_low);
	if (!(test_opt(inode->i_sb, NO_UID32))) {
		i_uid |= le16_to_cpu(raw_inode->i_uid_high) << 16;
		i_gid |= le16_to_cpu(raw_inode->i_gid_high) << 16;
	}
	i_uid_write(inode, i_uid);
	i_gid_write(inode, i_gid);
	set_nlink(inode, le16_to_cpu(raw_inode->i_links_count));

	ext4_clear_state_flags(ei);	/* Only relevant on 32-bit archs */
	ei->i_inline_off = 0;
	ei->i_dir_start_lookup = 0;
	ei->i_dtime = le32_to_cpu(raw_inode->i_dtime);
	/* We now have enough fields to check if the inode was active or not.
	 * This is needed because nfsd might try to access dead inodes
	 * the test is that same one that e2fsck uses
	 * NeilBrown 1999oct15
	 */
	if (inode->i_nlink == 0) {
		if ((inode->i_mode == 0 ||
		     !(EXT4_SB(inode->i_sb)->s_mount_state & EXT4_ORPHAN_FS)) &&
		    ino != EXT4_BOOT_LOADER_INO) {
			/* this inode is deleted */
			ret = -ESTALE;
			goto bad_inode;
		}
		/* The only unlinked inodes we let through here have
		 * valid i_mode and are being read by the orphan
		 * recovery code: that's fine, we're about to complete
		 * the process of deleting those.
		 * OR it is the EXT4_BOOT_LOADER_INO which is
		 * not initialized on a new filesystem. */
	}
	ei->i_flags = le32_to_cpu(raw_inode->i_flags);
	inode->i_blocks = ext4_inode_blocks(raw_inode, ei);
	ei->i_file_acl = le32_to_cpu(raw_inode->i_file_acl_lo);
	if (ext4_has_feature_64bit(sb))
		ei->i_file_acl |=
			((__u64)le16_to_cpu(raw_inode->i_file_acl_high)) << 32;
	inode->i_size = ext4_isize(raw_inode);
	if ((size = i_size_read(inode)) < 0) {
		EXT4_ERROR_INODE(inode, "bad i_size value: %lld", size);
		ret = -EFSCORRUPTED;
		goto bad_inode;
	}
	ei->i_disksize = inode->i_size;
#ifdef CONFIG_QUOTA
	ei->i_reserved_quota = 0;
#endif
	inode->i_generation = le32_to_cpu(raw_inode->i_generation);
	ei->i_block_group = iloc.block_group;
	ei->i_last_alloc_group = ~0;
	/*
	 * NOTE! The in-memory inode i_data array is in little-endian order
	 * even on big-endian machines: we do NOT byteswap the block numbers!
	 */
	for (block = 0; block < EXT4_N_BLOCKS; block++)
		ei->i_data[block] = raw_inode->i_block[block];
	INIT_LIST_HEAD(&ei->i_orphan);

	/*
	 * Set transaction id's of transactions that have to be committed
	 * to finish f[data]sync. We set them to currently running transaction
	 * as we cannot be sure that the inode or some of its metadata isn't
	 * part of the transaction - the inode could have been reclaimed and
	 * now it is reread from disk.
	 */
	if (journal) {
		transaction_t *transaction;
		tid_t tid;

		read_lock(&journal->j_state_lock);
		if (journal->j_running_transaction)
			transaction = journal->j_running_transaction;
		else
			transaction = journal->j_committing_transaction;
		if (transaction)
			tid = transaction->t_tid;
		else
			tid = journal->j_commit_sequence;
		read_unlock(&journal->j_state_lock);
		ei->i_sync_tid = tid;
		ei->i_datasync_tid = tid;
	}

	if (EXT4_INODE_SIZE(inode->i_sb) > EXT4_GOOD_OLD_INODE_SIZE) {
		if (ei->i_extra_isize == 0) {
			/* The extra space is currently unused. Use it. */
			ei->i_extra_isize = sizeof(struct ext4_inode) -
					    EXT4_GOOD_OLD_INODE_SIZE;
		} else {
			ext4_iget_extra_inode(inode, raw_inode, ei);
		}
	}

	EXT4_INODE_GET_XTIME(i_ctime, inode, raw_inode);
	EXT4_INODE_GET_XTIME(i_mtime, inode, raw_inode);
	EXT4_INODE_GET_XTIME(i_atime, inode, raw_inode);
	EXT4_EINODE_GET_XTIME(i_crtime, ei, raw_inode);

	if (likely(!test_opt2(inode->i_sb, HURD_COMPAT))) {
		inode->i_version = le32_to_cpu(raw_inode->i_disk_version);
		if (EXT4_INODE_SIZE(inode->i_sb) > EXT4_GOOD_OLD_INODE_SIZE) {
			if (EXT4_FITS_IN_INODE(raw_inode, ei, i_version_hi))
				inode->i_version |=
		    (__u64)(le32_to_cpu(raw_inode->i_version_hi)) << 32;
		}
	}

	ret = 0;
	if (ei->i_file_acl &&
	    !ext4_data_block_valid(EXT4_SB(sb), ei->i_file_acl, 1)) {
		EXT4_ERROR_INODE(inode, "bad extended attribute block %llu",
				 ei->i_file_acl);
		ret = -EFSCORRUPTED;
		goto bad_inode;
	} else if (!ext4_has_inline_data(inode)) {
		if (ext4_test_inode_flag(inode, EXT4_INODE_EXTENTS)) {
			if ((S_ISREG(inode->i_mode) || S_ISDIR(inode->i_mode) ||
			    (S_ISLNK(inode->i_mode) &&
			     !ext4_inode_is_fast_symlink(inode))))
				/* Validate extent which is part of inode */
				ret = ext4_ext_check_inode(inode);
		} else if (S_ISREG(inode->i_mode) || S_ISDIR(inode->i_mode) ||
			   (S_ISLNK(inode->i_mode) &&
			    !ext4_inode_is_fast_symlink(inode))) {
			/* Validate block references which are part of inode */
			ret = ext4_ind_check_inode(inode);
		}
	}
	if (ret)
		goto bad_inode;

	if (S_ISREG(inode->i_mode)) {
		inode->i_op = &ext4_file_inode_operations;
		inode->i_fop = &ext4_file_operations;
		ext4_set_aops(inode);
	} else if (S_ISDIR(inode->i_mode)) {
		inode->i_op = &ext4_dir_inode_operations;
		inode->i_fop = &ext4_dir_operations;
	} else if (S_ISLNK(inode->i_mode)) {
		if (ext4_encrypted_inode(inode)) {
			inode->i_op = &ext4_encrypted_symlink_inode_operations;
			ext4_set_aops(inode);
		} else if (ext4_inode_is_fast_symlink(inode)) {
			inode->i_link = (char *)ei->i_data;
			inode->i_op = &ext4_fast_symlink_inode_operations;
			nd_terminate_link(ei->i_data, inode->i_size,
				sizeof(ei->i_data) - 1);
		} else {
			inode->i_op = &ext4_symlink_inode_operations;
			ext4_set_aops(inode);
		}
	} else if (S_ISCHR(inode->i_mode) || S_ISBLK(inode->i_mode) ||
	      S_ISFIFO(inode->i_mode) || S_ISSOCK(inode->i_mode)) {
		inode->i_op = &ext4_special_inode_operations;
		if (raw_inode->i_block[0])
			init_special_inode(inode, inode->i_mode,
			   old_decode_dev(le32_to_cpu(raw_inode->i_block[0])));
		else
			init_special_inode(inode, inode->i_mode,
			   new_decode_dev(le32_to_cpu(raw_inode->i_block[1])));
	} else if (ino == EXT4_BOOT_LOADER_INO) {
		make_bad_inode(inode);
	} else {
		ret = -EFSCORRUPTED;
		EXT4_ERROR_INODE(inode, "bogus i_mode (%o)", inode->i_mode);
		goto bad_inode;
	}
	brelse(iloc.bh);
	ext4_set_inode_flags(inode);
	unlock_new_inode(inode);
	return inode;

bad_inode:
	brelse(iloc.bh);
	iget_failed(inode);
	return ERR_PTR(ret);
}

struct inode *ext4_iget_normal(struct super_block *sb, unsigned long ino)
{
	if (ino < EXT4_FIRST_INO(sb) && ino != EXT4_ROOT_INO)
		return ERR_PTR(-EFSCORRUPTED);
	return ext4_iget(sb, ino);
}

static int ext4_inode_blocks_set(handle_t *handle,
				struct ext4_inode *raw_inode,
				struct ext4_inode_info *ei)
{
	struct inode *inode = &(ei->vfs_inode);
	u64 i_blocks = inode->i_blocks;
	struct super_block *sb = inode->i_sb;

	if (i_blocks <= ~0U) {
		/*
		 * i_blocks can be represented in a 32 bit variable
		 * as multiple of 512 bytes
		 */
		raw_inode->i_blocks_lo   = cpu_to_le32(i_blocks);
		raw_inode->i_blocks_high = 0;
		ext4_clear_inode_flag(inode, EXT4_INODE_HUGE_FILE);
		return 0;
	}
	if (!ext4_has_feature_huge_file(sb))
		return -EFBIG;

	if (i_blocks <= 0xffffffffffffULL) {
		/*
		 * i_blocks can be represented in a 48 bit variable
		 * as multiple of 512 bytes
		 */
		raw_inode->i_blocks_lo   = cpu_to_le32(i_blocks);
		raw_inode->i_blocks_high = cpu_to_le16(i_blocks >> 32);
		ext4_clear_inode_flag(inode, EXT4_INODE_HUGE_FILE);
	} else {
		ext4_set_inode_flag(inode, EXT4_INODE_HUGE_FILE);
		/* i_block is stored in file system block size */
		i_blocks = i_blocks >> (inode->i_blkbits - 9);
		raw_inode->i_blocks_lo   = cpu_to_le32(i_blocks);
		raw_inode->i_blocks_high = cpu_to_le16(i_blocks >> 32);
	}
	return 0;
}

struct other_inode {
	unsigned long		orig_ino;
	struct ext4_inode	*raw_inode;
};

static int other_inode_match(struct inode * inode, unsigned long ino,
			     void *data)
{
	struct other_inode *oi = (struct other_inode *) data;

	if ((inode->i_ino != ino) ||
	    (inode->i_state & (I_FREEING | I_WILL_FREE | I_NEW |
			       I_DIRTY_SYNC | I_DIRTY_DATASYNC)) ||
	    ((inode->i_state & I_DIRTY_TIME) == 0))
		return 0;
	spin_lock(&inode->i_lock);
	if (((inode->i_state & (I_FREEING | I_WILL_FREE | I_NEW |
				I_DIRTY_SYNC | I_DIRTY_DATASYNC)) == 0) &&
	    (inode->i_state & I_DIRTY_TIME)) {
		struct ext4_inode_info	*ei = EXT4_I(inode);

		inode->i_state &= ~(I_DIRTY_TIME | I_DIRTY_TIME_EXPIRED);
		spin_unlock(&inode->i_lock);

		spin_lock(&ei->i_raw_lock);
		EXT4_INODE_SET_XTIME(i_ctime, inode, oi->raw_inode);
		EXT4_INODE_SET_XTIME(i_mtime, inode, oi->raw_inode);
		EXT4_INODE_SET_XTIME(i_atime, inode, oi->raw_inode);
		ext4_inode_csum_set(inode, oi->raw_inode, ei);
		spin_unlock(&ei->i_raw_lock);
		trace_ext4_other_inode_update_time(inode, oi->orig_ino);
		return -1;
	}
	spin_unlock(&inode->i_lock);
	return -1;
}

/*
 * Opportunistically update the other time fields for other inodes in
 * the same inode table block.
 */
static void ext4_update_other_inodes_time(struct super_block *sb,
					  unsigned long orig_ino, char *buf)
{
	struct other_inode oi;
	unsigned long ino;
	int i, inodes_per_block = EXT4_SB(sb)->s_inodes_per_block;
	int inode_size = EXT4_INODE_SIZE(sb);

	oi.orig_ino = orig_ino;
	/*
	 * Calculate the first inode in the inode table block.  Inode
	 * numbers are one-based.  That is, the first inode in a block
	 * (assuming 4k blocks and 256 byte inodes) is (n*16 + 1).
	 */
	ino = ((orig_ino - 1) & ~(inodes_per_block - 1)) + 1;
	for (i = 0; i < inodes_per_block; i++, ino++, buf += inode_size) {
		if (ino == orig_ino)
			continue;
		oi.raw_inode = (struct ext4_inode *) buf;
		(void) find_inode_nowait(sb, ino, other_inode_match, &oi);
	}
}

/*
 * Post the struct inode info into an on-disk inode location in the
 * buffer-cache.  This gobbles the caller's reference to the
 * buffer_head in the inode location struct.
 *
 * The caller must have write access to iloc->bh.
 */
static int ext4_do_update_inode(handle_t *handle,
				struct inode *inode,
				struct ext4_iloc *iloc)
{
	struct ext4_inode *raw_inode = ext4_raw_inode(iloc);
	struct ext4_inode_info *ei = EXT4_I(inode);
	struct buffer_head *bh = iloc->bh;
	struct super_block *sb = inode->i_sb;
	int err = 0, rc, block;
	int need_datasync = 0, set_large_file = 0;
	uid_t i_uid;
	gid_t i_gid;

	spin_lock(&ei->i_raw_lock);

	/* For fields not tracked in the in-memory inode,
	 * initialise them to zero for new inodes. */
	if (ext4_test_inode_state(inode, EXT4_STATE_NEW))
		memset(raw_inode, 0, EXT4_SB(inode->i_sb)->s_inode_size);

	ext4_get_inode_flags(ei);
	raw_inode->i_mode = cpu_to_le16(inode->i_mode);
	i_uid = i_uid_read(inode);
	i_gid = i_gid_read(inode);
	if (!(test_opt(inode->i_sb, NO_UID32))) {
		raw_inode->i_uid_low = cpu_to_le16(low_16_bits(i_uid));
		raw_inode->i_gid_low = cpu_to_le16(low_16_bits(i_gid));
/*
 * Fix up interoperability with old kernels. Otherwise, old inodes get
 * re-used with the upper 16 bits of the uid/gid intact
 */
		if (ei->i_dtime && list_empty(&ei->i_orphan)) {
			raw_inode->i_uid_high = 0;
			raw_inode->i_gid_high = 0;
		} else {
			raw_inode->i_uid_high =
				cpu_to_le16(high_16_bits(i_uid));
			raw_inode->i_gid_high =
				cpu_to_le16(high_16_bits(i_gid));
		}
	} else {
		raw_inode->i_uid_low = cpu_to_le16(fs_high2lowuid(i_uid));
		raw_inode->i_gid_low = cpu_to_le16(fs_high2lowgid(i_gid));
		raw_inode->i_uid_high = 0;
		raw_inode->i_gid_high = 0;
	}
	raw_inode->i_links_count = cpu_to_le16(inode->i_nlink);

	EXT4_INODE_SET_XTIME(i_ctime, inode, raw_inode);
	EXT4_INODE_SET_XTIME(i_mtime, inode, raw_inode);
	EXT4_INODE_SET_XTIME(i_atime, inode, raw_inode);
	EXT4_EINODE_SET_XTIME(i_crtime, ei, raw_inode);

	err = ext4_inode_blocks_set(handle, raw_inode, ei);
	if (err) {
		spin_unlock(&ei->i_raw_lock);
		goto out_brelse;
	}
	raw_inode->i_dtime = cpu_to_le32(ei->i_dtime);
	raw_inode->i_flags = cpu_to_le32(ei->i_flags & 0xFFFFFFFF);
	if (likely(!test_opt2(inode->i_sb, HURD_COMPAT)))
		raw_inode->i_file_acl_high =
			cpu_to_le16(ei->i_file_acl >> 32);
	raw_inode->i_file_acl_lo = cpu_to_le32(ei->i_file_acl);
	if (ei->i_disksize != ext4_isize(raw_inode)) {
		ext4_isize_set(raw_inode, ei->i_disksize);
		need_datasync = 1;
	}
	if (ei->i_disksize > 0x7fffffffULL) {
		if (!ext4_has_feature_large_file(sb) ||
				EXT4_SB(sb)->s_es->s_rev_level ==
		    cpu_to_le32(EXT4_GOOD_OLD_REV))
			set_large_file = 1;
	}
	raw_inode->i_generation = cpu_to_le32(inode->i_generation);
	if (S_ISCHR(inode->i_mode) || S_ISBLK(inode->i_mode)) {
		if (old_valid_dev(inode->i_rdev)) {
			raw_inode->i_block[0] =
				cpu_to_le32(old_encode_dev(inode->i_rdev));
			raw_inode->i_block[1] = 0;
		} else {
			raw_inode->i_block[0] = 0;
			raw_inode->i_block[1] =
				cpu_to_le32(new_encode_dev(inode->i_rdev));
			raw_inode->i_block[2] = 0;
		}
	} else if (!ext4_has_inline_data(inode)) {
		for (block = 0; block < EXT4_N_BLOCKS; block++)
			raw_inode->i_block[block] = ei->i_data[block];
	}

	if (likely(!test_opt2(inode->i_sb, HURD_COMPAT))) {
		raw_inode->i_disk_version = cpu_to_le32(inode->i_version);
		if (ei->i_extra_isize) {
			if (EXT4_FITS_IN_INODE(raw_inode, ei, i_version_hi))
				raw_inode->i_version_hi =
					cpu_to_le32(inode->i_version >> 32);
			raw_inode->i_extra_isize =
				cpu_to_le16(ei->i_extra_isize);
		}
	}
	ext4_inode_csum_set(inode, raw_inode, ei);
	spin_unlock(&ei->i_raw_lock);
	if (inode->i_sb->s_flags & MS_LAZYTIME)
		ext4_update_other_inodes_time(inode->i_sb, inode->i_ino,
					      bh->b_data);

	BUFFER_TRACE(bh, "call ext4_handle_dirty_metadata");
	rc = ext4_handle_dirty_metadata(handle, NULL, bh);
	if (!err)
		err = rc;
	ext4_clear_inode_state(inode, EXT4_STATE_NEW);
	if (set_large_file) {
		BUFFER_TRACE(EXT4_SB(sb)->s_sbh, "get write access");
		err = ext4_journal_get_write_access(handle, EXT4_SB(sb)->s_sbh);
		if (err)
			goto out_brelse;
		ext4_update_dynamic_rev(sb);
		ext4_set_feature_large_file(sb);
		ext4_handle_sync(handle);
		err = ext4_handle_dirty_super(handle, sb);
	}
	ext4_update_inode_fsync_trans(handle, inode, need_datasync);
out_brelse:
	brelse(bh);
	ext4_std_error(inode->i_sb, err);
	return err;
}

/*
 * ext4_write_inode()
 *
 * We are called from a few places:
 *
 * - Within generic_file_aio_write() -> generic_write_sync() for O_SYNC files.
 *   Here, there will be no transaction running. We wait for any running
 *   transaction to commit.
 *
 * - Within flush work (sys_sync(), kupdate and such).
 *   We wait on commit, if told to.
 *
 * - Within iput_final() -> write_inode_now()
 *   We wait on commit, if told to.
 *
 * In all cases it is actually safe for us to return without doing anything,
 * because the inode has been copied into a raw inode buffer in
 * ext4_mark_inode_dirty().  This is a correctness thing for WB_SYNC_ALL
 * writeback.
 *
 * Note that we are absolutely dependent upon all inode dirtiers doing the
 * right thing: they *must* call mark_inode_dirty() after dirtying info in
 * which we are interested.
 *
 * It would be a bug for them to not do this.  The code:
 *
 *	mark_inode_dirty(inode)
 *	stuff();
 *	inode->i_size = expr;
 *
 * is in error because write_inode() could occur while `stuff()' is running,
 * and the new i_size will be lost.  Plus the inode will no longer be on the
 * superblock's dirty inode list.
 */
int ext4_write_inode(struct inode *inode, struct writeback_control *wbc)
{
	int err;

	if (WARN_ON_ONCE(current->flags & PF_MEMALLOC))
		return 0;

	if (EXT4_SB(inode->i_sb)->s_journal) {
		if (ext4_journal_current_handle()) {
			jbd_debug(1, "called recursively, non-PF_MEMALLOC!\n");
			dump_stack();
			return -EIO;
		}

		/*
		 * No need to force transaction in WB_SYNC_NONE mode. Also
		 * ext4_sync_fs() will force the commit after everything is
		 * written.
		 */
		if (wbc->sync_mode != WB_SYNC_ALL || wbc->for_sync)
			return 0;

		err = ext4_force_commit(inode->i_sb);
	} else {
		struct ext4_iloc iloc;

		err = __ext4_get_inode_loc(inode, &iloc, 0);
		if (err)
			return err;
		/*
		 * sync(2) will flush the whole buffer cache. No need to do
		 * it here separately for each inode.
		 */
		if (wbc->sync_mode == WB_SYNC_ALL && !wbc->for_sync)
			sync_dirty_buffer(iloc.bh);
		if (buffer_req(iloc.bh) && !buffer_uptodate(iloc.bh)) {
			EXT4_ERROR_INODE_BLOCK(inode, iloc.bh->b_blocknr,
					 "IO error syncing inode");
			err = -EIO;
		}
		brelse(iloc.bh);
	}
	return err;
}

/*
 * In data=journal mode ext4_journalled_invalidatepage() may fail to invalidate
 * buffers that are attached to a page stradding i_size and are undergoing
 * commit. In that case we have to wait for commit to finish and try again.
 */
static void ext4_wait_for_tail_page_commit(struct inode *inode)
{
	struct page *page;
	unsigned offset;
	journal_t *journal = EXT4_SB(inode->i_sb)->s_journal;
	tid_t commit_tid = 0;
	int ret;

	offset = inode->i_size & (PAGE_CACHE_SIZE - 1);
	/*
	 * All buffers in the last page remain valid? Then there's nothing to
	 * do. We do the check mainly to optimize the common PAGE_CACHE_SIZE ==
	 * blocksize case
	 */
	if (offset > PAGE_CACHE_SIZE - (1 << inode->i_blkbits))
		return;
	while (1) {
		page = find_lock_page(inode->i_mapping,
				      inode->i_size >> PAGE_CACHE_SHIFT);
		if (!page)
			return;
		ret = __ext4_journalled_invalidatepage(page, offset,
						PAGE_CACHE_SIZE - offset);
		unlock_page(page);
		page_cache_release(page);
		if (ret != -EBUSY)
			return;
		commit_tid = 0;
		read_lock(&journal->j_state_lock);
		if (journal->j_committing_transaction)
			commit_tid = journal->j_committing_transaction->t_tid;
		read_unlock(&journal->j_state_lock);
		if (commit_tid)
			jbd2_log_wait_commit(journal, commit_tid);
	}
}

/*
 * ext4_setattr()
 *
 * Called from notify_change.
 *
 * We want to trap VFS attempts to truncate the file as soon as
 * possible.  In particular, we want to make sure that when the VFS
 * shrinks i_size, we put the inode on the orphan list and modify
 * i_disksize immediately, so that during the subsequent flushing of
 * dirty pages and freeing of disk blocks, we can guarantee that any
 * commit will leave the blocks being flushed in an unused state on
 * disk.  (On recovery, the inode will get truncated and the blocks will
 * be freed, so we have a strong guarantee that no future commit will
 * leave these blocks visible to the user.)
 *
 * Another thing we have to assure is that if we are in ordered mode
 * and inode is still attached to the committing transaction, we must
 * we start writeout of all the dirty pages which are being truncated.
 * This way we are sure that all the data written in the previous
 * transaction are already on disk (truncate waits for pages under
 * writeback).
 *
 * Called with inode->i_mutex down.
 */
int ext4_setattr(struct dentry *dentry, struct iattr *attr)
{
	struct inode *inode = d_inode(dentry);
	int error, rc = 0;
	int orphan = 0;
	const unsigned int ia_valid = attr->ia_valid;

	error = inode_change_ok(inode, attr);
	if (error)
		return error;

	if (is_quota_modification(inode, attr)) {
		error = dquot_initialize(inode);
		if (error)
			return error;
	}
	if ((ia_valid & ATTR_UID && !uid_eq(attr->ia_uid, inode->i_uid)) ||
	    (ia_valid & ATTR_GID && !gid_eq(attr->ia_gid, inode->i_gid))) {
		handle_t *handle;

		/* (user+group)*(old+new) structure, inode write (sb,
		 * inode block, ? - but truncate inode update has it) */
		handle = ext4_journal_start(inode, EXT4_HT_QUOTA,
			(EXT4_MAXQUOTAS_INIT_BLOCKS(inode->i_sb) +
			 EXT4_MAXQUOTAS_DEL_BLOCKS(inode->i_sb)) + 3);
		if (IS_ERR(handle)) {
			error = PTR_ERR(handle);
			goto err_out;
		}
		error = dquot_transfer(inode, attr);
		if (error) {
			ext4_journal_stop(handle);
			return error;
		}
		/* Update corresponding info in inode so that everything is in
		 * one transaction */
		if (attr->ia_valid & ATTR_UID)
			inode->i_uid = attr->ia_uid;
		if (attr->ia_valid & ATTR_GID)
			inode->i_gid = attr->ia_gid;
		error = ext4_mark_inode_dirty(handle, inode);
		ext4_journal_stop(handle);
	}

	if (attr->ia_valid & ATTR_SIZE) {
		handle_t *handle;
		loff_t oldsize = inode->i_size;
		int shrink = (attr->ia_size <= inode->i_size);

		if (!(ext4_test_inode_flag(inode, EXT4_INODE_EXTENTS))) {
			struct ext4_sb_info *sbi = EXT4_SB(inode->i_sb);

			if (attr->ia_size > sbi->s_bitmap_maxbytes)
				return -EFBIG;
		}
		if (!S_ISREG(inode->i_mode))
			return -EINVAL;

		if (IS_I_VERSION(inode) && attr->ia_size != inode->i_size)
			inode_inc_iversion(inode);

		if (ext4_should_order_data(inode) &&
		    (attr->ia_size < inode->i_size)) {
			error = ext4_begin_ordered_truncate(inode,
							    attr->ia_size);
			if (error)
				goto err_out;
		}
		if (attr->ia_size != inode->i_size) {
			handle = ext4_journal_start(inode, EXT4_HT_INODE, 3);
			if (IS_ERR(handle)) {
				error = PTR_ERR(handle);
				goto err_out;
			}
			if (ext4_handle_valid(handle) && shrink) {
				error = ext4_orphan_add(handle, inode);
				orphan = 1;
			}
			/*
			 * Update c/mtime on truncate up, ext4_truncate() will
			 * update c/mtime in shrink case below
			 */
			if (!shrink) {
				inode->i_mtime = ext4_current_time(inode);
				inode->i_ctime = inode->i_mtime;
			}
			down_write(&EXT4_I(inode)->i_data_sem);
			EXT4_I(inode)->i_disksize = attr->ia_size;
			rc = ext4_mark_inode_dirty(handle, inode);
			if (!error)
				error = rc;
			/*
			 * We have to update i_size under i_data_sem together
			 * with i_disksize to avoid races with writeback code
			 * running ext4_wb_update_i_disksize().
			 */
			if (!error)
				i_size_write(inode, attr->ia_size);
			up_write(&EXT4_I(inode)->i_data_sem);
			ext4_journal_stop(handle);
			if (error) {
				if (orphan)
					ext4_orphan_del(NULL, inode);
				goto err_out;
			}
		}
		if (!shrink)
			pagecache_isize_extended(inode, oldsize, inode->i_size);

		/*
		 * Blocks are going to be removed from the inode. Wait
		 * for dio in flight.  Temporarily disable
		 * dioread_nolock to prevent livelock.
		 */
		if (orphan) {
			if (!ext4_should_journal_data(inode)) {
				ext4_inode_block_unlocked_dio(inode);
				inode_dio_wait(inode);
				ext4_inode_resume_unlocked_dio(inode);
			} else
				ext4_wait_for_tail_page_commit(inode);
		}
		down_write(&EXT4_I(inode)->i_mmap_sem);
		/*
		 * Truncate pagecache after we've waited for commit
		 * in data=journal mode to make pages freeable.
		 */
		truncate_pagecache(inode, inode->i_size);
		if (shrink)
			ext4_truncate(inode);
		up_write(&EXT4_I(inode)->i_mmap_sem);
	}

	if (!rc) {
		setattr_copy(inode, attr);
		mark_inode_dirty(inode);
	}

	/*
	 * If the call to ext4_truncate failed to get a transaction handle at
	 * all, we need to clean up the in-core orphan list manually.
	 */
	if (orphan && inode->i_nlink)
		ext4_orphan_del(NULL, inode);

	if (!rc && (ia_valid & ATTR_MODE))
		rc = posix_acl_chmod(inode, inode->i_mode);

err_out:
	ext4_std_error(inode->i_sb, error);
	if (!error)
		error = rc;
	return error;
}

int ext4_getattr(struct vfsmount *mnt, struct dentry *dentry,
		 struct kstat *stat)
{
	struct inode *inode;
	unsigned long long delalloc_blocks;

	inode = d_inode(dentry);
	generic_fillattr(inode, stat);

	/*
	 * If there is inline data in the inode, the inode will normally not
	 * have data blocks allocated (it may have an external xattr block).
	 * Report at least one sector for such files, so tools like tar, rsync,
	 * others doen't incorrectly think the file is completely sparse.
	 */
	if (unlikely(ext4_has_inline_data(inode)))
		stat->blocks += (stat->size + 511) >> 9;

	/*
	 * We can't update i_blocks if the block allocation is delayed
	 * otherwise in the case of system crash before the real block
	 * allocation is done, we will have i_blocks inconsistent with
	 * on-disk file blocks.
	 * We always keep i_blocks updated together with real
	 * allocation. But to not confuse with user, stat
	 * will return the blocks that include the delayed allocation
	 * blocks for this file.
	 */
	delalloc_blocks = EXT4_C2B(EXT4_SB(inode->i_sb),
				   EXT4_I(inode)->i_reserved_data_blocks);
	stat->blocks += delalloc_blocks << (inode->i_sb->s_blocksize_bits - 9);
	return 0;
}

static int ext4_index_trans_blocks(struct inode *inode, int lblocks,
				   int pextents)
{
	if (!(ext4_test_inode_flag(inode, EXT4_INODE_EXTENTS)))
		return ext4_ind_trans_blocks(inode, lblocks);
	return ext4_ext_index_trans_blocks(inode, pextents);
}

/*
 * Account for index blocks, block groups bitmaps and block group
 * descriptor blocks if modify datablocks and index blocks
 * worse case, the indexs blocks spread over different block groups
 *
 * If datablocks are discontiguous, they are possible to spread over
 * different block groups too. If they are contiguous, with flexbg,
 * they could still across block group boundary.
 *
 * Also account for superblock, inode, quota and xattr blocks
 */
static int ext4_meta_trans_blocks(struct inode *inode, int lblocks,
				  int pextents)
{
	ext4_group_t groups, ngroups = ext4_get_groups_count(inode->i_sb);
	int gdpblocks;
	int idxblocks;
	int ret = 0;

	/*
	 * How many index blocks need to touch to map @lblocks logical blocks
	 * to @pextents physical extents?
	 */
	idxblocks = ext4_index_trans_blocks(inode, lblocks, pextents);

	ret = idxblocks;

	/*
	 * Now let's see how many group bitmaps and group descriptors need
	 * to account
	 */
	groups = idxblocks + pextents;
	gdpblocks = groups;
	if (groups > ngroups)
		groups = ngroups;
	if (groups > EXT4_SB(inode->i_sb)->s_gdb_count)
		gdpblocks = EXT4_SB(inode->i_sb)->s_gdb_count;

	/* bitmaps and block group descriptor blocks */
	ret += groups + gdpblocks;

	/* Blocks for super block, inode, quota and xattr blocks */
	ret += EXT4_META_TRANS_BLOCKS(inode->i_sb);

	return ret;
}

/*
 * Calculate the total number of credits to reserve to fit
 * the modification of a single pages into a single transaction,
 * which may include multiple chunks of block allocations.
 *
 * This could be called via ext4_write_begin()
 *
 * We need to consider the worse case, when
 * one new block per extent.
 */
int ext4_writepage_trans_blocks(struct inode *inode)
{
	int bpp = ext4_journal_blocks_per_page(inode);
	int ret;

	ret = ext4_meta_trans_blocks(inode, bpp, bpp);

	/* Account for data blocks for journalled mode */
	if (ext4_should_journal_data(inode))
		ret += bpp;
	return ret;
}

/*
 * Calculate the journal credits for a chunk of data modification.
 *
 * This is called from DIO, fallocate or whoever calling
 * ext4_map_blocks() to map/allocate a chunk of contiguous disk blocks.
 *
 * journal buffers for data blocks are not included here, as DIO
 * and fallocate do no need to journal data buffers.
 */
int ext4_chunk_trans_blocks(struct inode *inode, int nrblocks)
{
	return ext4_meta_trans_blocks(inode, nrblocks, 1);
}

/*
 * The caller must have previously called ext4_reserve_inode_write().
 * Give this, we know that the caller already has write access to iloc->bh.
 */
int ext4_mark_iloc_dirty(handle_t *handle,
			 struct inode *inode, struct ext4_iloc *iloc)
{
	int err = 0;

	if (IS_I_VERSION(inode))
		inode_inc_iversion(inode);

	/* the do_update_inode consumes one bh->b_count */
	get_bh(iloc->bh);

	/* ext4_do_update_inode() does jbd2_journal_dirty_metadata */
	err = ext4_do_update_inode(handle, inode, iloc);
	put_bh(iloc->bh);
	return err;
}

/*
 * On success, We end up with an outstanding reference count against
 * iloc->bh.  This _must_ be cleaned up later.
 */

int
ext4_reserve_inode_write(handle_t *handle, struct inode *inode,
			 struct ext4_iloc *iloc)
{
	int err;

	err = ext4_get_inode_loc(inode, iloc);
	if (!err) {
		BUFFER_TRACE(iloc->bh, "get_write_access");
		err = ext4_journal_get_write_access(handle, iloc->bh);
		if (err) {
			brelse(iloc->bh);
			iloc->bh = NULL;
		}
	}
	ext4_std_error(inode->i_sb, err);
	return err;
}

/*
 * Expand an inode by new_extra_isize bytes.
 * Returns 0 on success or negative error number on failure.
 */
static int ext4_expand_extra_isize(struct inode *inode,
				   unsigned int new_extra_isize,
				   struct ext4_iloc iloc,
				   handle_t *handle)
{
	struct ext4_inode *raw_inode;
	struct ext4_xattr_ibody_header *header;

	if (EXT4_I(inode)->i_extra_isize >= new_extra_isize)
		return 0;

	raw_inode = ext4_raw_inode(&iloc);

	header = IHDR(inode, raw_inode);

	/* No extended attributes present */
	if (!ext4_test_inode_state(inode, EXT4_STATE_XATTR) ||
	    header->h_magic != cpu_to_le32(EXT4_XATTR_MAGIC)) {
		memset((void *)raw_inode + EXT4_GOOD_OLD_INODE_SIZE, 0,
			new_extra_isize);
		EXT4_I(inode)->i_extra_isize = new_extra_isize;
		return 0;
	}

	/* try to expand with EAs present */
	return ext4_expand_extra_isize_ea(inode, new_extra_isize,
					  raw_inode, handle);
}

/*
 * What we do here is to mark the in-core inode as clean with respect to inode
 * dirtiness (it may still be data-dirty).
 * This means that the in-core inode may be reaped by prune_icache
 * without having to perform any I/O.  This is a very good thing,
 * because *any* task may call prune_icache - even ones which
 * have a transaction open against a different journal.
 *
 * Is this cheating?  Not really.  Sure, we haven't written the
 * inode out, but prune_icache isn't a user-visible syncing function.
 * Whenever the user wants stuff synced (sys_sync, sys_msync, sys_fsync)
 * we start and wait on commits.
 */
int ext4_mark_inode_dirty(handle_t *handle, struct inode *inode)
{
	struct ext4_iloc iloc;
	struct ext4_sb_info *sbi = EXT4_SB(inode->i_sb);
	static unsigned int mnt_count;
	int err, ret;

	might_sleep();
	trace_ext4_mark_inode_dirty(inode, _RET_IP_);
	err = ext4_reserve_inode_write(handle, inode, &iloc);
	if (err)
		return err;
	if (ext4_handle_valid(handle) &&
	    EXT4_I(inode)->i_extra_isize < sbi->s_want_extra_isize &&
	    !ext4_test_inode_state(inode, EXT4_STATE_NO_EXPAND)) {
		/*
		 * We need extra buffer credits since we may write into EA block
		 * with this same handle. If journal_extend fails, then it will
		 * only result in a minor loss of functionality for that inode.
		 * If this is felt to be critical, then e2fsck should be run to
		 * force a large enough s_min_extra_isize.
		 */
		if ((jbd2_journal_extend(handle,
			     EXT4_DATA_TRANS_BLOCKS(inode->i_sb))) == 0) {
			ret = ext4_expand_extra_isize(inode,
						      sbi->s_want_extra_isize,
						      iloc, handle);
			if (ret) {
				if (mnt_count !=
					le16_to_cpu(sbi->s_es->s_mnt_count)) {
					ext4_warning(inode->i_sb,
					"Unable to expand inode %lu. Delete"
					" some EAs or run e2fsck.",
					inode->i_ino);
					mnt_count =
					  le16_to_cpu(sbi->s_es->s_mnt_count);
				}
			}
		}
	}
	return ext4_mark_iloc_dirty(handle, inode, &iloc);
}

/*
 * ext4_dirty_inode() is called from __mark_inode_dirty()
 *
 * We're really interested in the case where a file is being extended.
 * i_size has been changed by generic_commit_write() and we thus need
 * to include the updated inode in the current transaction.
 *
 * Also, dquot_alloc_block() will always dirty the inode when blocks
 * are allocated to the file.
 *
 * If the inode is marked synchronous, we don't honour that here - doing
 * so would cause a commit on atime updates, which we don't bother doing.
 * We handle synchronous inodes at the highest possible level.
 *
 * If only the I_DIRTY_TIME flag is set, we can skip everything.  If
 * I_DIRTY_TIME and I_DIRTY_SYNC is set, the only inode fields we need
 * to copy into the on-disk inode structure are the timestamp files.
 */
void ext4_dirty_inode(struct inode *inode, int flags)
{
	handle_t *handle;

	if (flags == I_DIRTY_TIME)
		return;
	handle = ext4_journal_start(inode, EXT4_HT_INODE, 2);
	if (IS_ERR(handle))
		goto out;

	ext4_mark_inode_dirty(handle, inode);

	ext4_journal_stop(handle);
out:
	return;
}

#if 0
/*
 * Bind an inode's backing buffer_head into this transaction, to prevent
 * it from being flushed to disk early.  Unlike
 * ext4_reserve_inode_write, this leaves behind no bh reference and
 * returns no iloc structure, so the caller needs to repeat the iloc
 * lookup to mark the inode dirty later.
 */
static int ext4_pin_inode(handle_t *handle, struct inode *inode)
{
	struct ext4_iloc iloc;

	int err = 0;
	if (handle) {
		err = ext4_get_inode_loc(inode, &iloc);
		if (!err) {
			BUFFER_TRACE(iloc.bh, "get_write_access");
			err = jbd2_journal_get_write_access(handle, iloc.bh);
			if (!err)
				err = ext4_handle_dirty_metadata(handle,
								 NULL,
								 iloc.bh);
			brelse(iloc.bh);
		}
	}
	ext4_std_error(inode->i_sb, err);
	return err;
}
#endif

int ext4_change_inode_journal_flag(struct inode *inode, int val)
{
	journal_t *journal;
	handle_t *handle;
	int err;

	/*
	 * We have to be very careful here: changing a data block's
	 * journaling status dynamically is dangerous.  If we write a
	 * data block to the journal, change the status and then delete
	 * that block, we risk forgetting to revoke the old log record
	 * from the journal and so a subsequent replay can corrupt data.
	 * So, first we make sure that the journal is empty and that
	 * nobody is changing anything.
	 */

	journal = EXT4_JOURNAL(inode);
	if (!journal)
		return 0;
	if (is_journal_aborted(journal))
		return -EROFS;
	/* We have to allocate physical blocks for delalloc blocks
	 * before flushing journal. otherwise delalloc blocks can not
	 * be allocated any more. even more truncate on delalloc blocks
	 * could trigger BUG by flushing delalloc blocks in journal.
	 * There is no delalloc block in non-journal data mode.
	 */
	if (val && test_opt(inode->i_sb, DELALLOC)) {
		err = ext4_alloc_da_blocks(inode);
		if (err < 0)
			return err;
	}

	/* Wait for all existing dio workers */
	ext4_inode_block_unlocked_dio(inode);
	inode_dio_wait(inode);

	jbd2_journal_lock_updates(journal);

	/*
	 * OK, there are no updates running now, and all cached data is
	 * synced to disk.  We are now in a completely consistent state
	 * which doesn't have anything in the journal, and we know that
	 * no filesystem updates are running, so it is safe to modify
	 * the inode's in-core data-journaling state flag now.
	 */

	if (val)
		ext4_set_inode_flag(inode, EXT4_INODE_JOURNAL_DATA);
	else {
		err = jbd2_journal_flush(journal);
		if (err < 0) {
			jbd2_journal_unlock_updates(journal);
			ext4_inode_resume_unlocked_dio(inode);
			return err;
		}
		ext4_clear_inode_flag(inode, EXT4_INODE_JOURNAL_DATA);
	}
	ext4_set_aops(inode);

	jbd2_journal_unlock_updates(journal);
	ext4_inode_resume_unlocked_dio(inode);

	/* Finally we can mark the inode as dirty. */

	handle = ext4_journal_start(inode, EXT4_HT_INODE, 1);
	if (IS_ERR(handle))
		return PTR_ERR(handle);

	err = ext4_mark_inode_dirty(handle, inode);
	ext4_handle_sync(handle);
	ext4_journal_stop(handle);
	ext4_std_error(inode->i_sb, err);

	return err;
}

static int ext4_bh_unmapped(handle_t *handle, struct buffer_head *bh)
{
	return !buffer_mapped(bh);
}

int ext4_page_mkwrite(struct vm_area_struct *vma, struct vm_fault *vmf)
{
	struct page *page = vmf->page;
	loff_t size;
	unsigned long len;
	int ret;
	struct file *file = vma->vm_file;
	struct inode *inode = file_inode(file);
	struct address_space *mapping = inode->i_mapping;
	handle_t *handle;
	get_block_t *get_block;
	int retries = 0;

	sb_start_pagefault(inode->i_sb);
	file_update_time(vma->vm_file);

	down_read(&EXT4_I(inode)->i_mmap_sem);
	/* Delalloc case is easy... */
	if (test_opt(inode->i_sb, DELALLOC) &&
	    !ext4_should_journal_data(inode) &&
	    !ext4_nonda_switch(inode->i_sb)) {
		do {
			ret = block_page_mkwrite(vma, vmf,
						   ext4_da_get_block_prep);
		} while (ret == -ENOSPC &&
		       ext4_should_retry_alloc(inode->i_sb, &retries));
		goto out_ret;
	}

	lock_page(page);
	size = i_size_read(inode);
	/* Page got truncated from under us? */
	if (page->mapping != mapping || page_offset(page) > size) {
		unlock_page(page);
		ret = VM_FAULT_NOPAGE;
		goto out;
	}

	if (page->index == size >> PAGE_CACHE_SHIFT)
		len = size & ~PAGE_CACHE_MASK;
	else
		len = PAGE_CACHE_SIZE;
	/*
	 * Return if we have all the buffers mapped. This avoids the need to do
	 * journal_start/journal_stop which can block and take a long time
	 */
	if (page_has_buffers(page)) {
		if (!ext4_walk_page_buffers(NULL, page_buffers(page),
					    0, len, NULL,
					    ext4_bh_unmapped)) {
			/* Wait so that we don't change page under IO */
			wait_for_stable_page(page);
			ret = VM_FAULT_LOCKED;
			goto out;
		}
	}
	unlock_page(page);
	/* OK, we need to fill the hole... */
	if (ext4_should_dioread_nolock(inode))
		get_block = ext4_get_block_write;
	else
		get_block = ext4_get_block;
retry_alloc:
	handle = ext4_journal_start(inode, EXT4_HT_WRITE_PAGE,
				    ext4_writepage_trans_blocks(inode));
	if (IS_ERR(handle)) {
		ret = VM_FAULT_SIGBUS;
		goto out;
	}
	ret = block_page_mkwrite(vma, vmf, get_block);
	if (!ret && ext4_should_journal_data(inode)) {
		if (ext4_walk_page_buffers(handle, page_buffers(page), 0,
			  PAGE_CACHE_SIZE, NULL, do_journal_get_write_access)) {
			unlock_page(page);
			ret = VM_FAULT_SIGBUS;
			ext4_journal_stop(handle);
			goto out;
		}
		ext4_set_inode_state(inode, EXT4_STATE_JDATA);
	}
	ext4_journal_stop(handle);
	if (ret == -ENOSPC && ext4_should_retry_alloc(inode->i_sb, &retries))
		goto retry_alloc;
out_ret:
	ret = block_page_mkwrite_return(ret);
out:
	up_read(&EXT4_I(inode)->i_mmap_sem);
	sb_end_pagefault(inode->i_sb);
	return ret;
}

int ext4_filemap_fault(struct vm_area_struct *vma, struct vm_fault *vmf)
{
	struct inode *inode = file_inode(vma->vm_file);
	int err;

	down_read(&EXT4_I(inode)->i_mmap_sem);
	err = filemap_fault(vma, vmf);
	up_read(&EXT4_I(inode)->i_mmap_sem);

	return err;
}<|MERGE_RESOLUTION|>--- conflicted
+++ resolved
@@ -3634,13 +3634,9 @@
 	unsigned blocksize;
 	struct inode *inode = mapping->host;
 
-<<<<<<< HEAD
 	/* If we are processing an encrypted inode during orphan list
 	 * handling
 	 */
-=======
-	/* If we are processing an encrypted inode during orphan list handling */
->>>>>>> ab757a98
 	if (ext4_encrypted_inode(inode) && !ext4_has_encryption_key(inode))
 		return 0;
 
