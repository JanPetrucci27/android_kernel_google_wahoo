--- conflicted
+++ resolved
@@ -132,13 +132,6 @@
 		return EXT4_AES_256_CTS_KEY_SIZE;
 	case EXT4_ENCRYPTION_MODE_AES_256_HEH:
 		return EXT4_AES_256_HEH_KEY_SIZE;
-<<<<<<< HEAD
-	case EXT4_ENCRYPTION_MODE_SPECK128_256_XTS:
-		return 64;
-	case EXT4_ENCRYPTION_MODE_SPECK128_256_CTS:
-		return 32;
-=======
->>>>>>> a749771a
 	default:
 		BUG();
 	}
