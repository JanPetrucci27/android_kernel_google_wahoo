/*
 * Copyright (c) 2013, 2014
 * Phillip Lougher <phillip@squashfs.org.uk>
 *
 * This work is licensed under the terms of the GNU GPL, version 2. See
 * the COPYING file in the top-level directory.
 */

#include <linux/buffer_head.h>
#include <linux/mutex.h>
#include <linux/slab.h>
#include <linux/vmalloc.h>
#include <linux/lz4.h>

#include "squashfs_fs.h"
#include "squashfs_fs_sb.h"
#include "squashfs.h"
#include "decompressor.h"
#include "page_actor.h"

#define LZ4_LEGACY	1

struct lz4_comp_opts {
	__le32 version;
	__le32 flags;
};

struct squashfs_lz4 {
	void *input;
	void *output;
};


static void *lz4_comp_opts(struct squashfs_sb_info *msblk,
	void *buff, int len)
{
	struct lz4_comp_opts *comp_opts = buff;

	/* LZ4 compressed filesystems always have compression options */
	if (comp_opts == NULL || len < sizeof(*comp_opts))
		return ERR_PTR(-EIO);

	if (le32_to_cpu(comp_opts->version) != LZ4_LEGACY) {
		/* LZ4 format currently used by the kernel is the 'legacy'
		 * format */
		ERROR("Unknown LZ4 version\n");
		return ERR_PTR(-EINVAL);
	}

	return NULL;
}


static void *lz4_init(struct squashfs_sb_info *msblk, void *buff)
{
	int block_size = max_t(int, msblk->block_size, SQUASHFS_METADATA_SIZE);
	struct squashfs_lz4 *stream;

	stream = kzalloc(sizeof(*stream), GFP_KERNEL);
	if (stream == NULL)
		goto failed;
	stream->input = vmalloc(block_size);
	if (stream->input == NULL)
		goto failed2;
	stream->output = vmalloc(block_size);
	if (stream->output == NULL)
		goto failed3;

	return stream;

failed3:
	vfree(stream->input);
failed2:
	kfree(stream);
failed:
	ERROR("Failed to initialise LZ4 decompressor\n");
	return ERR_PTR(-ENOMEM);
}


static void lz4_free(void *strm)
{
	struct squashfs_lz4 *stream = strm;

	if (stream) {
		vfree(stream->input);
		vfree(stream->output);
	}
	kfree(stream);
}


static int lz4_uncompress(struct squashfs_sb_info *msblk, void *strm,
	struct buffer_head **bh, int b, int offset, int length,
	struct squashfs_page_actor *output)
{
<<<<<<< HEAD
	struct squashfs_lz4 *stream = strm;
	void *buff = stream->input, *data;
	int avail, i, bytes = length, res;

	for (i = 0; i < b; i++) {
		avail = min(bytes, msblk->devblksize - offset);
		memcpy(buff, bh[i]->b_data + offset, avail);
		buff += avail;
		bytes -= avail;
		offset = 0;
		put_bh(bh[i]);
	}

	res = LZ4_decompress_safe(stream->input, stream->output,
		length, output->length);

	if (res < 0)
		return -EIO;

	bytes = res;
	data = squashfs_first_page(output);
	buff = stream->output;
	while (data) {
		if (bytes <= PAGE_SIZE) {
			memcpy(data, buff, bytes);
			break;
		}
		memcpy(data, buff, PAGE_SIZE);
		buff += PAGE_SIZE;
		bytes -= PAGE_SIZE;
		data = squashfs_next_page(output);
	}
	squashfs_finish_page(output);
=======
	int res;
	size_t dest_len = output->length;
	struct squashfs_lz4 *stream = strm;

	squashfs_bh_to_buf(bh, b, stream->input, offset, length,
		msblk->devblksize);
	res = lz4_decompress_unknownoutputsize(stream->input, length,
					stream->output, &dest_len);
	if (res)
		return -EIO;
	squashfs_buf_to_actor(stream->output, output, dest_len);
>>>>>>> 449846c3

	return res;
}

const struct squashfs_decompressor squashfs_lz4_comp_ops = {
	.init = lz4_init,
	.comp_opts = lz4_comp_opts,
	.free = lz4_free,
	.decompress = lz4_uncompress,
	.id = LZ4_COMPRESSION,
	.name = "lz4",
	.supported = 1
};<|MERGE_RESOLUTION|>--- conflicted
+++ resolved
@@ -94,53 +94,16 @@
 	struct buffer_head **bh, int b, int offset, int length,
 	struct squashfs_page_actor *output)
 {
-<<<<<<< HEAD
-	struct squashfs_lz4 *stream = strm;
-	void *buff = stream->input, *data;
-	int avail, i, bytes = length, res;
-
-	for (i = 0; i < b; i++) {
-		avail = min(bytes, msblk->devblksize - offset);
-		memcpy(buff, bh[i]->b_data + offset, avail);
-		buff += avail;
-		bytes -= avail;
-		offset = 0;
-		put_bh(bh[i]);
-	}
-
-	res = LZ4_decompress_safe(stream->input, stream->output,
-		length, output->length);
-
-	if (res < 0)
-		return -EIO;
-
-	bytes = res;
-	data = squashfs_first_page(output);
-	buff = stream->output;
-	while (data) {
-		if (bytes <= PAGE_SIZE) {
-			memcpy(data, buff, bytes);
-			break;
-		}
-		memcpy(data, buff, PAGE_SIZE);
-		buff += PAGE_SIZE;
-		bytes -= PAGE_SIZE;
-		data = squashfs_next_page(output);
-	}
-	squashfs_finish_page(output);
-=======
 	int res;
-	size_t dest_len = output->length;
 	struct squashfs_lz4 *stream = strm;
 
 	squashfs_bh_to_buf(bh, b, stream->input, offset, length,
 		msblk->devblksize);
-	res = lz4_decompress_unknownoutputsize(stream->input, length,
-					stream->output, &dest_len);
-	if (res)
+	res = LZ4_decompress_safe(stream->input, stream->output,
+				  length, output->length);
+	if (res < 0)
 		return -EIO;
-	squashfs_buf_to_actor(stream->output, output, dest_len);
->>>>>>> 449846c3
+	squashfs_buf_to_actor(stream->output, output, res);
 
 	return res;
 }
