--- conflicted
+++ resolved
@@ -30,11 +30,7 @@
 	memset(fl4, 0, sizeof(*fl4));
 	fl4->daddr = daddr->a4;
 	fl4->flowi4_tos = tos;
-<<<<<<< HEAD
-	fl4->flowi4_oif = oif;
-=======
 	fl4->flowi4_oif = l3mdev_master_ifindex_by_index(net, oif);
->>>>>>> 449846c3
 	fl4->flowi4_mark = mark;
 	if (saddr)
 		fl4->saddr = saddr->a4;
