--- conflicted
+++ resolved
@@ -729,7 +729,6 @@
 #endif
 			];
 	} rep;
-	struct net *net = sock_net(sk);
 	struct ip_reply_arg arg;
 	struct net *net = sock_net(sk);
 
@@ -813,7 +812,6 @@
 	/* sk->sk_state == TCP_LISTEN -> for regular TCP_SYN_RECV
 	 * sk->sk_state == TCP_SYN_RECV -> for Fast Open.
 	 */
-<<<<<<< HEAD
 	u32 seq = (sk->sk_state == TCP_LISTEN) ? tcp_rsk(req)->snt_isn + 1 :
 					     tcp_sk(sk)->snd_nxt;
 
@@ -825,11 +823,6 @@
 	tcp_v4_send_ack(sk, skb, seq,
 			tcp_rsk(req)->rcv_nxt,
 			req->rsk_rcv_wnd >> inet_rsk(req)->rcv_wscale,
-=======
-	tcp_v4_send_ack(sk, skb, (sk->sk_state == TCP_LISTEN) ?
-			tcp_rsk(req)->snt_isn + 1 : tcp_sk(sk)->snd_nxt,
-			tcp_rsk(req)->rcv_nxt, req->rsk_rcv_wnd,
->>>>>>> 449846c3
 			tcp_time_stamp,
 			req->ts_recent,
 			0,
