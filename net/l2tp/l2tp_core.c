--- conflicted
+++ resolved
@@ -1854,20 +1854,6 @@
 		l2tp_session_set_header_len(session, tunnel->version);
 
 		l2tp_session_inc_refcount(session);
-<<<<<<< HEAD
-
-		err = l2tp_session_add_to_tunnel(tunnel, session);
-		if (err) {
-			kfree(session);
-
-			return ERR_PTR(err);
-		}
-
-		/* Ignore management session in session count value */
-		if (session->session_id != 0)
-			atomic_inc(&l2tp_session_count);
-=======
->>>>>>> 646cdb18
 
 		return session;
 	}
