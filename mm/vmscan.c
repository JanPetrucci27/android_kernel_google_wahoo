--- conflicted
+++ resolved
@@ -1349,18 +1349,9 @@
 		mod_zone_page_state(zone, NR_ISOLATED_FILE, nr_isolated[1][i]);
 	}
 
-<<<<<<< HEAD
-	for (i = 0; i < MAX_NR_ZONES; i++) {
-		zone = pgdat->node_zones + i;
-		nr_reclaimed += shrink_page_list(page_list, zone, &sc,
-			TTU_UNMAP|TTU_IGNORE_ACCESS,
-			&dummy1, &dummy2, &dummy3, &dummy4, &dummy5, true);
-	}
-=======
 	nr_reclaimed = shrink_page_list(page_list, NULL, &sc,
 			TTU_UNMAP|TTU_IGNORE_ACCESS,
 			&dummy1, &dummy2, &dummy3, &dummy4, &dummy5, true);
->>>>>>> bbb87553
 
 	while (!list_empty(page_list)) {
 		page = lru_to_page(page_list);
