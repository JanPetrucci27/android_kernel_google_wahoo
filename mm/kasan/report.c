/*
 * This file contains error reporting code.
 *
 * Copyright (c) 2014 Samsung Electronics Co., Ltd.
 * Author: Andrey Ryabinin <ryabinin.a.a@gmail.com>
 *
 * Some code borrowed from https://github.com/xairy/kasan-prototype by
 *        Andrey Konovalov <adech.fo@gmail.com>
 *
 * This program is free software; you can redistribute it and/or modify
 * it under the terms of the GNU General Public License version 2 as
 * published by the Free Software Foundation.
 *
 */

#include <linux/bitops.h>
#include <linux/ftrace.h>
#include <linux/init.h>
#include <linux/kernel.h>
#include <linux/mm.h>
#include <linux/printk.h>
#include <linux/sched.h>
#include <linux/slab.h>
#include <linux/stackdepot.h>
#include <linux/stacktrace.h>
#include <linux/string.h>
#include <linux/types.h>
#include <linux/kasan.h>
#include <linux/module.h>

#include <asm/sections.h>

#include "kasan.h"
#include "../slab.h"

/* Shadow layout customization. */
#define SHADOW_BYTES_PER_BLOCK 1
#define SHADOW_BLOCKS_PER_ROW 16
#define SHADOW_BYTES_PER_ROW (SHADOW_BLOCKS_PER_ROW * SHADOW_BYTES_PER_BLOCK)
#define SHADOW_ROWS_AROUND_ADDR 2

static const void *find_first_bad_addr(const void *addr, size_t size)
{
	u8 shadow_val = *(u8 *)kasan_mem_to_shadow(addr);
	const void *first_bad_addr = addr;

	while (!shadow_val && first_bad_addr < addr + size) {
		first_bad_addr += KASAN_SHADOW_SCALE_SIZE;
		shadow_val = *(u8 *)kasan_mem_to_shadow(first_bad_addr);
	}
	return first_bad_addr;
}

static bool addr_has_shadow(struct kasan_access_info *info)
{
	return (info->access_addr >=
		kasan_shadow_to_mem((void *)KASAN_SHADOW_START));
}

static const char *get_shadow_bug_type(struct kasan_access_info *info)
{
	const char *bug_type = "unknown-crash";
	u8 *shadow_addr;

	info->first_bad_addr = find_first_bad_addr(info->access_addr,
						info->access_size);

	shadow_addr = (u8 *)kasan_mem_to_shadow(info->first_bad_addr);

	/*
	 * If shadow byte value is in [0, KASAN_SHADOW_SCALE_SIZE) we can look
	 * at the next shadow byte to determine the type of the bad access.
	 */
	if (*shadow_addr > 0 && *shadow_addr <= KASAN_SHADOW_SCALE_SIZE - 1)
		shadow_addr++;

	switch (*shadow_addr) {
	case 0 ... KASAN_SHADOW_SCALE_SIZE - 1:
		/*
		 * In theory it's still possible to see these shadow values
		 * due to a data race in the kernel code.
		 */
		bug_type = "out-of-bounds";
		break;
	case KASAN_PAGE_REDZONE:
	case KASAN_KMALLOC_REDZONE:
		bug_type = "slab-out-of-bounds";
		break;
	case KASAN_GLOBAL_REDZONE:
		bug_type = "global-out-of-bounds";
		break;
	case KASAN_STACK_LEFT:
	case KASAN_STACK_MID:
	case KASAN_STACK_RIGHT:
	case KASAN_STACK_PARTIAL:
		bug_type = "stack-out-of-bounds";
		break;
	case KASAN_FREE_PAGE:
	case KASAN_KMALLOC_FREE:
		bug_type = "use-after-free";
		break;
	case KASAN_USE_AFTER_SCOPE:
		bug_type = "use-after-scope";
		break;
<<<<<<< HEAD
	case KASAN_ALLOCA_LEFT:
	case KASAN_ALLOCA_RIGHT:
		bug_type = "alloca-out-of-bounds";
		break;
=======
>>>>>>> 449846c3
	}

	return bug_type;
}

static const char *get_wild_bug_type(struct kasan_access_info *info)
{
	const char *bug_type = "unknown-crash";

	if ((unsigned long)info->access_addr < PAGE_SIZE)
		bug_type = "null-ptr-deref";
	else if ((unsigned long)info->access_addr < TASK_SIZE)
		bug_type = "user-memory-access";
	else
		bug_type = "wild-memory-access";

	return bug_type;
}

static const char *get_bug_type(struct kasan_access_info *info)
{
	if (addr_has_shadow(info))
		return get_shadow_bug_type(info);
	return get_wild_bug_type(info);
}

static void print_error_description(struct kasan_access_info *info)
{
	const char *bug_type = get_bug_type(info);

	pr_err("BUG: KASAN: %s in %pS\n",
		bug_type, (void *)info->ip);
<<<<<<< HEAD
	pr_err("%s of size %zu at addr %px by task %s/%d\n",
=======
	pr_err("%s of size %zu at addr %p by task %s/%d\n",
>>>>>>> 449846c3
		info->is_write ? "Write" : "Read", info->access_size,
		info->access_addr, current->comm, task_pid_nr(current));
}

static inline bool kernel_or_module_addr(const void *addr)
{
	if (addr >= (void *)_stext && addr < (void *)_end)
		return true;
	if (is_module_address((unsigned long)addr))
		return true;
	return false;
}

static inline bool init_task_stack_addr(const void *addr)
{
	return addr >= (void *)&init_thread_union.stack &&
		(addr <= (void *)&init_thread_union.stack +
			sizeof(init_thread_union.stack));
}

static DEFINE_SPINLOCK(report_lock);

static void kasan_start_report(unsigned long *flags)
<<<<<<< HEAD
{
	/*
	 * Make sure we don't end up in loop.
	 */
	kasan_disable_current();
	spin_lock_irqsave(&report_lock, *flags);
	pr_err("==================================================================\n");
}

static void kasan_end_report(unsigned long *flags)
{
	pr_err("==================================================================\n");
	add_taint(TAINT_BAD_PAGE, LOCKDEP_NOW_UNRELIABLE);
	spin_unlock_irqrestore(&report_lock, *flags);
	BUG_ON(1);
	kasan_enable_current();
}

static void print_track(struct kasan_track *track, const char *prefix)
{
=======
{
	/*
	 * Make sure we don't end up in loop.
	 */
	kasan_disable_current();
	spin_lock_irqsave(&report_lock, *flags);
	pr_err("==================================================================\n");
}

static void kasan_end_report(unsigned long *flags)
{
	pr_err("==================================================================\n");
	add_taint(TAINT_BAD_PAGE, LOCKDEP_NOW_UNRELIABLE);
	spin_unlock_irqrestore(&report_lock, *flags);
	if (panic_on_warn)
		panic("panic_on_warn set ...\n");
	kasan_enable_current();
}

static void print_track(struct kasan_track *track, const char *prefix)
{
>>>>>>> 449846c3
	pr_err("%s by task %u:\n", prefix, track->pid);
	if (track->stack) {
		struct stack_trace trace;

		depot_fetch_stack(track->stack, &trace);
		print_stack_trace(&trace, 0);
	} else {
		pr_err("(stack is not available)\n");
	}
}

static struct page *addr_to_page(const void *addr)
{
	if ((addr >= (void *)PAGE_OFFSET) &&
			(addr < high_memory))
		return virt_to_head_page(addr);
	return NULL;
}

static void describe_object_addr(struct kmem_cache *cache, void *object,
				const void *addr)
{
	unsigned long access_addr = (unsigned long)addr;
	unsigned long object_addr = (unsigned long)object;
	const char *rel_type;
	int rel_bytes;

<<<<<<< HEAD
	pr_err("The buggy address belongs to the object at %px\n"
=======
	pr_err("The buggy address belongs to the object at %p\n"
>>>>>>> 449846c3
	       " which belongs to the cache %s of size %d\n",
		object, cache->name, cache->object_size);

	if (!addr)
		return;

	if (access_addr < object_addr) {
		rel_type = "to the left";
		rel_bytes = object_addr - access_addr;
	} else if (access_addr >= object_addr + cache->object_size) {
		rel_type = "to the right";
		rel_bytes = access_addr - (object_addr + cache->object_size);
	} else {
		rel_type = "inside";
		rel_bytes = access_addr - object_addr;
	}

	pr_err("The buggy address is located %d bytes %s of\n"
<<<<<<< HEAD
	       " %d-byte region [%px, %px)\n",
=======
	       " %d-byte region [%p, %p)\n",
>>>>>>> 449846c3
		rel_bytes, rel_type, cache->object_size, (void *)object_addr,
		(void *)(object_addr + cache->object_size));
}

static void describe_object(struct kmem_cache *cache, void *object,
				const void *addr)
{
	struct kasan_alloc_meta *alloc_info = get_alloc_info(cache, object);

	if (cache->flags & SLAB_KASAN) {
		print_track(&alloc_info->alloc_track, "Allocated");
		pr_err("\n");
		print_track(&alloc_info->free_track, "Freed");
		pr_err("\n");
	}

	describe_object_addr(cache, object, addr);
}

static void print_address_description(void *addr)
{
	struct page *page = addr_to_page(addr);

	dump_stack();
	pr_err("\n");

	if (page && PageSlab(page)) {
		struct kmem_cache *cache = page->slab_cache;
		void *object = nearest_obj(cache, page,	addr);

		describe_object(cache, object, addr);
	}

	if (kernel_or_module_addr(addr) && !init_task_stack_addr(addr)) {
		pr_err("The buggy address belongs to the variable:\n");
		pr_err(" %pS\n", addr);
	}

	if (page) {
		pr_err("The buggy address belongs to the page:\n");
		dump_page(page, "kasan: bad access detected");
	}
}

static bool row_is_guilty(const void *row, const void *guilty)
{
	return (row <= guilty) && (guilty < row + SHADOW_BYTES_PER_ROW);
}

static int shadow_pointer_offset(const void *row, const void *shadow)
{
	/* The length of ">ff00ff00ff00ff00: " is
	 *    3 + (BITS_PER_LONG/8)*2 chars.
	 */
	return 3 + (BITS_PER_LONG/8)*2 + (shadow - row)*2 +
		(shadow - row) / SHADOW_BYTES_PER_BLOCK + 1;
}

static void print_shadow_for_address(const void *addr)
{
	int i;
	const void *shadow = kasan_mem_to_shadow(addr);
	const void *shadow_row;

	shadow_row = (void *)round_down((unsigned long)shadow,
					SHADOW_BYTES_PER_ROW)
		- SHADOW_ROWS_AROUND_ADDR * SHADOW_BYTES_PER_ROW;

	pr_err("Memory state around the buggy address:\n");

	for (i = -SHADOW_ROWS_AROUND_ADDR; i <= SHADOW_ROWS_AROUND_ADDR; i++) {
		const void *kaddr = kasan_shadow_to_mem(shadow_row);
		char buffer[4 + (BITS_PER_LONG/8)*2];
		char shadow_buf[SHADOW_BYTES_PER_ROW];

		snprintf(buffer, sizeof(buffer),
			(i == 0) ? ">%px: " : " %px: ", kaddr);
		/*
		 * We should not pass a shadow pointer to generic
		 * function, because generic functions may try to
		 * access kasan mapping for the passed address.
		 */
		memcpy(shadow_buf, shadow_row, SHADOW_BYTES_PER_ROW);
		print_hex_dump(KERN_ERR, buffer,
			DUMP_PREFIX_NONE, SHADOW_BYTES_PER_ROW, 1,
			shadow_buf, SHADOW_BYTES_PER_ROW, 0);

		if (row_is_guilty(shadow_row, shadow))
			pr_err("%*c\n",
				shadow_pointer_offset(shadow_row, shadow),
				'^');

		shadow_row += SHADOW_BYTES_PER_ROW;
	}
}

void kasan_report_double_free(struct kmem_cache *cache, void *object,
				void *ip)
{
	unsigned long flags;

	kasan_start_report(&flags);
	pr_err("BUG: KASAN: double-free or invalid-free in %pS\n", ip);
	pr_err("\n");
	print_address_description(object);
	pr_err("\n");
	print_shadow_for_address(object);
	kasan_end_report(&flags);
}

static void kasan_report_error(struct kasan_access_info *info)
{
	unsigned long flags;

	kasan_start_report(&flags);

	print_error_description(info);
	pr_err("\n");

	if (!addr_has_shadow(info)) {
		dump_stack();
	} else {
		print_address_description((void *)info->access_addr);
		pr_err("\n");
		print_shadow_for_address(info->first_bad_addr);
	}

	kasan_end_report(&flags);
}

static unsigned long kasan_flags;

#define KASAN_BIT_REPORTED	0
#define KASAN_BIT_MULTI_SHOT	1

bool kasan_save_enable_multi_shot(void)
{
	return test_and_set_bit(KASAN_BIT_MULTI_SHOT, &kasan_flags);
}
EXPORT_SYMBOL_GPL(kasan_save_enable_multi_shot);

void kasan_restore_multi_shot(bool enabled)
{
	if (!enabled)
		clear_bit(KASAN_BIT_MULTI_SHOT, &kasan_flags);
}
EXPORT_SYMBOL_GPL(kasan_restore_multi_shot);

static int __init kasan_set_multi_shot(char *str)
{
	set_bit(KASAN_BIT_MULTI_SHOT, &kasan_flags);
	return 1;
}
__setup("kasan_multi_shot", kasan_set_multi_shot);

static inline bool kasan_report_enabled(void)
{
	if (current->kasan_depth)
		return false;
	if (test_bit(KASAN_BIT_MULTI_SHOT, &kasan_flags))
		return true;
	return !test_and_set_bit(KASAN_BIT_REPORTED, &kasan_flags);
}

void kasan_report(unsigned long addr, size_t size,
		bool is_write, unsigned long ip)
{
	struct kasan_access_info info;

	if (likely(!kasan_report_enabled()))
		return;

	disable_trace_on_warning();

	info.access_addr = (void *)addr;
	info.access_size = size;
	info.is_write = is_write;
	info.ip = ip;

	kasan_report_error(&info);
}


#define DEFINE_ASAN_REPORT_LOAD(size)                     \
void __asan_report_load##size##_noabort(unsigned long addr) \
{                                                         \
	kasan_report(addr, size, false, _RET_IP_);	  \
}                                                         \
EXPORT_SYMBOL(__asan_report_load##size##_noabort)

#define DEFINE_ASAN_REPORT_STORE(size)                     \
void __asan_report_store##size##_noabort(unsigned long addr) \
{                                                          \
	kasan_report(addr, size, true, _RET_IP_);	   \
}                                                          \
EXPORT_SYMBOL(__asan_report_store##size##_noabort)

DEFINE_ASAN_REPORT_LOAD(1);
DEFINE_ASAN_REPORT_LOAD(2);
DEFINE_ASAN_REPORT_LOAD(4);
DEFINE_ASAN_REPORT_LOAD(8);
DEFINE_ASAN_REPORT_LOAD(16);
DEFINE_ASAN_REPORT_STORE(1);
DEFINE_ASAN_REPORT_STORE(2);
DEFINE_ASAN_REPORT_STORE(4);
DEFINE_ASAN_REPORT_STORE(8);
DEFINE_ASAN_REPORT_STORE(16);

void __asan_report_load_n_noabort(unsigned long addr, size_t size)
{
	kasan_report(addr, size, false, _RET_IP_);
}
EXPORT_SYMBOL(__asan_report_load_n_noabort);

void __asan_report_store_n_noabort(unsigned long addr, size_t size)
{
	kasan_report(addr, size, true, _RET_IP_);
}
EXPORT_SYMBOL(__asan_report_store_n_noabort);<|MERGE_RESOLUTION|>--- conflicted
+++ resolved
@@ -102,13 +102,10 @@
 	case KASAN_USE_AFTER_SCOPE:
 		bug_type = "use-after-scope";
 		break;
-<<<<<<< HEAD
 	case KASAN_ALLOCA_LEFT:
 	case KASAN_ALLOCA_RIGHT:
 		bug_type = "alloca-out-of-bounds";
 		break;
-=======
->>>>>>> 449846c3
 	}
 
 	return bug_type;
@@ -141,11 +138,7 @@
 
 	pr_err("BUG: KASAN: %s in %pS\n",
 		bug_type, (void *)info->ip);
-<<<<<<< HEAD
 	pr_err("%s of size %zu at addr %px by task %s/%d\n",
-=======
-	pr_err("%s of size %zu at addr %p by task %s/%d\n",
->>>>>>> 449846c3
 		info->is_write ? "Write" : "Read", info->access_size,
 		info->access_addr, current->comm, task_pid_nr(current));
 }
@@ -169,7 +162,6 @@
 static DEFINE_SPINLOCK(report_lock);
 
 static void kasan_start_report(unsigned long *flags)
-<<<<<<< HEAD
 {
 	/*
 	 * Make sure we don't end up in loop.
@@ -184,27 +176,6 @@
 	pr_err("==================================================================\n");
 	add_taint(TAINT_BAD_PAGE, LOCKDEP_NOW_UNRELIABLE);
 	spin_unlock_irqrestore(&report_lock, *flags);
-	BUG_ON(1);
-	kasan_enable_current();
-}
-
-static void print_track(struct kasan_track *track, const char *prefix)
-{
-=======
-{
-	/*
-	 * Make sure we don't end up in loop.
-	 */
-	kasan_disable_current();
-	spin_lock_irqsave(&report_lock, *flags);
-	pr_err("==================================================================\n");
-}
-
-static void kasan_end_report(unsigned long *flags)
-{
-	pr_err("==================================================================\n");
-	add_taint(TAINT_BAD_PAGE, LOCKDEP_NOW_UNRELIABLE);
-	spin_unlock_irqrestore(&report_lock, *flags);
 	if (panic_on_warn)
 		panic("panic_on_warn set ...\n");
 	kasan_enable_current();
@@ -212,7 +183,6 @@
 
 static void print_track(struct kasan_track *track, const char *prefix)
 {
->>>>>>> 449846c3
 	pr_err("%s by task %u:\n", prefix, track->pid);
 	if (track->stack) {
 		struct stack_trace trace;
@@ -240,11 +210,7 @@
 	const char *rel_type;
 	int rel_bytes;
 
-<<<<<<< HEAD
 	pr_err("The buggy address belongs to the object at %px\n"
-=======
-	pr_err("The buggy address belongs to the object at %p\n"
->>>>>>> 449846c3
 	       " which belongs to the cache %s of size %d\n",
 		object, cache->name, cache->object_size);
 
@@ -263,11 +229,7 @@
 	}
 
 	pr_err("The buggy address is located %d bytes %s of\n"
-<<<<<<< HEAD
 	       " %d-byte region [%px, %px)\n",
-=======
-	       " %d-byte region [%p, %p)\n",
->>>>>>> 449846c3
 		rel_bytes, rel_type, cache->object_size, (void *)object_addr,
 		(void *)(object_addr + cache->object_size));
 }
