/*
 * zswap.c - zswap driver file
 *
 * zswap is a backend for frontswap that takes pages that are in the process
 * of being swapped out and attempts to compress and store them in a
 * RAM-based memory pool.  This can result in a significant I/O reduction on
 * the swap device and, in the case where decompressing from RAM is faster
 * than reading from the swap device, can also improve workload performance.
 *
 * Copyright (C) 2012  Seth Jennings <sjenning@linux.vnet.ibm.com>
 *
 * This program is free software; you can redistribute it and/or
 * modify it under the terms of the GNU General Public License
 * as published by the Free Software Foundation; either version 2
 * of the License, or (at your option) any later version.
 *
 * This program is distributed in the hope that it will be useful,
 * but WITHOUT ANY WARRANTY; without even the implied warranty of
 * MERCHANTABILITY or FITNESS FOR A PARTICULAR PURPOSE.  See the
 * GNU General Public License for more details.
*/

#define pr_fmt(fmt) KBUILD_MODNAME ": " fmt

#include <linux/module.h>
#include <linux/cpu.h>
#include <linux/highmem.h>
#include <linux/slab.h>
#include <linux/spinlock.h>
#include <linux/types.h>
#include <linux/atomic.h>
#include <linux/frontswap.h>
#include <linux/rbtree.h>
#include <linux/swap.h>
#include <linux/crypto.h>
#include <linux/mempool.h>
#include <linux/zbud.h>

#include <linux/mm_types.h>
#include <linux/page-flags.h>
#include <linux/swapops.h>
#include <linux/writeback.h>
#include <linux/pagemap.h>

/*********************************
* statistics
**********************************/
/* Number of memory pages used by the compressed pool */
static u64 zswap_pool_pages;
/* The number of compressed pages currently stored in zswap */
static atomic_t zswap_stored_pages = ATOMIC_INIT(0);

/*
 * The statistics below are not protected from concurrent access for
 * performance reasons so they may not be a 100% accurate.  However,
 * they do provide useful information on roughly how many times a
 * certain event is occurring.
*/

/* Pool limit was hit (see zswap_max_pool_percent) */
static u64 zswap_pool_limit_hit;
/* Pages written back when pool limit was reached */
static u64 zswap_written_back_pages;
/* Store failed due to a reclaim failure after pool limit was reached */
static u64 zswap_reject_reclaim_fail;
/* Compressed page was too big for the allocator to (optimally) store */
static u64 zswap_reject_compress_poor;
/* Store failed because underlying allocator could not get memory */
static u64 zswap_reject_alloc_fail;
/* Store failed because the entry metadata could not be allocated (rare) */
static u64 zswap_reject_kmemcache_fail;
/* Duplicate store was encountered (rare) */
static u64 zswap_duplicate_entry;

/*********************************
* tunables
**********************************/
/* Enable/disable zswap (disabled by default, fixed at boot for now) */
static bool zswap_enabled __read_mostly;
module_param_named(enabled, zswap_enabled, bool, 0);

/* Compressor to be used by zswap (fixed at boot for now) */
#define ZSWAP_COMPRESSOR_DEFAULT "lzo"
static char *zswap_compressor = ZSWAP_COMPRESSOR_DEFAULT;
module_param_named(compressor, zswap_compressor, charp, 0);

/* The maximum percentage of memory that the compressed pool can occupy */
static unsigned int zswap_max_pool_percent = 20;
module_param_named(max_pool_percent,
			zswap_max_pool_percent, uint, 0644);

/*********************************
* compression functions
**********************************/
/* per-cpu compression transforms */
static struct crypto_comp * __percpu *zswap_comp_pcpu_tfms;

enum comp_op {
	ZSWAP_COMPOP_COMPRESS,
	ZSWAP_COMPOP_DECOMPRESS
};

static int zswap_comp_op(enum comp_op op, const u8 *src, unsigned int slen,
				u8 *dst, unsigned int *dlen)
{
	struct crypto_comp *tfm;
	int ret;

	tfm = *per_cpu_ptr(zswap_comp_pcpu_tfms, get_cpu());
	switch (op) {
	case ZSWAP_COMPOP_COMPRESS:
		ret = crypto_comp_compress(tfm, src, slen, dst, dlen);
		break;
	case ZSWAP_COMPOP_DECOMPRESS:
		ret = crypto_comp_decompress(tfm, src, slen, dst, dlen);
		break;
	default:
		ret = -EINVAL;
	}

	put_cpu();
	return ret;
}

static int __init zswap_comp_init(void)
{
	if (!crypto_has_comp(zswap_compressor, 0, 0)) {
		pr_info("%s compressor not available\n", zswap_compressor);
		/* fall back to default compressor */
		zswap_compressor = ZSWAP_COMPRESSOR_DEFAULT;
		if (!crypto_has_comp(zswap_compressor, 0, 0))
			/* can't even load the default compressor */
			return -ENODEV;
	}
	pr_info("using %s compressor\n", zswap_compressor);

	/* alloc percpu transforms */
	zswap_comp_pcpu_tfms = alloc_percpu(struct crypto_comp *);
	if (!zswap_comp_pcpu_tfms)
		return -ENOMEM;
	return 0;
}

static void zswap_comp_exit(void)
{
	/* free percpu transforms */
	if (zswap_comp_pcpu_tfms)
		free_percpu(zswap_comp_pcpu_tfms);
}

/*********************************
* data structures
**********************************/
/*
 * struct zswap_entry
 *
 * This structure contains the metadata for tracking a single compressed
 * page within zswap.
 *
 * rbnode - links the entry into red-black tree for the appropriate swap type
 * refcount - the number of outstanding reference to the entry. This is needed
 *            to protect against premature freeing of the entry by code
 *            concurent calls to load, invalidate, and writeback.  The lock
 *            for the zswap_tree structure that contains the entry must
 *            be held while changing the refcount.  Since the lock must
 *            be held, there is no reason to also make refcount atomic.
 * offset - the swap offset for the entry.  Index into the red-black tree.
 * handle - zsmalloc allocation handle that stores the compressed page data
 * length - the length in bytes of the compressed page data.  Needed during
 *           decompression
 */
struct zswap_entry {
	struct rb_node rbnode;
	pgoff_t offset;
	int refcount;
	unsigned int length;
	unsigned long handle;
};

struct zswap_header {
	swp_entry_t swpentry;
};

/*
 * The tree lock in the zswap_tree struct protects a few things:
 * - the rbtree
 * - the refcount field of each entry in the tree
 */
struct zswap_tree {
	struct rb_root rbroot;
	spinlock_t lock;
	struct zbud_pool *pool;
};

static struct zswap_tree *zswap_trees[MAX_SWAPFILES];

/*********************************
* zswap entry functions
**********************************/
static struct kmem_cache *zswap_entry_cache;

static int zswap_entry_cache_create(void)
{
	zswap_entry_cache = KMEM_CACHE(zswap_entry, 0);
	return (zswap_entry_cache == NULL);
}

static void zswap_entry_cache_destory(void)
{
	kmem_cache_destroy(zswap_entry_cache);
}

static struct zswap_entry *zswap_entry_cache_alloc(gfp_t gfp)
{
	struct zswap_entry *entry;
	entry = kmem_cache_alloc(zswap_entry_cache, gfp);
	if (!entry)
		return NULL;
	entry->refcount = 1;
	RB_CLEAR_NODE(&entry->rbnode);
	return entry;
}

static void zswap_entry_cache_free(struct zswap_entry *entry)
{
	kmem_cache_free(zswap_entry_cache, entry);
}

/*********************************
* rbtree functions
**********************************/
static struct zswap_entry *zswap_rb_search(struct rb_root *root, pgoff_t offset)
{
	struct rb_node *node = root->rb_node;
	struct zswap_entry *entry;

	while (node) {
		entry = rb_entry(node, struct zswap_entry, rbnode);
		if (entry->offset > offset)
			node = node->rb_left;
		else if (entry->offset < offset)
			node = node->rb_right;
		else
			return entry;
	}
	return NULL;
}

/*
 * In the case that a entry with the same offset is found, a pointer to
 * the existing entry is stored in dupentry and the function returns -EEXIST
 */
static int zswap_rb_insert(struct rb_root *root, struct zswap_entry *entry,
			struct zswap_entry **dupentry)
{
	struct rb_node **link = &root->rb_node, *parent = NULL;
	struct zswap_entry *myentry;

	while (*link) {
		parent = *link;
		myentry = rb_entry(parent, struct zswap_entry, rbnode);
		if (myentry->offset > entry->offset)
			link = &(*link)->rb_left;
		else if (myentry->offset < entry->offset)
			link = &(*link)->rb_right;
		else {
			*dupentry = myentry;
			return -EEXIST;
		}
	}
	rb_link_node(&entry->rbnode, parent, link);
	rb_insert_color(&entry->rbnode, root);
	return 0;
}

static void zswap_rb_erase(struct rb_root *root, struct zswap_entry *entry)
{
	if (!RB_EMPTY_NODE(&entry->rbnode)) {
		rb_erase(&entry->rbnode, root);
		RB_CLEAR_NODE(&entry->rbnode);
	}
}

/*
 * Carries out the common pattern of freeing and entry's zsmalloc allocation,
 * freeing the entry itself, and decrementing the number of stored pages.
 */
static void zswap_free_entry(struct zswap_tree *tree,
			struct zswap_entry *entry)
{
	zbud_free(tree->pool, entry->handle);
	zswap_entry_cache_free(entry);
	atomic_dec(&zswap_stored_pages);
	zswap_pool_pages = zbud_get_pool_size(tree->pool);
}

/* caller must hold the tree lock */
static void zswap_entry_get(struct zswap_entry *entry)
{
	entry->refcount++;
}

/* caller must hold the tree lock
* remove from the tree and free it, if nobody reference the entry
*/
static void zswap_entry_put(struct zswap_tree *tree,
			struct zswap_entry *entry)
{
	int refcount = --entry->refcount;

	BUG_ON(refcount < 0);
	if (refcount == 0) {
		zswap_rb_erase(&tree->rbroot, entry);
		zswap_free_entry(tree, entry);
	}
}

/* caller must hold the tree lock */
static struct zswap_entry *zswap_entry_find_get(struct rb_root *root,
				pgoff_t offset)
{
	struct zswap_entry *entry = NULL;

	entry = zswap_rb_search(root, offset);
	if (entry)
		zswap_entry_get(entry);

	return entry;
}

/*********************************
* per-cpu code
**********************************/
static DEFINE_PER_CPU(u8 *, zswap_dstmem);

static int __zswap_cpu_notifier(unsigned long action, unsigned long cpu)
{
	struct crypto_comp *tfm;
	u8 *dst;

	switch (action) {
	case CPU_UP_PREPARE:
		tfm = crypto_alloc_comp(zswap_compressor, 0, 0);
		if (IS_ERR(tfm)) {
			pr_err("can't allocate compressor transform\n");
			return NOTIFY_BAD;
		}
		*per_cpu_ptr(zswap_comp_pcpu_tfms, cpu) = tfm;
		dst = kmalloc(PAGE_SIZE * 2, GFP_KERNEL);
		if (!dst) {
			pr_err("can't allocate compressor buffer\n");
			crypto_free_comp(tfm);
			*per_cpu_ptr(zswap_comp_pcpu_tfms, cpu) = NULL;
			return NOTIFY_BAD;
		}
		per_cpu(zswap_dstmem, cpu) = dst;
		break;
	case CPU_DEAD:
	case CPU_UP_CANCELED:
		tfm = *per_cpu_ptr(zswap_comp_pcpu_tfms, cpu);
		if (tfm) {
			crypto_free_comp(tfm);
			*per_cpu_ptr(zswap_comp_pcpu_tfms, cpu) = NULL;
		}
		dst = per_cpu(zswap_dstmem, cpu);
		kfree(dst);
		per_cpu(zswap_dstmem, cpu) = NULL;
		break;
	default:
		break;
	}
	return NOTIFY_OK;
}

static int zswap_cpu_notifier(struct notifier_block *nb,
				unsigned long action, void *pcpu)
{
	unsigned long cpu = (unsigned long)pcpu;
	return __zswap_cpu_notifier(action, cpu);
}

static struct notifier_block zswap_cpu_notifier_block = {
	.notifier_call = zswap_cpu_notifier
};

static int zswap_cpu_init(void)
{
	unsigned long cpu;

	get_online_cpus();
	for_each_online_cpu(cpu)
		if (__zswap_cpu_notifier(CPU_UP_PREPARE, cpu) != NOTIFY_OK)
			goto cleanup;
	register_cpu_notifier(&zswap_cpu_notifier_block);
	put_online_cpus();
	return 0;

cleanup:
	for_each_online_cpu(cpu)
		__zswap_cpu_notifier(CPU_UP_CANCELED, cpu);
	put_online_cpus();
	return -ENOMEM;
}

/*********************************
* helpers
**********************************/
static bool zswap_is_full(void)
{
	return (totalram_pages * zswap_max_pool_percent / 100 <
		zswap_pool_pages);
}

/*********************************
* writeback code
**********************************/
/* return enum for zswap_get_swap_cache_page */
enum zswap_get_swap_ret {
	ZSWAP_SWAPCACHE_NEW,
	ZSWAP_SWAPCACHE_EXIST,
	ZSWAP_SWAPCACHE_FAIL,
};

/*
 * zswap_get_swap_cache_page
 *
 * This is an adaption of read_swap_cache_async()
 *
 * This function tries to find a page with the given swap entry
 * in the swapper_space address space (the swap cache).  If the page
 * is found, it is returned in retpage.  Otherwise, a page is allocated,
 * added to the swap cache, and returned in retpage.
 *
 * If success, the swap cache page is returned in retpage
 * Returns ZSWAP_SWAPCACHE_EXIST if page was already in the swap cache
 * Returns ZSWAP_SWAPCACHE_NEW if the new page needs to be populated,
 *     the new page is added to swapcache and locked
 * Returns ZSWAP_SWAPCACHE_FAIL on error
 */
static int zswap_get_swap_cache_page(swp_entry_t entry,
				struct page **retpage)
{
	struct page *found_page, *new_page = NULL;
	struct address_space *swapper_space = swap_address_space(entry);
	int err;

	*retpage = NULL;
	do {
		/*
		 * First check the swap cache.  Since this is normally
		 * called after lookup_swap_cache() failed, re-calling
		 * that would confuse statistics.
		 */
		found_page = find_get_page(swapper_space, entry.val);
		if (found_page)
			break;

		/*
		 * Get a new page to read into from swap.
		 */
		if (!new_page) {
			new_page = alloc_page(GFP_KERNEL);
			if (!new_page)
				break; /* Out of memory */
		}

		/*
		 * call radix_tree_preload() while we can wait.
		 */
		err = radix_tree_preload(GFP_KERNEL);
		if (err)
			break;

		/*
		 * Swap entry may have been freed since our caller observed it.
		 */
		err = swapcache_prepare(entry);
		if (err == -EEXIST) { /* seems racy */
			radix_tree_preload_end();
			continue;
		}
		if (err) { /* swp entry is obsolete ? */
			radix_tree_preload_end();
			break;
		}

		/* May fail (-ENOMEM) if radix-tree node allocation failed. */
		__set_page_locked(new_page);
		SetPageSwapBacked(new_page);
		err = __add_to_swap_cache(new_page, entry);
		if (likely(!err)) {
			radix_tree_preload_end();
			lru_cache_add_anon(new_page);
			*retpage = new_page;
			return ZSWAP_SWAPCACHE_NEW;
		}
		radix_tree_preload_end();
		ClearPageSwapBacked(new_page);
		__clear_page_locked(new_page);
		/*
		 * add_to_swap_cache() doesn't return -EEXIST, so we can safely
		 * clear SWAP_HAS_CACHE flag.
		 */
		swapcache_free(entry, NULL);
	} while (err != -ENOMEM);

	if (new_page)
		page_cache_release(new_page);
	if (!found_page)
		return ZSWAP_SWAPCACHE_FAIL;
	*retpage = found_page;
	return ZSWAP_SWAPCACHE_EXIST;
}

/*
 * Attempts to free an entry by adding a page to the swap cache,
 * decompressing the entry data into the page, and issuing a
 * bio write to write the page back to the swap device.
 *
 * This can be thought of as a "resumed writeback" of the page
 * to the swap device.  We are basically resuming the same swap
 * writeback path that was intercepted with the frontswap_store()
 * in the first place.  After the page has been decompressed into
 * the swap cache, the compressed version stored by zswap can be
 * freed.
 */
static int zswap_writeback_entry(struct zbud_pool *pool, unsigned long handle)
{
	struct zswap_header *zhdr;
	swp_entry_t swpentry;
	struct zswap_tree *tree;
	pgoff_t offset;
	struct zswap_entry *entry;
	struct page *page;
	u8 *src, *dst;
	unsigned int dlen;
	int ret;
	struct writeback_control wbc = {
		.sync_mode = WB_SYNC_NONE,
	};

	/* extract swpentry from data */
	zhdr = zbud_map(pool, handle);
	swpentry = zhdr->swpentry; /* here */
	zbud_unmap(pool, handle);
	tree = zswap_trees[swp_type(swpentry)];
	offset = swp_offset(swpentry);
	BUG_ON(pool != tree->pool);

	/* find and ref zswap entry */
	spin_lock(&tree->lock);
	entry = zswap_entry_find_get(&tree->rbroot, offset);
	if (!entry) {
		/* entry was invalidated */
		spin_unlock(&tree->lock);
		return 0;
	}
	spin_unlock(&tree->lock);
	BUG_ON(offset != entry->offset);

	/* try to allocate swap cache page */
	switch (zswap_get_swap_cache_page(swpentry, &page)) {
	case ZSWAP_SWAPCACHE_FAIL: /* no memory or invalidate happened */
		ret = -ENOMEM;
		goto fail;

	case ZSWAP_SWAPCACHE_EXIST:
		/* page is already in the swap cache, ignore for now */
		page_cache_release(page);
		ret = -EEXIST;
		goto fail;

	case ZSWAP_SWAPCACHE_NEW: /* page is locked */
		/* decompress */
		dlen = PAGE_SIZE;
		src = (u8 *)zbud_map(tree->pool, entry->handle) +
			sizeof(struct zswap_header);
		dst = kmap_atomic(page);
		ret = zswap_comp_op(ZSWAP_COMPOP_DECOMPRESS, src,
				entry->length, dst, &dlen);
		kunmap_atomic(dst);
		zbud_unmap(tree->pool, entry->handle);
		BUG_ON(ret);
		BUG_ON(dlen != PAGE_SIZE);

		/* page is up to date */
		SetPageUptodate(page);
	}

	/* move it to the tail of the inactive list after end_writeback */
	SetPageReclaim(page);

	/* start writeback */
	__swap_writepage(page, &wbc, end_swap_bio_write);
	page_cache_release(page);
	zswap_written_back_pages++;

	spin_lock(&tree->lock);
	/* drop local reference */
	zswap_entry_put(tree, entry);

	/*
	* There are two possible situations for entry here:
	* (1) refcount is 1(normal case),  entry is valid and on the tree
	* (2) refcount is 0, entry is freed and not on the tree
	*     because invalidate happened during writeback
	*  search the tree and free the entry if find entry
	*/
	if (entry == zswap_rb_search(&tree->rbroot, offset))
		zswap_entry_put(tree, entry);
	spin_unlock(&tree->lock);

	goto end;

	/*
	* if we get here due to ZSWAP_SWAPCACHE_EXIST
	* a load may happening concurrently
	* it is safe and okay to not free the entry
	* if we free the entry in the following put
	* it it either okay to return !0
	*/
fail:
	spin_lock(&tree->lock);
	zswap_entry_put(tree, entry);
	spin_unlock(&tree->lock);

end:
	return ret;
}

/*********************************
* frontswap hooks
**********************************/
/* attempts to compress and store an single page */
static int zswap_frontswap_store(unsigned type, pgoff_t offset,
				struct page *page)
{
	struct zswap_tree *tree = zswap_trees[type];
	struct zswap_entry *entry, *dupentry;
	int ret;
	unsigned int dlen = PAGE_SIZE, len;
	unsigned long handle;
	char *buf;
	u8 *src, *dst;
	struct zswap_header *zhdr;

	if (!tree) {
		ret = -ENODEV;
		goto reject;
	}

	/* reclaim space if needed */
	if (zswap_is_full()) {
		zswap_pool_limit_hit++;
		if (zbud_reclaim_page(tree->pool, 8)) {
			zswap_reject_reclaim_fail++;
			ret = -ENOMEM;
			goto reject;
		}
	}

	/* allocate entry */
	entry = zswap_entry_cache_alloc(GFP_KERNEL);
	if (!entry) {
		zswap_reject_kmemcache_fail++;
		ret = -ENOMEM;
		goto reject;
	}

	/* compress */
	dst = get_cpu_var(zswap_dstmem);
	src = kmap_atomic(page);
	ret = zswap_comp_op(ZSWAP_COMPOP_COMPRESS, src, PAGE_SIZE, dst, &dlen);
	kunmap_atomic(src);
	if (ret) {
		ret = -EINVAL;
		goto freepage;
	}

	/* store */
	len = dlen + sizeof(struct zswap_header);
	ret = zbud_alloc(tree->pool, len, __GFP_NORETRY | __GFP_NOWARN,
		&handle);
	if (ret == -ENOSPC) {
		zswap_reject_compress_poor++;
		goto freepage;
	}
	if (ret) {
		zswap_reject_alloc_fail++;
		goto freepage;
	}
	zhdr = zbud_map(tree->pool, handle);
	zhdr->swpentry = swp_entry(type, offset);
	buf = (u8 *)(zhdr + 1);
	memcpy(buf, dst, dlen);
	zbud_unmap(tree->pool, handle);
	put_cpu_var(zswap_dstmem);

	/* populate entry */
	entry->offset = offset;
	entry->handle = handle;
	entry->length = dlen;

	/* map */
	spin_lock(&tree->lock);
	do {
		ret = zswap_rb_insert(&tree->rbroot, entry, &dupentry);
		if (ret == -EEXIST) {
			zswap_duplicate_entry++;
			/* remove from rbtree */
			zswap_rb_erase(&tree->rbroot, dupentry);
			zswap_entry_put(tree, dupentry);
		}
	} while (ret == -EEXIST);
	spin_unlock(&tree->lock);

	/* update stats */
	atomic_inc(&zswap_stored_pages);
	zswap_pool_pages = zbud_get_pool_size(tree->pool);

	return 0;

freepage:
	put_cpu_var(zswap_dstmem);
	zswap_entry_cache_free(entry);
reject:
	return ret;
}

/*
 * returns 0 if the page was successfully decompressed
 * return -1 on entry not found or error
*/
static int zswap_frontswap_load(unsigned type, pgoff_t offset,
				struct page *page)
{
	struct zswap_tree *tree = zswap_trees[type];
	struct zswap_entry *entry;
	u8 *src, *dst;
	unsigned int dlen;
	int ret;

	/* find */
	spin_lock(&tree->lock);
	entry = zswap_entry_find_get(&tree->rbroot, offset);
	if (!entry) {
		/* entry was written back */
		spin_unlock(&tree->lock);
		return -1;
	}
	spin_unlock(&tree->lock);

	/* decompress */
	dlen = PAGE_SIZE;
	src = (u8 *)zbud_map(tree->pool, entry->handle) +
			sizeof(struct zswap_header);
	dst = kmap_atomic(page);
	ret = zswap_comp_op(ZSWAP_COMPOP_DECOMPRESS, src, entry->length,
		dst, &dlen);
	kunmap_atomic(dst);
	zbud_unmap(tree->pool, entry->handle);
	BUG_ON(ret);

	spin_lock(&tree->lock);
	zswap_entry_put(tree, entry);
	spin_unlock(&tree->lock);

	return 0;
}

/* frees an entry in zswap */
static void zswap_frontswap_invalidate_page(unsigned type, pgoff_t offset)
{
	struct zswap_tree *tree = zswap_trees[type];
	struct zswap_entry *entry;

	/* find */
	spin_lock(&tree->lock);
	entry = zswap_rb_search(&tree->rbroot, offset);
	if (!entry) {
		/* entry was written back */
		spin_unlock(&tree->lock);
		return;
	}

	/* remove from rbtree */
	zswap_rb_erase(&tree->rbroot, entry);

	/* drop the initial reference from entry creation */
	zswap_entry_put(tree, entry);

	spin_unlock(&tree->lock);
}

/* frees all zswap entries for the given swap type */
static void zswap_frontswap_invalidate_area(unsigned type)
{
	struct zswap_tree *tree = zswap_trees[type];
	struct zswap_entry *entry, *n;

	if (!tree)
		return;

	/* walk the tree and free everything */
	spin_lock(&tree->lock);
<<<<<<< HEAD
	rbtree_postorder_for_each_entry_safe(entry, n, &tree->rbroot, rbnode) {
		zbud_free(tree->pool, entry->handle);
		zswap_entry_cache_free(entry);
		atomic_dec(&zswap_stored_pages);
	}
=======
	rbtree_postorder_for_each_entry_safe(entry, n, &tree->rbroot, rbnode)
		zswap_free_entry(tree, entry);
>>>>>>> d8ec26d7
	tree->rbroot = RB_ROOT;
	spin_unlock(&tree->lock);

	zbud_destroy_pool(tree->pool);
	kfree(tree);
	zswap_trees[type] = NULL;
}

static struct zbud_ops zswap_zbud_ops = {
	.evict = zswap_writeback_entry
};

static void zswap_frontswap_init(unsigned type)
{
	struct zswap_tree *tree;

	tree = kzalloc(sizeof(struct zswap_tree), GFP_KERNEL);
	if (!tree)
		goto err;
	tree->pool = zbud_create_pool(GFP_KERNEL, &zswap_zbud_ops);
	if (!tree->pool)
		goto freetree;
	tree->rbroot = RB_ROOT;
	spin_lock_init(&tree->lock);
	zswap_trees[type] = tree;
	return;

freetree:
	kfree(tree);
err:
	pr_err("alloc failed, zswap disabled for swap type %d\n", type);
}

static struct frontswap_ops zswap_frontswap_ops = {
	.store = zswap_frontswap_store,
	.load = zswap_frontswap_load,
	.invalidate_page = zswap_frontswap_invalidate_page,
	.invalidate_area = zswap_frontswap_invalidate_area,
	.init = zswap_frontswap_init
};

/*********************************
* debugfs functions
**********************************/
#ifdef CONFIG_DEBUG_FS
#include <linux/debugfs.h>

static struct dentry *zswap_debugfs_root;

static int __init zswap_debugfs_init(void)
{
	if (!debugfs_initialized())
		return -ENODEV;

	zswap_debugfs_root = debugfs_create_dir("zswap", NULL);
	if (!zswap_debugfs_root)
		return -ENOMEM;

	debugfs_create_u64("pool_limit_hit", S_IRUGO,
			zswap_debugfs_root, &zswap_pool_limit_hit);
	debugfs_create_u64("reject_reclaim_fail", S_IRUGO,
			zswap_debugfs_root, &zswap_reject_reclaim_fail);
	debugfs_create_u64("reject_alloc_fail", S_IRUGO,
			zswap_debugfs_root, &zswap_reject_alloc_fail);
	debugfs_create_u64("reject_kmemcache_fail", S_IRUGO,
			zswap_debugfs_root, &zswap_reject_kmemcache_fail);
	debugfs_create_u64("reject_compress_poor", S_IRUGO,
			zswap_debugfs_root, &zswap_reject_compress_poor);
	debugfs_create_u64("written_back_pages", S_IRUGO,
			zswap_debugfs_root, &zswap_written_back_pages);
	debugfs_create_u64("duplicate_entry", S_IRUGO,
			zswap_debugfs_root, &zswap_duplicate_entry);
	debugfs_create_u64("pool_pages", S_IRUGO,
			zswap_debugfs_root, &zswap_pool_pages);
	debugfs_create_atomic_t("stored_pages", S_IRUGO,
			zswap_debugfs_root, &zswap_stored_pages);

	return 0;
}

static void __exit zswap_debugfs_exit(void)
{
	debugfs_remove_recursive(zswap_debugfs_root);
}
#else
static int __init zswap_debugfs_init(void)
{
	return 0;
}

static void __exit zswap_debugfs_exit(void) { }
#endif

/*********************************
* module init and exit
**********************************/
static int __init init_zswap(void)
{
	if (!zswap_enabled)
		return 0;

	pr_info("loading zswap\n");
	if (zswap_entry_cache_create()) {
		pr_err("entry cache creation failed\n");
		goto error;
	}
	if (zswap_comp_init()) {
		pr_err("compressor initialization failed\n");
		goto compfail;
	}
	if (zswap_cpu_init()) {
		pr_err("per-cpu initialization failed\n");
		goto pcpufail;
	}
	frontswap_register_ops(&zswap_frontswap_ops);
	if (zswap_debugfs_init())
		pr_warn("debugfs initialization failed\n");
	return 0;
pcpufail:
	zswap_comp_exit();
compfail:
	zswap_entry_cache_destory();
error:
	return -ENOMEM;
}
/* must be late so crypto has time to come up */
late_initcall(init_zswap);

MODULE_LICENSE("GPL");
MODULE_AUTHOR("Seth Jennings <sjenning@linux.vnet.ibm.com>");
MODULE_DESCRIPTION("Compressed cache for swap pages");<|MERGE_RESOLUTION|>--- conflicted
+++ resolved
@@ -803,16 +803,8 @@
 
 	/* walk the tree and free everything */
 	spin_lock(&tree->lock);
-<<<<<<< HEAD
-	rbtree_postorder_for_each_entry_safe(entry, n, &tree->rbroot, rbnode) {
-		zbud_free(tree->pool, entry->handle);
-		zswap_entry_cache_free(entry);
-		atomic_dec(&zswap_stored_pages);
-	}
-=======
 	rbtree_postorder_for_each_entry_safe(entry, n, &tree->rbroot, rbnode)
 		zswap_free_entry(tree, entry);
->>>>>>> d8ec26d7
 	tree->rbroot = RB_ROOT;
 	spin_unlock(&tree->lock);
 
