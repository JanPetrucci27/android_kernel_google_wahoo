--- conflicted
+++ resolved
@@ -747,25 +747,6 @@
 
 	  If unsure, say "n".
 
-<<<<<<< HEAD
-config PROCESS_RECLAIM
-	bool "Enable process reclaim"
-	depends on PROC_FS
-	default n
-	help
-	 It allows to reclaim pages of the process by /proc/pid/reclaim.
-
-	 (echo file > /proc/PID/reclaim) reclaims file-backed pages only.
-	 (echo anon > /proc/PID/reclaim) reclaims anonymous pages only.
-	 (echo all > /proc/PID/reclaim) reclaims all pages.
-
-	 (echo addr size-byte > /proc/PID/reclaim) reclaims pages in
-	 (addr, addr + size-bytes) of the process.
-
-	 Any other vaule is ignored.
-
-=======
->>>>>>> 609a5898
 config VM_MAX_READAHEAD
 	int "default max readahead window size"
 	default 128
