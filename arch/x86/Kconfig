--- conflicted
+++ resolved
@@ -92,10 +92,7 @@
 	select HAVE_ARCH_TRACEHOOK
 	select HAVE_ARCH_TRANSPARENT_HUGEPAGE
 	select HAVE_ARCH_WITHIN_STACK_FRAMES
-<<<<<<< HEAD
 	select HAVE_BPF_JIT			if X86_64
-=======
->>>>>>> 33c5592d
 	select HAVE_CC_STACKPROTECTOR
 	select HAVE_CMPXCHG_DOUBLE
 	select HAVE_CMPXCHG_LOCAL
