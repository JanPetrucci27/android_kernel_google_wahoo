#include <linux/clocksource.h>
#include <linux/clockchips.h>
#include <linux/interrupt.h>
#include <linux/sysdev.h>
#include <linux/delay.h>
#include <linux/errno.h>
#include <linux/hpet.h>
#include <linux/init.h>
#include <linux/cpu.h>
#include <linux/pm.h>
#include <linux/io.h>

#include <asm/fixmap.h>
#include <asm/i8253.h>
#include <asm/hpet.h>

#define HPET_MASK			CLOCKSOURCE_MASK(32)
#define HPET_SHIFT			22

/* FSEC = 10^-15
   NSEC = 10^-9 */
#define FSEC_PER_NSEC			1000000L

#define HPET_DEV_USED_BIT		2
#define HPET_DEV_USED			(1 << HPET_DEV_USED_BIT)
#define HPET_DEV_VALID			0x8
#define HPET_DEV_FSB_CAP		0x1000
#define HPET_DEV_PERI_CAP		0x2000

#define EVT_TO_HPET_DEV(evt) container_of(evt, struct hpet_dev, evt)

/*
 * HPET address is set in acpi/boot.c, when an ACPI entry exists
 */
unsigned long				hpet_address;
unsigned long				hpet_num_timers;
static void __iomem			*hpet_virt_address;

struct hpet_dev {
	struct clock_event_device	evt;
	unsigned int			num;
	int				cpu;
	unsigned int			irq;
	unsigned int			flags;
	char				name[10];
};

unsigned long hpet_readl(unsigned long a)
{
	return readl(hpet_virt_address + a);
}

static inline void hpet_writel(unsigned long d, unsigned long a)
{
	writel(d, hpet_virt_address + a);
}

#ifdef CONFIG_X86_64
#include <asm/pgtable.h>
#endif

static inline void hpet_set_mapping(void)
{
	hpet_virt_address = ioremap_nocache(hpet_address, HPET_MMAP_SIZE);
#ifdef CONFIG_X86_64
	__set_fixmap(VSYSCALL_HPET, hpet_address, PAGE_KERNEL_VSYSCALL_NOCACHE);
#endif
}

static inline void hpet_clear_mapping(void)
{
	iounmap(hpet_virt_address);
	hpet_virt_address = NULL;
}

/*
 * HPET command line enable / disable
 */
static int boot_hpet_disable;
int hpet_force_user;

static int __init hpet_setup(char *str)
{
	if (str) {
		if (!strncmp("disable", str, 7))
			boot_hpet_disable = 1;
		if (!strncmp("force", str, 5))
			hpet_force_user = 1;
	}
	return 1;
}
__setup("hpet=", hpet_setup);

static int __init disable_hpet(char *str)
{
	boot_hpet_disable = 1;
	return 1;
}
__setup("nohpet", disable_hpet);

static inline int is_hpet_capable(void)
{
	return !boot_hpet_disable && hpet_address;
}

/*
 * HPET timer interrupt enable / disable
 */
static int hpet_legacy_int_enabled;

/**
 * is_hpet_enabled - check whether the hpet timer interrupt is enabled
 */
int is_hpet_enabled(void)
{
	return is_hpet_capable() && hpet_legacy_int_enabled;
}
EXPORT_SYMBOL_GPL(is_hpet_enabled);

/*
 * When the hpet driver (/dev/hpet) is enabled, we need to reserve
 * timer 0 and timer 1 in case of RTC emulation.
 */
#ifdef CONFIG_HPET

static void hpet_reserve_msi_timers(struct hpet_data *hd);

static void hpet_reserve_platform_timers(unsigned long id)
{
	struct hpet __iomem *hpet = hpet_virt_address;
	struct hpet_timer __iomem *timer = &hpet->hpet_timers[2];
	unsigned int nrtimers, i;
	struct hpet_data hd;

	nrtimers = ((id & HPET_ID_NUMBER) >> HPET_ID_NUMBER_SHIFT) + 1;

	memset(&hd, 0, sizeof(hd));
	hd.hd_phys_address	= hpet_address;
	hd.hd_address		= hpet;
	hd.hd_nirqs		= nrtimers;
	hpet_reserve_timer(&hd, 0);

#ifdef CONFIG_HPET_EMULATE_RTC
	hpet_reserve_timer(&hd, 1);
#endif

	/*
	 * NOTE that hd_irq[] reflects IOAPIC input pins (LEGACY_8254
	 * is wrong for i8259!) not the output IRQ.  Many BIOS writers
	 * don't bother configuring *any* comparator interrupts.
	 */
	hd.hd_irq[0] = HPET_LEGACY_8254;
	hd.hd_irq[1] = HPET_LEGACY_RTC;

	for (i = 2; i < nrtimers; timer++, i++) {
		hd.hd_irq[i] = (readl(&timer->hpet_config) &
			Tn_INT_ROUTE_CNF_MASK) >> Tn_INT_ROUTE_CNF_SHIFT;
	}

	hpet_reserve_msi_timers(&hd);

	hpet_alloc(&hd);

}
#else
static void hpet_reserve_platform_timers(unsigned long id) { }
#endif

/*
 * Common hpet info
 */
static unsigned long hpet_period;

static void hpet_legacy_set_mode(enum clock_event_mode mode,
			  struct clock_event_device *evt);
static int hpet_legacy_next_event(unsigned long delta,
			   struct clock_event_device *evt);

/*
 * The hpet clock event device
 */
static struct clock_event_device hpet_clockevent = {
	.name		= "hpet",
	.features	= CLOCK_EVT_FEAT_PERIODIC | CLOCK_EVT_FEAT_ONESHOT,
	.set_mode	= hpet_legacy_set_mode,
	.set_next_event = hpet_legacy_next_event,
	.shift		= 32,
	.irq		= 0,
	.rating		= 50,
};

static void hpet_start_counter(void)
{
	unsigned long cfg = hpet_readl(HPET_CFG);

	cfg &= ~HPET_CFG_ENABLE;
	hpet_writel(cfg, HPET_CFG);
	hpet_writel(0, HPET_COUNTER);
	hpet_writel(0, HPET_COUNTER + 4);
	cfg |= HPET_CFG_ENABLE;
	hpet_writel(cfg, HPET_CFG);
}

static void hpet_resume_device(void)
{
	force_hpet_resume();
}

static void hpet_restart_counter(void)
{
	hpet_resume_device();
	hpet_start_counter();
}

static void hpet_enable_legacy_int(void)
{
	unsigned long cfg = hpet_readl(HPET_CFG);

	cfg |= HPET_CFG_LEGACY;
	hpet_writel(cfg, HPET_CFG);
	hpet_legacy_int_enabled = 1;
}

static void hpet_legacy_clockevent_register(void)
{
	/* Start HPET legacy interrupts */
	hpet_enable_legacy_int();

	/*
	 * The mult factor is defined as (include/linux/clockchips.h)
	 *  mult/2^shift = cyc/ns (in contrast to ns/cyc in clocksource.h)
	 * hpet_period is in units of femtoseconds (per cycle), so
	 *  mult/2^shift = cyc/ns = 10^6/hpet_period
	 *  mult = (10^6 * 2^shift)/hpet_period
	 *  mult = (FSEC_PER_NSEC << hpet_clockevent.shift)/hpet_period
	 */
	hpet_clockevent.mult = div_sc((unsigned long) FSEC_PER_NSEC,
				      hpet_period, hpet_clockevent.shift);
	/* Calculate the min / max delta */
	hpet_clockevent.max_delta_ns = clockevent_delta2ns(0x7FFFFFFF,
							   &hpet_clockevent);
	/* 5 usec minimum reprogramming delta. */
	hpet_clockevent.min_delta_ns = 5000;

	/*
	 * Start hpet with the boot cpu mask and make it
	 * global after the IO_APIC has been initialized.
	 */
	hpet_clockevent.cpumask = cpumask_of_cpu(smp_processor_id());
	clockevents_register_device(&hpet_clockevent);
	global_clock_event = &hpet_clockevent;
	printk(KERN_DEBUG "hpet clockevent registered\n");
}

static int hpet_setup_msi_irq(unsigned int irq);

static void hpet_set_mode(enum clock_event_mode mode,
			  struct clock_event_device *evt, int timer)
{
	unsigned long cfg, cmp, now;
	uint64_t delta;

	switch (mode) {
	case CLOCK_EVT_MODE_PERIODIC:
		delta = ((uint64_t)(NSEC_PER_SEC/HZ)) * evt->mult;
		delta >>= evt->shift;
		now = hpet_readl(HPET_COUNTER);
		cmp = now + (unsigned long) delta;
		cfg = hpet_readl(HPET_Tn_CFG(timer));
		cfg |= HPET_TN_ENABLE | HPET_TN_PERIODIC |
		       HPET_TN_SETVAL | HPET_TN_32BIT;
		hpet_writel(cfg, HPET_Tn_CFG(timer));
		/*
		 * The first write after writing TN_SETVAL to the
		 * config register sets the counter value, the second
		 * write sets the period.
		 */
		hpet_writel(cmp, HPET_Tn_CMP(timer));
		udelay(1);
		hpet_writel((unsigned long) delta, HPET_Tn_CMP(timer));
		break;

	case CLOCK_EVT_MODE_ONESHOT:
		cfg = hpet_readl(HPET_Tn_CFG(timer));
		cfg &= ~HPET_TN_PERIODIC;
		cfg |= HPET_TN_ENABLE | HPET_TN_32BIT;
		hpet_writel(cfg, HPET_Tn_CFG(timer));
		break;

	case CLOCK_EVT_MODE_UNUSED:
	case CLOCK_EVT_MODE_SHUTDOWN:
		cfg = hpet_readl(HPET_Tn_CFG(timer));
		cfg &= ~HPET_TN_ENABLE;
		hpet_writel(cfg, HPET_Tn_CFG(timer));
		break;

	case CLOCK_EVT_MODE_RESUME:
		if (timer == 0) {
			hpet_enable_legacy_int();
		} else {
			struct hpet_dev *hdev = EVT_TO_HPET_DEV(evt);
			hpet_setup_msi_irq(hdev->irq);
			disable_irq(hdev->irq);
			irq_set_affinity(hdev->irq, cpumask_of_cpu(hdev->cpu));
			enable_irq(hdev->irq);
		}
		break;
	}
}

static int hpet_next_event(unsigned long delta,
			   struct clock_event_device *evt, int timer)
{
	u32 cnt;

	cnt = hpet_readl(HPET_COUNTER);
	cnt += (u32) delta;
	hpet_writel(cnt, HPET_Tn_CMP(timer));

	/*
	 * We need to read back the CMP register to make sure that
	 * what we wrote hit the chip before we compare it to the
	 * counter.
	 */
	WARN_ON_ONCE((u32)hpet_readl(HPET_Tn_CMP(timer)) != cnt);

	return (s32)((u32)hpet_readl(HPET_COUNTER) - cnt) >= 0 ? -ETIME : 0;
}

static void hpet_legacy_set_mode(enum clock_event_mode mode,
			struct clock_event_device *evt)
{
	hpet_set_mode(mode, evt, 0);
}

static int hpet_legacy_next_event(unsigned long delta,
			struct clock_event_device *evt)
{
	return hpet_next_event(delta, evt, 0);
}

/*
 * HPET MSI Support
 */
#ifdef CONFIG_PCI_MSI

static DEFINE_PER_CPU(struct hpet_dev *, cpu_hpet_dev);
static struct hpet_dev	*hpet_devs;

void hpet_msi_unmask(unsigned int irq)
{
	struct hpet_dev *hdev = get_irq_data(irq);
	unsigned long cfg;

	/* unmask it */
	cfg = hpet_readl(HPET_Tn_CFG(hdev->num));
	cfg |= HPET_TN_FSB;
	hpet_writel(cfg, HPET_Tn_CFG(hdev->num));
}

void hpet_msi_mask(unsigned int irq)
{
	unsigned long cfg;
	struct hpet_dev *hdev = get_irq_data(irq);

	/* mask it */
	cfg = hpet_readl(HPET_Tn_CFG(hdev->num));
	cfg &= ~HPET_TN_FSB;
	hpet_writel(cfg, HPET_Tn_CFG(hdev->num));
}

void hpet_msi_write(unsigned int irq, struct msi_msg *msg)
{
	struct hpet_dev *hdev = get_irq_data(irq);

	hpet_writel(msg->data, HPET_Tn_ROUTE(hdev->num));
	hpet_writel(msg->address_lo, HPET_Tn_ROUTE(hdev->num) + 4);
}

void hpet_msi_read(unsigned int irq, struct msi_msg *msg)
{
	struct hpet_dev *hdev = get_irq_data(irq);

	msg->data = hpet_readl(HPET_Tn_ROUTE(hdev->num));
	msg->address_lo = hpet_readl(HPET_Tn_ROUTE(hdev->num) + 4);
	msg->address_hi = 0;
}

static void hpet_msi_set_mode(enum clock_event_mode mode,
				struct clock_event_device *evt)
{
	struct hpet_dev *hdev = EVT_TO_HPET_DEV(evt);
	hpet_set_mode(mode, evt, hdev->num);
}

static int hpet_msi_next_event(unsigned long delta,
				struct clock_event_device *evt)
{
	struct hpet_dev *hdev = EVT_TO_HPET_DEV(evt);
	return hpet_next_event(delta, evt, hdev->num);
}

static int hpet_setup_msi_irq(unsigned int irq)
{
	if (arch_setup_hpet_msi(irq)) {
		destroy_irq(irq);
		return -EINVAL;
	}
	return 0;
}

static int hpet_assign_irq(struct hpet_dev *dev)
{
	unsigned int irq;

	irq = create_irq();
	if (!irq)
		return -EINVAL;

	set_irq_data(irq, dev);

	if (hpet_setup_msi_irq(irq))
		return -EINVAL;

	dev->irq = irq;
	return 0;
}

static irqreturn_t hpet_interrupt_handler(int irq, void *data)
{
	struct hpet_dev *dev = (struct hpet_dev *)data;
	struct clock_event_device *hevt = &dev->evt;

	if (!hevt->event_handler) {
		printk(KERN_INFO "Spurious HPET timer interrupt on HPET timer %d\n",
				dev->num);
		return IRQ_HANDLED;
	}

	hevt->event_handler(hevt);
	return IRQ_HANDLED;
}

static int hpet_setup_irq(struct hpet_dev *dev)
{

	if (request_irq(dev->irq, hpet_interrupt_handler,
<<<<<<< HEAD
			IRQF_SHARED|IRQF_NOBALANCING, dev->name, dev))
=======
			IRQF_DISABLED|IRQF_NOBALANCING, dev->name, dev))
>>>>>>> c07f62e5
		return -1;

	disable_irq(dev->irq);
	irq_set_affinity(dev->irq, cpumask_of_cpu(dev->cpu));
	enable_irq(dev->irq);

	printk(KERN_DEBUG "hpet: %s irq %d for MSI\n",
			 dev->name, dev->irq);

	return 0;
}

/* This should be called in specific @cpu */
static void init_one_hpet_msi_clockevent(struct hpet_dev *hdev, int cpu)
{
	struct clock_event_device *evt = &hdev->evt;
	uint64_t hpet_freq;

	WARN_ON(cpu != smp_processor_id());
	if (!(hdev->flags & HPET_DEV_VALID))
		return;

	if (hpet_setup_msi_irq(hdev->irq))
		return;

	hdev->cpu = cpu;
	per_cpu(cpu_hpet_dev, cpu) = hdev;
	evt->name = hdev->name;
	hpet_setup_irq(hdev);
	evt->irq = hdev->irq;

	evt->rating = 110;
	evt->features = CLOCK_EVT_FEAT_ONESHOT;
	if (hdev->flags & HPET_DEV_PERI_CAP)
		evt->features |= CLOCK_EVT_FEAT_PERIODIC;

	evt->set_mode = hpet_msi_set_mode;
	evt->set_next_event = hpet_msi_next_event;
	evt->shift = 32;

	/*
	 * The period is a femto seconds value. We need to calculate the
	 * scaled math multiplication factor for nanosecond to hpet tick
	 * conversion.
	 */
	hpet_freq = 1000000000000000ULL;
	do_div(hpet_freq, hpet_period);
	evt->mult = div_sc((unsigned long) hpet_freq,
				      NSEC_PER_SEC, evt->shift);
	/* Calculate the max delta */
	evt->max_delta_ns = clockevent_delta2ns(0x7FFFFFFF, evt);
	/* 5 usec minimum reprogramming delta. */
	evt->min_delta_ns = 5000;

	evt->cpumask = cpumask_of_cpu(hdev->cpu);
	clockevents_register_device(evt);
}

#ifdef CONFIG_HPET
/* Reserve at least one timer for userspace (/dev/hpet) */
#define RESERVE_TIMERS 1
#else
#define RESERVE_TIMERS 0
#endif

static void hpet_msi_capability_lookup(unsigned int start_timer)
{
	unsigned int id;
	unsigned int num_timers;
	unsigned int num_timers_used = 0;
	int i;

	id = hpet_readl(HPET_ID);

	num_timers = ((id & HPET_ID_NUMBER) >> HPET_ID_NUMBER_SHIFT);
	num_timers++; /* Value read out starts from 0 */

	hpet_devs = kzalloc(sizeof(struct hpet_dev) * num_timers, GFP_KERNEL);
	if (!hpet_devs)
		return;

	hpet_num_timers = num_timers;

	for (i = start_timer; i < num_timers - RESERVE_TIMERS; i++) {
		struct hpet_dev *hdev = &hpet_devs[num_timers_used];
		unsigned long cfg = hpet_readl(HPET_Tn_CFG(i));

		/* Only consider HPET timer with MSI support */
		if (!(cfg & HPET_TN_FSB_CAP))
			continue;

		hdev->flags = 0;
		if (cfg & HPET_TN_PERIODIC_CAP)
			hdev->flags |= HPET_DEV_PERI_CAP;
		hdev->num = i;

		sprintf(hdev->name, "hpet%d", i);
		if (hpet_assign_irq(hdev))
			continue;

		hdev->flags |= HPET_DEV_FSB_CAP;
		hdev->flags |= HPET_DEV_VALID;
		num_timers_used++;
		if (num_timers_used == num_possible_cpus())
			break;
	}

	printk(KERN_INFO "HPET: %d timers in total, %d timers will be used for per-cpu timer\n",
		num_timers, num_timers_used);
}

#ifdef CONFIG_HPET
static void hpet_reserve_msi_timers(struct hpet_data *hd)
{
	int i;

	if (!hpet_devs)
		return;

	for (i = 0; i < hpet_num_timers; i++) {
		struct hpet_dev *hdev = &hpet_devs[i];

		if (!(hdev->flags & HPET_DEV_VALID))
			continue;

		hd->hd_irq[hdev->num] = hdev->irq;
		hpet_reserve_timer(hd, hdev->num);
	}
}
#endif

static struct hpet_dev *hpet_get_unused_timer(void)
{
	int i;

	if (!hpet_devs)
		return NULL;

	for (i = 0; i < hpet_num_timers; i++) {
		struct hpet_dev *hdev = &hpet_devs[i];

		if (!(hdev->flags & HPET_DEV_VALID))
			continue;
		if (test_and_set_bit(HPET_DEV_USED_BIT,
			(unsigned long *)&hdev->flags))
			continue;
		return hdev;
	}
	return NULL;
}

struct hpet_work_struct {
	struct delayed_work work;
	struct completion complete;
};

static void hpet_work(struct work_struct *w)
{
	struct hpet_dev *hdev;
	int cpu = smp_processor_id();
	struct hpet_work_struct *hpet_work;

	hpet_work = container_of(w, struct hpet_work_struct, work.work);

	hdev = hpet_get_unused_timer();
	if (hdev)
		init_one_hpet_msi_clockevent(hdev, cpu);

	complete(&hpet_work->complete);
}

static int hpet_cpuhp_notify(struct notifier_block *n,
		unsigned long action, void *hcpu)
{
	unsigned long cpu = (unsigned long)hcpu;
	struct hpet_work_struct work;
	struct hpet_dev *hdev = per_cpu(cpu_hpet_dev, cpu);

	switch (action & 0xf) {
	case CPU_ONLINE:
		INIT_DELAYED_WORK(&work.work, hpet_work);
		init_completion(&work.complete);
		/* FIXME: add schedule_work_on() */
		schedule_delayed_work_on(cpu, &work.work, 0);
		wait_for_completion(&work.complete);
		break;
	case CPU_DEAD:
		if (hdev) {
			free_irq(hdev->irq, hdev);
			hdev->flags &= ~HPET_DEV_USED;
			per_cpu(cpu_hpet_dev, cpu) = NULL;
		}
		break;
	}
	return NOTIFY_OK;
}
#else

static int hpet_setup_msi_irq(unsigned int irq)
{
	return 0;
}
static void hpet_msi_capability_lookup(unsigned int start_timer)
{
	return;
}

#ifdef CONFIG_HPET
static void hpet_reserve_msi_timers(struct hpet_data *hd)
{
	return;
}
#endif

static int hpet_cpuhp_notify(struct notifier_block *n,
		unsigned long action, void *hcpu)
{
	return NOTIFY_OK;
}

#endif

/*
 * Clock source related code
 */
static cycle_t read_hpet(void)
{
	return (cycle_t)hpet_readl(HPET_COUNTER);
}

#ifdef CONFIG_X86_64
static cycle_t __vsyscall_fn vread_hpet(void)
{
	return readl((const void __iomem *)fix_to_virt(VSYSCALL_HPET) + 0xf0);
}
#endif

static struct clocksource clocksource_hpet = {
	.name		= "hpet",
	.rating		= 250,
	.read		= read_hpet,
	.mask		= HPET_MASK,
	.shift		= HPET_SHIFT,
	.flags		= CLOCK_SOURCE_IS_CONTINUOUS,
	.resume		= hpet_restart_counter,
#ifdef CONFIG_X86_64
	.vread		= vread_hpet,
#endif
};

static int hpet_clocksource_register(void)
{
	u64 start, now;
	cycle_t t1;

	/* Start the counter */
	hpet_start_counter();

	/* Verify whether hpet counter works */
	t1 = read_hpet();
	rdtscll(start);

	/*
	 * We don't know the TSC frequency yet, but waiting for
	 * 200000 TSC cycles is safe:
	 * 4 GHz == 50us
	 * 1 GHz == 200us
	 */
	do {
		rep_nop();
		rdtscll(now);
	} while ((now - start) < 200000UL);

	if (t1 == read_hpet()) {
		printk(KERN_WARNING
		       "HPET counter not counting. HPET disabled\n");
		return -ENODEV;
	}

	/*
	 * The definition of mult is (include/linux/clocksource.h)
	 * mult/2^shift = ns/cyc and hpet_period is in units of fsec/cyc
	 * so we first need to convert hpet_period to ns/cyc units:
	 *  mult/2^shift = ns/cyc = hpet_period/10^6
	 *  mult = (hpet_period * 2^shift)/10^6
	 *  mult = (hpet_period << shift)/FSEC_PER_NSEC
	 */
	clocksource_hpet.mult = div_sc(hpet_period, FSEC_PER_NSEC, HPET_SHIFT);

	clocksource_register(&clocksource_hpet);

	return 0;
}

/**
 * hpet_enable - Try to setup the HPET timer. Returns 1 on success.
 */
int __init hpet_enable(void)
{
	unsigned long id;
	int i;

	if (!is_hpet_capable())
		return 0;

	hpet_set_mapping();

	/*
	 * Read the period and check for a sane value:
	 */
	hpet_period = hpet_readl(HPET_PERIOD);

	/*
	 * AMD SB700 based systems with spread spectrum enabled use a
	 * SMM based HPET emulation to provide proper frequency
	 * setting. The SMM code is initialized with the first HPET
	 * register access and takes some time to complete. During
	 * this time the config register reads 0xffffffff. We check
	 * for max. 1000 loops whether the config register reads a non
	 * 0xffffffff value to make sure that HPET is up and running
	 * before we go further. A counting loop is safe, as the HPET
	 * access takes thousands of CPU cycles. On non SB700 based
	 * machines this check is only done once and has no side
	 * effects.
	 */
	for (i = 0; hpet_readl(HPET_CFG) == 0xFFFFFFFF; i++) {
		if (i == 1000) {
			printk(KERN_WARNING
			       "HPET config register value = 0xFFFFFFFF. "
			       "Disabling HPET\n");
			goto out_nohpet;
		}
	}

	if (hpet_period < HPET_MIN_PERIOD || hpet_period > HPET_MAX_PERIOD)
		goto out_nohpet;

	/*
	 * Read the HPET ID register to retrieve the IRQ routing
	 * information and the number of channels
	 */
	id = hpet_readl(HPET_ID);

#ifdef CONFIG_HPET_EMULATE_RTC
	/*
	 * The legacy routing mode needs at least two channels, tick timer
	 * and the rtc emulation channel.
	 */
	if (!(id & HPET_ID_NUMBER))
		goto out_nohpet;
#endif

	if (hpet_clocksource_register())
		goto out_nohpet;

	if (id & HPET_ID_LEGSUP) {
		hpet_legacy_clockevent_register();
		hpet_msi_capability_lookup(2);
		return 1;
	}
	hpet_msi_capability_lookup(0);
	return 0;

out_nohpet:
	hpet_clear_mapping();
	boot_hpet_disable = 1;
	return 0;
}

/*
 * Needs to be late, as the reserve_timer code calls kalloc !
 *
 * Not a problem on i386 as hpet_enable is called from late_time_init,
 * but on x86_64 it is necessary !
 */
static __init int hpet_late_init(void)
{
	int cpu;

	if (boot_hpet_disable)
		return -ENODEV;

	if (!hpet_address) {
		if (!force_hpet_address)
			return -ENODEV;

		hpet_address = force_hpet_address;
		hpet_enable();
		if (!hpet_virt_address)
			return -ENODEV;
	}

	hpet_reserve_platform_timers(hpet_readl(HPET_ID));

	for_each_online_cpu(cpu) {
		hpet_cpuhp_notify(NULL, CPU_ONLINE, (void *)(long)cpu);
	}

	/* This notifier should be called after workqueue is ready */
	hotcpu_notifier(hpet_cpuhp_notify, -20);

	return 0;
}
fs_initcall(hpet_late_init);

void hpet_disable(void)
{
	if (is_hpet_capable()) {
		unsigned long cfg = hpet_readl(HPET_CFG);

		if (hpet_legacy_int_enabled) {
			cfg &= ~HPET_CFG_LEGACY;
			hpet_legacy_int_enabled = 0;
		}
		cfg &= ~HPET_CFG_ENABLE;
		hpet_writel(cfg, HPET_CFG);
	}
}

#ifdef CONFIG_HPET_EMULATE_RTC

/* HPET in LegacyReplacement Mode eats up RTC interrupt line. When, HPET
 * is enabled, we support RTC interrupt functionality in software.
 * RTC has 3 kinds of interrupts:
 * 1) Update Interrupt - generate an interrupt, every sec, when RTC clock
 *    is updated
 * 2) Alarm Interrupt - generate an interrupt at a specific time of day
 * 3) Periodic Interrupt - generate periodic interrupt, with frequencies
 *    2Hz-8192Hz (2Hz-64Hz for non-root user) (all freqs in powers of 2)
 * (1) and (2) above are implemented using polling at a frequency of
 * 64 Hz. The exact frequency is a tradeoff between accuracy and interrupt
 * overhead. (DEFAULT_RTC_INT_FREQ)
 * For (3), we use interrupts at 64Hz or user specified periodic
 * frequency, whichever is higher.
 */
#include <linux/mc146818rtc.h>
#include <linux/rtc.h>
#include <asm/rtc.h>

#define DEFAULT_RTC_INT_FREQ	64
#define DEFAULT_RTC_SHIFT	6
#define RTC_NUM_INTS		1

static unsigned long hpet_rtc_flags;
static int hpet_prev_update_sec;
static struct rtc_time hpet_alarm_time;
static unsigned long hpet_pie_count;
static unsigned long hpet_t1_cmp;
static unsigned long hpet_default_delta;
static unsigned long hpet_pie_delta;
static unsigned long hpet_pie_limit;

static rtc_irq_handler irq_handler;

/*
 * Registers a IRQ handler.
 */
int hpet_register_irq_handler(rtc_irq_handler handler)
{
	if (!is_hpet_enabled())
		return -ENODEV;
	if (irq_handler)
		return -EBUSY;

	irq_handler = handler;

	return 0;
}
EXPORT_SYMBOL_GPL(hpet_register_irq_handler);

/*
 * Deregisters the IRQ handler registered with hpet_register_irq_handler()
 * and does cleanup.
 */
void hpet_unregister_irq_handler(rtc_irq_handler handler)
{
	if (!is_hpet_enabled())
		return;

	irq_handler = NULL;
	hpet_rtc_flags = 0;
}
EXPORT_SYMBOL_GPL(hpet_unregister_irq_handler);

/*
 * Timer 1 for RTC emulation. We use one shot mode, as periodic mode
 * is not supported by all HPET implementations for timer 1.
 *
 * hpet_rtc_timer_init() is called when the rtc is initialized.
 */
int hpet_rtc_timer_init(void)
{
	unsigned long cfg, cnt, delta, flags;

	if (!is_hpet_enabled())
		return 0;

	if (!hpet_default_delta) {
		uint64_t clc;

		clc = (uint64_t) hpet_clockevent.mult * NSEC_PER_SEC;
		clc >>= hpet_clockevent.shift + DEFAULT_RTC_SHIFT;
		hpet_default_delta = (unsigned long) clc;
	}

	if (!(hpet_rtc_flags & RTC_PIE) || hpet_pie_limit)
		delta = hpet_default_delta;
	else
		delta = hpet_pie_delta;

	local_irq_save(flags);

	cnt = delta + hpet_readl(HPET_COUNTER);
	hpet_writel(cnt, HPET_T1_CMP);
	hpet_t1_cmp = cnt;

	cfg = hpet_readl(HPET_T1_CFG);
	cfg &= ~HPET_TN_PERIODIC;
	cfg |= HPET_TN_ENABLE | HPET_TN_32BIT;
	hpet_writel(cfg, HPET_T1_CFG);

	local_irq_restore(flags);

	return 1;
}
EXPORT_SYMBOL_GPL(hpet_rtc_timer_init);

/*
 * The functions below are called from rtc driver.
 * Return 0 if HPET is not being used.
 * Otherwise do the necessary changes and return 1.
 */
int hpet_mask_rtc_irq_bit(unsigned long bit_mask)
{
	if (!is_hpet_enabled())
		return 0;

	hpet_rtc_flags &= ~bit_mask;
	return 1;
}
EXPORT_SYMBOL_GPL(hpet_mask_rtc_irq_bit);

int hpet_set_rtc_irq_bit(unsigned long bit_mask)
{
	unsigned long oldbits = hpet_rtc_flags;

	if (!is_hpet_enabled())
		return 0;

	hpet_rtc_flags |= bit_mask;

	if ((bit_mask & RTC_UIE) && !(oldbits & RTC_UIE))
		hpet_prev_update_sec = -1;

	if (!oldbits)
		hpet_rtc_timer_init();

	return 1;
}
EXPORT_SYMBOL_GPL(hpet_set_rtc_irq_bit);

int hpet_set_alarm_time(unsigned char hrs, unsigned char min,
			unsigned char sec)
{
	if (!is_hpet_enabled())
		return 0;

	hpet_alarm_time.tm_hour = hrs;
	hpet_alarm_time.tm_min = min;
	hpet_alarm_time.tm_sec = sec;

	return 1;
}
EXPORT_SYMBOL_GPL(hpet_set_alarm_time);

int hpet_set_periodic_freq(unsigned long freq)
{
	uint64_t clc;

	if (!is_hpet_enabled())
		return 0;

	if (freq <= DEFAULT_RTC_INT_FREQ)
		hpet_pie_limit = DEFAULT_RTC_INT_FREQ / freq;
	else {
		clc = (uint64_t) hpet_clockevent.mult * NSEC_PER_SEC;
		do_div(clc, freq);
		clc >>= hpet_clockevent.shift;
		hpet_pie_delta = (unsigned long) clc;
	}
	return 1;
}
EXPORT_SYMBOL_GPL(hpet_set_periodic_freq);

int hpet_rtc_dropped_irq(void)
{
	return is_hpet_enabled();
}
EXPORT_SYMBOL_GPL(hpet_rtc_dropped_irq);

static void hpet_rtc_timer_reinit(void)
{
	unsigned long cfg, delta;
	int lost_ints = -1;

	if (unlikely(!hpet_rtc_flags)) {
		cfg = hpet_readl(HPET_T1_CFG);
		cfg &= ~HPET_TN_ENABLE;
		hpet_writel(cfg, HPET_T1_CFG);
		return;
	}

	if (!(hpet_rtc_flags & RTC_PIE) || hpet_pie_limit)
		delta = hpet_default_delta;
	else
		delta = hpet_pie_delta;

	/*
	 * Increment the comparator value until we are ahead of the
	 * current count.
	 */
	do {
		hpet_t1_cmp += delta;
		hpet_writel(hpet_t1_cmp, HPET_T1_CMP);
		lost_ints++;
	} while ((long)(hpet_readl(HPET_COUNTER) - hpet_t1_cmp) > 0);

	if (lost_ints) {
		if (hpet_rtc_flags & RTC_PIE)
			hpet_pie_count += lost_ints;
		if (printk_ratelimit())
			printk(KERN_WARNING "hpet1: lost %d rtc interrupts\n",
				lost_ints);
	}
}

irqreturn_t hpet_rtc_interrupt(int irq, void *dev_id)
{
	struct rtc_time curr_time;
	unsigned long rtc_int_flag = 0;

	hpet_rtc_timer_reinit();
	memset(&curr_time, 0, sizeof(struct rtc_time));

	if (hpet_rtc_flags & (RTC_UIE | RTC_AIE))
		get_rtc_time(&curr_time);

	if (hpet_rtc_flags & RTC_UIE &&
	    curr_time.tm_sec != hpet_prev_update_sec) {
		if (hpet_prev_update_sec >= 0)
			rtc_int_flag = RTC_UF;
		hpet_prev_update_sec = curr_time.tm_sec;
	}

	if (hpet_rtc_flags & RTC_PIE &&
	    ++hpet_pie_count >= hpet_pie_limit) {
		rtc_int_flag |= RTC_PF;
		hpet_pie_count = 0;
	}

	if (hpet_rtc_flags & RTC_AIE &&
	    (curr_time.tm_sec == hpet_alarm_time.tm_sec) &&
	    (curr_time.tm_min == hpet_alarm_time.tm_min) &&
	    (curr_time.tm_hour == hpet_alarm_time.tm_hour))
			rtc_int_flag |= RTC_AF;

	if (rtc_int_flag) {
		rtc_int_flag |= (RTC_IRQF | (RTC_NUM_INTS << 8));
		if (irq_handler)
			irq_handler(rtc_int_flag, dev_id);
	}
	return IRQ_HANDLED;
}
EXPORT_SYMBOL_GPL(hpet_rtc_interrupt);
#endif<|MERGE_RESOLUTION|>--- conflicted
+++ resolved
@@ -445,11 +445,7 @@
 {
 
 	if (request_irq(dev->irq, hpet_interrupt_handler,
-<<<<<<< HEAD
-			IRQF_SHARED|IRQF_NOBALANCING, dev->name, dev))
-=======
 			IRQF_DISABLED|IRQF_NOBALANCING, dev->name, dev))
->>>>>>> c07f62e5
 		return -1;
 
 	disable_irq(dev->irq);
