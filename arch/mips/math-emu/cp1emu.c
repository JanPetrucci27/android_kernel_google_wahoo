/*
 * cp1emu.c: a MIPS coprocessor 1 (FPU) instruction emulator
 *
 * MIPS floating point support
 * Copyright (C) 1994-2000 Algorithmics Ltd.
 *
 * Kevin D. Kissell, kevink@mips.com and Carsten Langgaard, carstenl@mips.com
 * Copyright (C) 2000  MIPS Technologies, Inc.
 *
 *  This program is free software; you can distribute it and/or modify it
 *  under the terms of the GNU General Public License (Version 2) as
 *  published by the Free Software Foundation.
 *
 *  This program is distributed in the hope it will be useful, but WITHOUT
 *  ANY WARRANTY; without even the implied warranty of MERCHANTABILITY or
 *  FITNESS FOR A PARTICULAR PURPOSE.  See the GNU General Public License
 *  for more details.
 *
 *  You should have received a copy of the GNU General Public License along
 *  with this program; if not, write to the Free Software Foundation, Inc.,
 *  51 Franklin St, Fifth Floor, Boston, MA  02110-1301  USA.
 *
 * A complete emulator for MIPS coprocessor 1 instructions.  This is
 * required for #float(switch) or #float(trap), where it catches all
 * COP1 instructions via the "CoProcessor Unusable" exception.
 *
 * More surprisingly it is also required for #float(ieee), to help out
 * the hardware FPU at the boundaries of the IEEE-754 representation
 * (denormalised values, infinities, underflow, etc).  It is made
 * quite nasty because emulation of some non-COP1 instructions is
 * required, e.g. in branch delay slots.
 *
 * Note if you know that you won't have an FPU, then you'll get much
 * better performance by compiling with -msoft-float!
 */
#include <linux/sched.h>
#include <linux/debugfs.h>
#include <linux/kconfig.h>
#include <linux/percpu-defs.h>
#include <linux/perf_event.h>

#include <asm/branch.h>
#include <asm/inst.h>
#include <asm/ptrace.h>
#include <asm/signal.h>
#include <asm/uaccess.h>

#include <asm/cpu-info.h>
#include <asm/processor.h>
#include <asm/fpu_emulator.h>
#include <asm/fpu.h>
#include <asm/mips-r2-to-r6-emul.h>

#include "ieee754.h"

/* Function which emulates a floating point instruction. */

static int fpu_emu(struct pt_regs *, struct mips_fpu_struct *,
	mips_instruction);

static int fpux_emu(struct pt_regs *,
	struct mips_fpu_struct *, mips_instruction, void *__user *);

/* Control registers */

#define FPCREG_RID	0	/* $0  = revision id */
#define FPCREG_FCCR	25	/* $25 = fccr */
#define FPCREG_FEXR	26	/* $26 = fexr */
#define FPCREG_FENR	28	/* $28 = fenr */
#define FPCREG_CSR	31	/* $31 = csr */

/* convert condition code register number to csr bit */
const unsigned int fpucondbit[8] = {
	FPU_CSR_COND,
	FPU_CSR_COND1,
	FPU_CSR_COND2,
	FPU_CSR_COND3,
	FPU_CSR_COND4,
	FPU_CSR_COND5,
	FPU_CSR_COND6,
	FPU_CSR_COND7
};

/* (microMIPS) Convert certain microMIPS instructions to MIPS32 format. */
static const int sd_format[] = {16, 17, 0, 0, 0, 0, 0, 0};
static const int sdps_format[] = {16, 17, 22, 0, 0, 0, 0, 0};
static const int dwl_format[] = {17, 20, 21, 0, 0, 0, 0, 0};
static const int swl_format[] = {16, 20, 21, 0, 0, 0, 0, 0};

/*
 * This functions translates a 32-bit microMIPS instruction
 * into a 32-bit MIPS32 instruction. Returns 0 on success
 * and SIGILL otherwise.
 */
static int microMIPS32_to_MIPS32(union mips_instruction *insn_ptr)
{
	union mips_instruction insn = *insn_ptr;
	union mips_instruction mips32_insn = insn;
	int func, fmt, op;

	switch (insn.mm_i_format.opcode) {
	case mm_ldc132_op:
		mips32_insn.mm_i_format.opcode = ldc1_op;
		mips32_insn.mm_i_format.rt = insn.mm_i_format.rs;
		mips32_insn.mm_i_format.rs = insn.mm_i_format.rt;
		break;
	case mm_lwc132_op:
		mips32_insn.mm_i_format.opcode = lwc1_op;
		mips32_insn.mm_i_format.rt = insn.mm_i_format.rs;
		mips32_insn.mm_i_format.rs = insn.mm_i_format.rt;
		break;
	case mm_sdc132_op:
		mips32_insn.mm_i_format.opcode = sdc1_op;
		mips32_insn.mm_i_format.rt = insn.mm_i_format.rs;
		mips32_insn.mm_i_format.rs = insn.mm_i_format.rt;
		break;
	case mm_swc132_op:
		mips32_insn.mm_i_format.opcode = swc1_op;
		mips32_insn.mm_i_format.rt = insn.mm_i_format.rs;
		mips32_insn.mm_i_format.rs = insn.mm_i_format.rt;
		break;
	case mm_pool32i_op:
		/* NOTE: offset is << by 1 if in microMIPS mode. */
		if ((insn.mm_i_format.rt == mm_bc1f_op) ||
		    (insn.mm_i_format.rt == mm_bc1t_op)) {
			mips32_insn.fb_format.opcode = cop1_op;
			mips32_insn.fb_format.bc = bc_op;
			mips32_insn.fb_format.flag =
				(insn.mm_i_format.rt == mm_bc1t_op) ? 1 : 0;
		} else
			return SIGILL;
		break;
	case mm_pool32f_op:
		switch (insn.mm_fp0_format.func) {
		case mm_32f_01_op:
		case mm_32f_11_op:
		case mm_32f_02_op:
		case mm_32f_12_op:
		case mm_32f_41_op:
		case mm_32f_51_op:
		case mm_32f_42_op:
		case mm_32f_52_op:
			op = insn.mm_fp0_format.func;
			if (op == mm_32f_01_op)
				func = madd_s_op;
			else if (op == mm_32f_11_op)
				func = madd_d_op;
			else if (op == mm_32f_02_op)
				func = nmadd_s_op;
			else if (op == mm_32f_12_op)
				func = nmadd_d_op;
			else if (op == mm_32f_41_op)
				func = msub_s_op;
			else if (op == mm_32f_51_op)
				func = msub_d_op;
			else if (op == mm_32f_42_op)
				func = nmsub_s_op;
			else
				func = nmsub_d_op;
			mips32_insn.fp6_format.opcode = cop1x_op;
			mips32_insn.fp6_format.fr = insn.mm_fp6_format.fr;
			mips32_insn.fp6_format.ft = insn.mm_fp6_format.ft;
			mips32_insn.fp6_format.fs = insn.mm_fp6_format.fs;
			mips32_insn.fp6_format.fd = insn.mm_fp6_format.fd;
			mips32_insn.fp6_format.func = func;
			break;
		case mm_32f_10_op:
			func = -1;	/* Invalid */
			op = insn.mm_fp5_format.op & 0x7;
			if (op == mm_ldxc1_op)
				func = ldxc1_op;
			else if (op == mm_sdxc1_op)
				func = sdxc1_op;
			else if (op == mm_lwxc1_op)
				func = lwxc1_op;
			else if (op == mm_swxc1_op)
				func = swxc1_op;

			if (func != -1) {
				mips32_insn.r_format.opcode = cop1x_op;
				mips32_insn.r_format.rs =
					insn.mm_fp5_format.base;
				mips32_insn.r_format.rt =
					insn.mm_fp5_format.index;
				mips32_insn.r_format.rd = 0;
				mips32_insn.r_format.re = insn.mm_fp5_format.fd;
				mips32_insn.r_format.func = func;
			} else
				return SIGILL;
			break;
		case mm_32f_40_op:
			op = -1;	/* Invalid */
			if (insn.mm_fp2_format.op == mm_fmovt_op)
				op = 1;
			else if (insn.mm_fp2_format.op == mm_fmovf_op)
				op = 0;
			if (op != -1) {
				mips32_insn.fp0_format.opcode = cop1_op;
				mips32_insn.fp0_format.fmt =
					sdps_format[insn.mm_fp2_format.fmt];
				mips32_insn.fp0_format.ft =
					(insn.mm_fp2_format.cc<<2) + op;
				mips32_insn.fp0_format.fs =
					insn.mm_fp2_format.fs;
				mips32_insn.fp0_format.fd =
					insn.mm_fp2_format.fd;
				mips32_insn.fp0_format.func = fmovc_op;
			} else
				return SIGILL;
			break;
		case mm_32f_60_op:
			func = -1;	/* Invalid */
			if (insn.mm_fp0_format.op == mm_fadd_op)
				func = fadd_op;
			else if (insn.mm_fp0_format.op == mm_fsub_op)
				func = fsub_op;
			else if (insn.mm_fp0_format.op == mm_fmul_op)
				func = fmul_op;
			else if (insn.mm_fp0_format.op == mm_fdiv_op)
				func = fdiv_op;
			if (func != -1) {
				mips32_insn.fp0_format.opcode = cop1_op;
				mips32_insn.fp0_format.fmt =
					sdps_format[insn.mm_fp0_format.fmt];
				mips32_insn.fp0_format.ft =
					insn.mm_fp0_format.ft;
				mips32_insn.fp0_format.fs =
					insn.mm_fp0_format.fs;
				mips32_insn.fp0_format.fd =
					insn.mm_fp0_format.fd;
				mips32_insn.fp0_format.func = func;
			} else
				return SIGILL;
			break;
		case mm_32f_70_op:
			func = -1;	/* Invalid */
			if (insn.mm_fp0_format.op == mm_fmovn_op)
				func = fmovn_op;
			else if (insn.mm_fp0_format.op == mm_fmovz_op)
				func = fmovz_op;
			if (func != -1) {
				mips32_insn.fp0_format.opcode = cop1_op;
				mips32_insn.fp0_format.fmt =
					sdps_format[insn.mm_fp0_format.fmt];
				mips32_insn.fp0_format.ft =
					insn.mm_fp0_format.ft;
				mips32_insn.fp0_format.fs =
					insn.mm_fp0_format.fs;
				mips32_insn.fp0_format.fd =
					insn.mm_fp0_format.fd;
				mips32_insn.fp0_format.func = func;
			} else
				return SIGILL;
			break;
		case mm_32f_73_op:    /* POOL32FXF */
			switch (insn.mm_fp1_format.op) {
			case mm_movf0_op:
			case mm_movf1_op:
			case mm_movt0_op:
			case mm_movt1_op:
				if ((insn.mm_fp1_format.op & 0x7f) ==
				    mm_movf0_op)
					op = 0;
				else
					op = 1;
				mips32_insn.r_format.opcode = spec_op;
				mips32_insn.r_format.rs = insn.mm_fp4_format.fs;
				mips32_insn.r_format.rt =
					(insn.mm_fp4_format.cc << 2) + op;
				mips32_insn.r_format.rd = insn.mm_fp4_format.rt;
				mips32_insn.r_format.re = 0;
				mips32_insn.r_format.func = movc_op;
				break;
			case mm_fcvtd0_op:
			case mm_fcvtd1_op:
			case mm_fcvts0_op:
			case mm_fcvts1_op:
				if ((insn.mm_fp1_format.op & 0x7f) ==
				    mm_fcvtd0_op) {
					func = fcvtd_op;
					fmt = swl_format[insn.mm_fp3_format.fmt];
				} else {
					func = fcvts_op;
					fmt = dwl_format[insn.mm_fp3_format.fmt];
				}
				mips32_insn.fp0_format.opcode = cop1_op;
				mips32_insn.fp0_format.fmt = fmt;
				mips32_insn.fp0_format.ft = 0;
				mips32_insn.fp0_format.fs =
					insn.mm_fp3_format.fs;
				mips32_insn.fp0_format.fd =
					insn.mm_fp3_format.rt;
				mips32_insn.fp0_format.func = func;
				break;
			case mm_fmov0_op:
			case mm_fmov1_op:
			case mm_fabs0_op:
			case mm_fabs1_op:
			case mm_fneg0_op:
			case mm_fneg1_op:
				if ((insn.mm_fp1_format.op & 0x7f) ==
				    mm_fmov0_op)
					func = fmov_op;
				else if ((insn.mm_fp1_format.op & 0x7f) ==
					 mm_fabs0_op)
					func = fabs_op;
				else
					func = fneg_op;
				mips32_insn.fp0_format.opcode = cop1_op;
				mips32_insn.fp0_format.fmt =
					sdps_format[insn.mm_fp3_format.fmt];
				mips32_insn.fp0_format.ft = 0;
				mips32_insn.fp0_format.fs =
					insn.mm_fp3_format.fs;
				mips32_insn.fp0_format.fd =
					insn.mm_fp3_format.rt;
				mips32_insn.fp0_format.func = func;
				break;
			case mm_ffloorl_op:
			case mm_ffloorw_op:
			case mm_fceill_op:
			case mm_fceilw_op:
			case mm_ftruncl_op:
			case mm_ftruncw_op:
			case mm_froundl_op:
			case mm_froundw_op:
			case mm_fcvtl_op:
			case mm_fcvtw_op:
				if (insn.mm_fp1_format.op == mm_ffloorl_op)
					func = ffloorl_op;
				else if (insn.mm_fp1_format.op == mm_ffloorw_op)
					func = ffloor_op;
				else if (insn.mm_fp1_format.op == mm_fceill_op)
					func = fceill_op;
				else if (insn.mm_fp1_format.op == mm_fceilw_op)
					func = fceil_op;
				else if (insn.mm_fp1_format.op == mm_ftruncl_op)
					func = ftruncl_op;
				else if (insn.mm_fp1_format.op == mm_ftruncw_op)
					func = ftrunc_op;
				else if (insn.mm_fp1_format.op == mm_froundl_op)
					func = froundl_op;
				else if (insn.mm_fp1_format.op == mm_froundw_op)
					func = fround_op;
				else if (insn.mm_fp1_format.op == mm_fcvtl_op)
					func = fcvtl_op;
				else
					func = fcvtw_op;
				mips32_insn.fp0_format.opcode = cop1_op;
				mips32_insn.fp0_format.fmt =
					sd_format[insn.mm_fp1_format.fmt];
				mips32_insn.fp0_format.ft = 0;
				mips32_insn.fp0_format.fs =
					insn.mm_fp1_format.fs;
				mips32_insn.fp0_format.fd =
					insn.mm_fp1_format.rt;
				mips32_insn.fp0_format.func = func;
				break;
			case mm_frsqrt_op:
			case mm_fsqrt_op:
			case mm_frecip_op:
				if (insn.mm_fp1_format.op == mm_frsqrt_op)
					func = frsqrt_op;
				else if (insn.mm_fp1_format.op == mm_fsqrt_op)
					func = fsqrt_op;
				else
					func = frecip_op;
				mips32_insn.fp0_format.opcode = cop1_op;
				mips32_insn.fp0_format.fmt =
					sdps_format[insn.mm_fp1_format.fmt];
				mips32_insn.fp0_format.ft = 0;
				mips32_insn.fp0_format.fs =
					insn.mm_fp1_format.fs;
				mips32_insn.fp0_format.fd =
					insn.mm_fp1_format.rt;
				mips32_insn.fp0_format.func = func;
				break;
			case mm_mfc1_op:
			case mm_mtc1_op:
			case mm_cfc1_op:
			case mm_ctc1_op:
			case mm_mfhc1_op:
			case mm_mthc1_op:
				if (insn.mm_fp1_format.op == mm_mfc1_op)
					op = mfc_op;
				else if (insn.mm_fp1_format.op == mm_mtc1_op)
					op = mtc_op;
				else if (insn.mm_fp1_format.op == mm_cfc1_op)
					op = cfc_op;
				else if (insn.mm_fp1_format.op == mm_ctc1_op)
					op = ctc_op;
				else if (insn.mm_fp1_format.op == mm_mfhc1_op)
					op = mfhc_op;
				else
					op = mthc_op;
				mips32_insn.fp1_format.opcode = cop1_op;
				mips32_insn.fp1_format.op = op;
				mips32_insn.fp1_format.rt =
					insn.mm_fp1_format.rt;
				mips32_insn.fp1_format.fs =
					insn.mm_fp1_format.fs;
				mips32_insn.fp1_format.fd = 0;
				mips32_insn.fp1_format.func = 0;
				break;
			default:
				return SIGILL;
			}
			break;
		case mm_32f_74_op:	/* c.cond.fmt */
			mips32_insn.fp0_format.opcode = cop1_op;
			mips32_insn.fp0_format.fmt =
				sdps_format[insn.mm_fp4_format.fmt];
			mips32_insn.fp0_format.ft = insn.mm_fp4_format.rt;
			mips32_insn.fp0_format.fs = insn.mm_fp4_format.fs;
			mips32_insn.fp0_format.fd = insn.mm_fp4_format.cc << 2;
			mips32_insn.fp0_format.func =
				insn.mm_fp4_format.cond | MM_MIPS32_COND_FC;
			break;
		default:
			return SIGILL;
		}
		break;
	default:
		return SIGILL;
	}

	*insn_ptr = mips32_insn;
	return 0;
}

/*
 * Redundant with logic already in kernel/branch.c,
 * embedded in compute_return_epc.  At some point,
 * a single subroutine should be used across both
 * modules.
 */
int isBranchInstr(struct pt_regs *regs, struct mm_decoded_insn dec_insn,
		  unsigned long *contpc)
{
	union mips_instruction insn = (union mips_instruction)dec_insn.insn;
	unsigned int fcr31;
	unsigned int bit = 0;
	unsigned int bit0;
	union fpureg *fpr;

	switch (insn.i_format.opcode) {
	case spec_op:
		switch (insn.r_format.func) {
		case jalr_op:
			if (insn.r_format.rd != 0) {
				regs->regs[insn.r_format.rd] =
					regs->cp0_epc + dec_insn.pc_inc +
					dec_insn.next_pc_inc;
			}
			/* fall through */
		case jr_op:
			/* For R6, JR already emulated in jalr_op */
			if (NO_R6EMU && insn.r_format.func == jr_op)
				break;
			*contpc = regs->regs[insn.r_format.rs];
			return 1;
		}
		break;
	case bcond_op:
		switch (insn.i_format.rt) {
		case bltzal_op:
		case bltzall_op:
			if (NO_R6EMU && (insn.i_format.rs ||
			    insn.i_format.rt == bltzall_op))
				break;

			regs->regs[31] = regs->cp0_epc +
				dec_insn.pc_inc +
				dec_insn.next_pc_inc;
			/* fall through */
		case bltzl_op:
			if (NO_R6EMU)
				break;
			/* fall through */
		case bltz_op:
			if ((long)regs->regs[insn.i_format.rs] < 0)
				*contpc = regs->cp0_epc +
					dec_insn.pc_inc +
					(insn.i_format.simmediate << 2);
			else
				*contpc = regs->cp0_epc +
					dec_insn.pc_inc +
					dec_insn.next_pc_inc;
			return 1;
		case bgezal_op:
		case bgezall_op:
			if (NO_R6EMU && (insn.i_format.rs ||
			    insn.i_format.rt == bgezall_op))
				break;

			regs->regs[31] = regs->cp0_epc +
				dec_insn.pc_inc +
				dec_insn.next_pc_inc;
			/* fall through */
		case bgezl_op:
			if (NO_R6EMU)
				break;
			/* fall through */
		case bgez_op:
			if ((long)regs->regs[insn.i_format.rs] >= 0)
				*contpc = regs->cp0_epc +
					dec_insn.pc_inc +
					(insn.i_format.simmediate << 2);
			else
				*contpc = regs->cp0_epc +
					dec_insn.pc_inc +
					dec_insn.next_pc_inc;
			return 1;
		}
		break;
	case jalx_op:
		set_isa16_mode(bit);
		/* fall through */
	case jal_op:
		regs->regs[31] = regs->cp0_epc +
			dec_insn.pc_inc +
			dec_insn.next_pc_inc;
		/* fall through */
	case j_op:
		*contpc = regs->cp0_epc + dec_insn.pc_inc;
		*contpc >>= 28;
		*contpc <<= 28;
		*contpc |= (insn.j_format.target << 2);
		/* Set microMIPS mode bit: XOR for jalx. */
		*contpc ^= bit;
		return 1;
	case beql_op:
		if (NO_R6EMU)
			break;
		/* fall through */
	case beq_op:
		if (regs->regs[insn.i_format.rs] ==
		    regs->regs[insn.i_format.rt])
			*contpc = regs->cp0_epc +
				dec_insn.pc_inc +
				(insn.i_format.simmediate << 2);
		else
			*contpc = regs->cp0_epc +
				dec_insn.pc_inc +
				dec_insn.next_pc_inc;
		return 1;
	case bnel_op:
		if (NO_R6EMU)
			break;
		/* fall through */
	case bne_op:
		if (regs->regs[insn.i_format.rs] !=
		    regs->regs[insn.i_format.rt])
			*contpc = regs->cp0_epc +
				dec_insn.pc_inc +
				(insn.i_format.simmediate << 2);
		else
			*contpc = regs->cp0_epc +
				dec_insn.pc_inc +
				dec_insn.next_pc_inc;
		return 1;
	case blezl_op:
		if (!insn.i_format.rt && NO_R6EMU)
			break;
		/* fall through */
	case blez_op:

		/*
		 * Compact branches for R6 for the
		 * blez and blezl opcodes.
		 * BLEZ  | rs = 0 | rt != 0  == BLEZALC
		 * BLEZ  | rs = rt != 0      == BGEZALC
		 * BLEZ  | rs != 0 | rt != 0 == BGEUC
		 * BLEZL | rs = 0 | rt != 0  == BLEZC
		 * BLEZL | rs = rt != 0      == BGEZC
		 * BLEZL | rs != 0 | rt != 0 == BGEC
		 *
		 * For real BLEZ{,L}, rt is always 0.
		 */
		if (cpu_has_mips_r6 && insn.i_format.rt) {
			if ((insn.i_format.opcode == blez_op) &&
			    ((!insn.i_format.rs && insn.i_format.rt) ||
			     (insn.i_format.rs == insn.i_format.rt)))
				regs->regs[31] = regs->cp0_epc +
					dec_insn.pc_inc;
			*contpc = regs->cp0_epc + dec_insn.pc_inc +
				dec_insn.next_pc_inc;

			return 1;
		}
		if ((long)regs->regs[insn.i_format.rs] <= 0)
			*contpc = regs->cp0_epc +
				dec_insn.pc_inc +
				(insn.i_format.simmediate << 2);
		else
			*contpc = regs->cp0_epc +
				dec_insn.pc_inc +
				dec_insn.next_pc_inc;
		return 1;
	case bgtzl_op:
		if (!insn.i_format.rt && NO_R6EMU)
			break;
		/* fall through */
	case bgtz_op:
		/*
		 * Compact branches for R6 for the
		 * bgtz and bgtzl opcodes.
		 * BGTZ  | rs = 0 | rt != 0  == BGTZALC
		 * BGTZ  | rs = rt != 0      == BLTZALC
		 * BGTZ  | rs != 0 | rt != 0 == BLTUC
		 * BGTZL | rs = 0 | rt != 0  == BGTZC
		 * BGTZL | rs = rt != 0      == BLTZC
		 * BGTZL | rs != 0 | rt != 0 == BLTC
		 *
		 * *ZALC varint for BGTZ &&& rt != 0
		 * For real GTZ{,L}, rt is always 0.
		 */
		if (cpu_has_mips_r6 && insn.i_format.rt) {
			if ((insn.i_format.opcode == blez_op) &&
			    ((!insn.i_format.rs && insn.i_format.rt) ||
			     (insn.i_format.rs == insn.i_format.rt)))
				regs->regs[31] = regs->cp0_epc +
					dec_insn.pc_inc;
			*contpc = regs->cp0_epc + dec_insn.pc_inc +
				dec_insn.next_pc_inc;

			return 1;
		}

		if ((long)regs->regs[insn.i_format.rs] > 0)
			*contpc = regs->cp0_epc +
				dec_insn.pc_inc +
				(insn.i_format.simmediate << 2);
		else
			*contpc = regs->cp0_epc +
				dec_insn.pc_inc +
				dec_insn.next_pc_inc;
		return 1;
	case pop10_op:
	case pop30_op:
		if (!cpu_has_mips_r6)
			break;
		if (insn.i_format.rt && !insn.i_format.rs)
			regs->regs[31] = regs->cp0_epc + 4;
		*contpc = regs->cp0_epc + dec_insn.pc_inc +
			dec_insn.next_pc_inc;

		return 1;
#ifdef CONFIG_CPU_CAVIUM_OCTEON
	case lwc2_op: /* This is bbit0 on Octeon */
		if ((regs->regs[insn.i_format.rs] & (1ull<<insn.i_format.rt)) == 0)
			*contpc = regs->cp0_epc + 4 + (insn.i_format.simmediate << 2);
		else
			*contpc = regs->cp0_epc + 8;
		return 1;
	case ldc2_op: /* This is bbit032 on Octeon */
		if ((regs->regs[insn.i_format.rs] & (1ull<<(insn.i_format.rt + 32))) == 0)
			*contpc = regs->cp0_epc + 4 + (insn.i_format.simmediate << 2);
		else
			*contpc = regs->cp0_epc + 8;
		return 1;
	case swc2_op: /* This is bbit1 on Octeon */
		if (regs->regs[insn.i_format.rs] & (1ull<<insn.i_format.rt))
			*contpc = regs->cp0_epc + 4 + (insn.i_format.simmediate << 2);
		else
			*contpc = regs->cp0_epc + 8;
		return 1;
	case sdc2_op: /* This is bbit132 on Octeon */
		if (regs->regs[insn.i_format.rs] & (1ull<<(insn.i_format.rt + 32)))
			*contpc = regs->cp0_epc + 4 + (insn.i_format.simmediate << 2);
		else
			*contpc = regs->cp0_epc + 8;
		return 1;
#else
	case bc6_op:
		/*
		 * Only valid for MIPS R6 but we can still end up
		 * here from a broken userland so just tell emulator
		 * this is not a branch and let it break later on.
		 */
		if  (!cpu_has_mips_r6)
			break;
		*contpc = regs->cp0_epc + dec_insn.pc_inc +
			dec_insn.next_pc_inc;

		return 1;
	case balc6_op:
		if (!cpu_has_mips_r6)
			break;
		regs->regs[31] = regs->cp0_epc + 4;
		*contpc = regs->cp0_epc + dec_insn.pc_inc +
			dec_insn.next_pc_inc;

		return 1;
	case pop66_op:
		if (!cpu_has_mips_r6)
			break;
		*contpc = regs->cp0_epc + dec_insn.pc_inc +
			dec_insn.next_pc_inc;

		return 1;
	case pop76_op:
		if (!cpu_has_mips_r6)
			break;
		if (!insn.i_format.rs)
			regs->regs[31] = regs->cp0_epc + 4;
		*contpc = regs->cp0_epc + dec_insn.pc_inc +
			dec_insn.next_pc_inc;

		return 1;
#endif
	case cop0_op:
	case cop1_op:
		/* Need to check for R6 bc1nez and bc1eqz branches */
		if (cpu_has_mips_r6 &&
		    ((insn.i_format.rs == bc1eqz_op) ||
		     (insn.i_format.rs == bc1nez_op))) {
			bit = 0;
			fpr = &current->thread.fpu.fpr[insn.i_format.rt];
			bit0 = get_fpr32(fpr, 0) & 0x1;
			switch (insn.i_format.rs) {
			case bc1eqz_op:
				bit = bit0 == 0;
				break;
			case bc1nez_op:
				bit = bit0 != 0;
				break;
			}
			if (bit)
				*contpc = regs->cp0_epc +
					dec_insn.pc_inc +
					(insn.i_format.simmediate << 2);
			else
				*contpc = regs->cp0_epc +
					dec_insn.pc_inc +
					dec_insn.next_pc_inc;

			return 1;
		}
		/* R2/R6 compatible cop1 instruction */
		/* fall through */
	case cop2_op:
	case cop1x_op:
		if (insn.i_format.rs == bc_op) {
			preempt_disable();
			if (is_fpu_owner())
			        fcr31 = read_32bit_cp1_register(CP1_STATUS);
			else
				fcr31 = current->thread.fpu.fcr31;
			preempt_enable();

			bit = (insn.i_format.rt >> 2);
			bit += (bit != 0);
			bit += 23;
			switch (insn.i_format.rt & 3) {
			case 0:	/* bc1f */
			case 2:	/* bc1fl */
				if (~fcr31 & (1 << bit))
					*contpc = regs->cp0_epc +
						dec_insn.pc_inc +
						(insn.i_format.simmediate << 2);
				else
					*contpc = regs->cp0_epc +
						dec_insn.pc_inc +
						dec_insn.next_pc_inc;
				return 1;
			case 1:	/* bc1t */
			case 3:	/* bc1tl */
				if (fcr31 & (1 << bit))
					*contpc = regs->cp0_epc +
						dec_insn.pc_inc +
						(insn.i_format.simmediate << 2);
				else
					*contpc = regs->cp0_epc +
						dec_insn.pc_inc +
						dec_insn.next_pc_inc;
				return 1;
			}
		}
		break;
	}
	return 0;
}

/*
 * In the Linux kernel, we support selection of FPR format on the
 * basis of the Status.FR bit.	If an FPU is not present, the FR bit
 * is hardwired to zero, which would imply a 32-bit FPU even for
 * 64-bit CPUs so we rather look at TIF_32BIT_FPREGS.
 * FPU emu is slow and bulky and optimizing this function offers fairly
 * sizeable benefits so we try to be clever and make this function return
 * a constant whenever possible, that is on 64-bit kernels without O32
 * compatibility enabled and on 32-bit without 64-bit FPU support.
 */
static inline int cop1_64bit(struct pt_regs *xcp)
{
	if (config_enabled(CONFIG_64BIT) && !config_enabled(CONFIG_MIPS32_O32))
		return 1;
	else if (config_enabled(CONFIG_32BIT) &&
		 !config_enabled(CONFIG_MIPS_O32_FP64_SUPPORT))
		return 0;

	return !test_thread_flag(TIF_32BIT_FPREGS);
}

static inline bool hybrid_fprs(void)
{
	return test_thread_flag(TIF_HYBRID_FPREGS);
}

#define SIFROMREG(si, x)						\
do {									\
	if (cop1_64bit(xcp) && !hybrid_fprs())				\
		(si) = (int)get_fpr32(&ctx->fpr[x], 0);			\
	else								\
		(si) = (int)get_fpr32(&ctx->fpr[(x) & ~1], (x) & 1);	\
} while (0)

#define SITOREG(si, x)							\
do {									\
	if (cop1_64bit(xcp) && !hybrid_fprs()) {			\
		unsigned int i;						\
		set_fpr32(&ctx->fpr[x], 0, si);				\
		for (i = 1; i < ARRAY_SIZE(ctx->fpr[x].val32); i++)	\
			set_fpr32(&ctx->fpr[x], i, 0);			\
	} else {							\
		set_fpr32(&ctx->fpr[(x) & ~1], (x) & 1, si);		\
	}								\
} while (0)

#define SIFROMHREG(si, x)	((si) = (int)get_fpr32(&ctx->fpr[x], 1))

#define SITOHREG(si, x)							\
do {									\
	unsigned int i;							\
	set_fpr32(&ctx->fpr[x], 1, si);					\
	for (i = 2; i < ARRAY_SIZE(ctx->fpr[x].val32); i++)		\
		set_fpr32(&ctx->fpr[x], i, 0);				\
} while (0)

#define DIFROMREG(di, x)						\
	((di) = get_fpr64(&ctx->fpr[(x) & ~(cop1_64bit(xcp) ^ 1)], 0))

#define DITOREG(di, x)							\
do {									\
	unsigned int fpr, i;						\
	fpr = (x) & ~(cop1_64bit(xcp) ^ 1);				\
	set_fpr64(&ctx->fpr[fpr], 0, di);				\
	for (i = 1; i < ARRAY_SIZE(ctx->fpr[x].val64); i++)		\
		set_fpr64(&ctx->fpr[fpr], i, 0);			\
} while (0)

#define SPFROMREG(sp, x) SIFROMREG((sp).bits, x)
#define SPTOREG(sp, x)	SITOREG((sp).bits, x)
#define DPFROMREG(dp, x)	DIFROMREG((dp).bits, x)
#define DPTOREG(dp, x)	DITOREG((dp).bits, x)

/*
 * Emulate a CFC1 instruction.
 */
static inline void cop1_cfc(struct pt_regs *xcp, struct mips_fpu_struct *ctx,
			    mips_instruction ir)
{
	u32 fcr31 = ctx->fcr31;
	u32 value = 0;

	switch (MIPSInst_RD(ir)) {
	case FPCREG_CSR:
		value = fcr31;
		pr_debug("%p gpr[%d]<-csr=%08x\n",
			 (void *)xcp->cp0_epc, MIPSInst_RT(ir), value);
		break;

	case FPCREG_FENR:
		if (!cpu_has_mips_r)
			break;
		value = (fcr31 >> (FPU_CSR_FS_S - MIPS_FENR_FS_S)) &
			MIPS_FENR_FS;
		value |= fcr31 & (FPU_CSR_ALL_E | FPU_CSR_RM);
		pr_debug("%p gpr[%d]<-enr=%08x\n",
			 (void *)xcp->cp0_epc, MIPSInst_RT(ir), value);
		break;

	case FPCREG_FEXR:
		if (!cpu_has_mips_r)
			break;
		value = fcr31 & (FPU_CSR_ALL_X | FPU_CSR_ALL_S);
		pr_debug("%p gpr[%d]<-exr=%08x\n",
			 (void *)xcp->cp0_epc, MIPSInst_RT(ir), value);
		break;

	case FPCREG_FCCR:
		if (!cpu_has_mips_r)
			break;
		value = (fcr31 >> (FPU_CSR_COND_S - MIPS_FCCR_COND0_S)) &
			MIPS_FCCR_COND0;
		value |= (fcr31 >> (FPU_CSR_COND1_S - MIPS_FCCR_COND1_S)) &
			 (MIPS_FCCR_CONDX & ~MIPS_FCCR_COND0);
		pr_debug("%p gpr[%d]<-ccr=%08x\n",
			 (void *)xcp->cp0_epc, MIPSInst_RT(ir), value);
		break;

	case FPCREG_RID:
		value = boot_cpu_data.fpu_id;
		break;

	default:
		break;
	}

	if (MIPSInst_RT(ir))
		xcp->regs[MIPSInst_RT(ir)] = value;
}

/*
 * Emulate a CTC1 instruction.
 */
static inline void cop1_ctc(struct pt_regs *xcp, struct mips_fpu_struct *ctx,
			    mips_instruction ir)
{
	u32 fcr31 = ctx->fcr31;
	u32 value;
	u32 mask;

	if (MIPSInst_RT(ir) == 0)
		value = 0;
	else
		value = xcp->regs[MIPSInst_RT(ir)];

	switch (MIPSInst_RD(ir)) {
	case FPCREG_CSR:
		pr_debug("%p gpr[%d]->csr=%08x\n",
			 (void *)xcp->cp0_epc, MIPSInst_RT(ir), value);

		/* Preserve read-only bits.  */
		mask = boot_cpu_data.fpu_msk31;
		fcr31 = (value & ~mask) | (fcr31 & mask);
		break;

	case FPCREG_FENR:
		if (!cpu_has_mips_r)
			break;
		pr_debug("%p gpr[%d]->enr=%08x\n",
			 (void *)xcp->cp0_epc, MIPSInst_RT(ir), value);
		fcr31 &= ~(FPU_CSR_FS | FPU_CSR_ALL_E | FPU_CSR_RM);
		fcr31 |= (value << (FPU_CSR_FS_S - MIPS_FENR_FS_S)) &
			 FPU_CSR_FS;
		fcr31 |= value & (FPU_CSR_ALL_E | FPU_CSR_RM);
		break;

	case FPCREG_FEXR:
		if (!cpu_has_mips_r)
			break;
		pr_debug("%p gpr[%d]->exr=%08x\n",
			 (void *)xcp->cp0_epc, MIPSInst_RT(ir), value);
		fcr31 &= ~(FPU_CSR_ALL_X | FPU_CSR_ALL_S);
		fcr31 |= value & (FPU_CSR_ALL_X | FPU_CSR_ALL_S);
		break;

	case FPCREG_FCCR:
		if (!cpu_has_mips_r)
			break;
		pr_debug("%p gpr[%d]->ccr=%08x\n",
			 (void *)xcp->cp0_epc, MIPSInst_RT(ir), value);
		fcr31 &= ~(FPU_CSR_CONDX | FPU_CSR_COND);
		fcr31 |= (value << (FPU_CSR_COND_S - MIPS_FCCR_COND0_S)) &
			 FPU_CSR_COND;
		fcr31 |= (value << (FPU_CSR_COND1_S - MIPS_FCCR_COND1_S)) &
			 FPU_CSR_CONDX;
		break;

	default:
		break;
	}

	ctx->fcr31 = fcr31;
}

/*
 * Emulate the single floating point instruction pointed at by EPC.
 * Two instructions if the instruction is in a branch delay slot.
 */

static int cop1Emulate(struct pt_regs *xcp, struct mips_fpu_struct *ctx,
		struct mm_decoded_insn dec_insn, void *__user *fault_addr)
{
	unsigned long contpc = xcp->cp0_epc + dec_insn.pc_inc;
	unsigned int cond, cbit, bit0;
	mips_instruction ir;
	int likely, pc_inc;
	union fpureg *fpr;
	u32 __user *wva;
	u64 __user *dva;
	u32 wval;
	u64 dval;
	int sig;

	/*
	 * These are giving gcc a gentle hint about what to expect in
	 * dec_inst in order to do better optimization.
	 */
	if (!cpu_has_mmips && dec_insn.micro_mips_mode)
		unreachable();

	/* XXX NEC Vr54xx bug workaround */
	if (delay_slot(xcp)) {
		if (dec_insn.micro_mips_mode) {
			if (!mm_isBranchInstr(xcp, dec_insn, &contpc))
				clear_delay_slot(xcp);
		} else {
			if (!isBranchInstr(xcp, dec_insn, &contpc))
				clear_delay_slot(xcp);
		}
	}

	if (delay_slot(xcp)) {
		/*
		 * The instruction to be emulated is in a branch delay slot
		 * which means that we have to	emulate the branch instruction
		 * BEFORE we do the cop1 instruction.
		 *
		 * This branch could be a COP1 branch, but in that case we
		 * would have had a trap for that instruction, and would not
		 * come through this route.
		 *
		 * Linux MIPS branch emulator operates on context, updating the
		 * cp0_epc.
		 */
		ir = dec_insn.next_insn;  /* process delay slot instr */
		pc_inc = dec_insn.next_pc_inc;
	} else {
		ir = dec_insn.insn;       /* process current instr */
		pc_inc = dec_insn.pc_inc;
	}

	/*
	 * Since microMIPS FPU instructios are a subset of MIPS32 FPU
	 * instructions, we want to convert microMIPS FPU instructions
	 * into MIPS32 instructions so that we could reuse all of the
	 * FPU emulation code.
	 *
	 * NOTE: We cannot do this for branch instructions since they
	 *       are not a subset. Example: Cannot emulate a 16-bit
	 *       aligned target address with a MIPS32 instruction.
	 */
	if (dec_insn.micro_mips_mode) {
		/*
		 * If next instruction is a 16-bit instruction, then it
		 * it cannot be a FPU instruction. This could happen
		 * since we can be called for non-FPU instructions.
		 */
		if ((pc_inc == 2) ||
			(microMIPS32_to_MIPS32((union mips_instruction *)&ir)
			 == SIGILL))
			return SIGILL;
	}

emul:
	perf_sw_event(PERF_COUNT_SW_EMULATION_FAULTS, 1, xcp, 0);
	MIPS_FPU_EMU_INC_STATS(emulated);
	switch (MIPSInst_OPCODE(ir)) {
	case ldc1_op:
		dva = (u64 __user *) (xcp->regs[MIPSInst_RS(ir)] +
				     MIPSInst_SIMM(ir));
		MIPS_FPU_EMU_INC_STATS(loads);

		if (!access_ok(VERIFY_READ, dva, sizeof(u64))) {
			MIPS_FPU_EMU_INC_STATS(errors);
			*fault_addr = dva;
			return SIGBUS;
		}
		if (__get_user(dval, dva)) {
			MIPS_FPU_EMU_INC_STATS(errors);
			*fault_addr = dva;
			return SIGSEGV;
		}
		DITOREG(dval, MIPSInst_RT(ir));
		break;

	case sdc1_op:
		dva = (u64 __user *) (xcp->regs[MIPSInst_RS(ir)] +
				      MIPSInst_SIMM(ir));
		MIPS_FPU_EMU_INC_STATS(stores);
		DIFROMREG(dval, MIPSInst_RT(ir));
		if (!access_ok(VERIFY_WRITE, dva, sizeof(u64))) {
			MIPS_FPU_EMU_INC_STATS(errors);
			*fault_addr = dva;
			return SIGBUS;
		}
		if (__put_user(dval, dva)) {
			MIPS_FPU_EMU_INC_STATS(errors);
			*fault_addr = dva;
			return SIGSEGV;
		}
		break;

	case lwc1_op:
		wva = (u32 __user *) (xcp->regs[MIPSInst_RS(ir)] +
				      MIPSInst_SIMM(ir));
		MIPS_FPU_EMU_INC_STATS(loads);
		if (!access_ok(VERIFY_READ, wva, sizeof(u32))) {
			MIPS_FPU_EMU_INC_STATS(errors);
			*fault_addr = wva;
			return SIGBUS;
		}
		if (__get_user(wval, wva)) {
			MIPS_FPU_EMU_INC_STATS(errors);
			*fault_addr = wva;
			return SIGSEGV;
		}
		SITOREG(wval, MIPSInst_RT(ir));
		break;

	case swc1_op:
		wva = (u32 __user *) (xcp->regs[MIPSInst_RS(ir)] +
				      MIPSInst_SIMM(ir));
		MIPS_FPU_EMU_INC_STATS(stores);
		SIFROMREG(wval, MIPSInst_RT(ir));
		if (!access_ok(VERIFY_WRITE, wva, sizeof(u32))) {
			MIPS_FPU_EMU_INC_STATS(errors);
			*fault_addr = wva;
			return SIGBUS;
		}
		if (__put_user(wval, wva)) {
			MIPS_FPU_EMU_INC_STATS(errors);
			*fault_addr = wva;
			return SIGSEGV;
		}
		break;

	case cop1_op:
		switch (MIPSInst_RS(ir)) {
		case dmfc_op:
			if (!cpu_has_mips_3_4_5 && !cpu_has_mips64)
				return SIGILL;

			/* copregister fs -> gpr[rt] */
			if (MIPSInst_RT(ir) != 0) {
				DIFROMREG(xcp->regs[MIPSInst_RT(ir)],
					MIPSInst_RD(ir));
			}
			break;

		case dmtc_op:
			if (!cpu_has_mips_3_4_5 && !cpu_has_mips64)
				return SIGILL;

			/* copregister fs <- rt */
			DITOREG(xcp->regs[MIPSInst_RT(ir)], MIPSInst_RD(ir));
			break;

		case mfhc_op:
			if (!cpu_has_mips_r2_r6)
				goto sigill;

			/* copregister rd -> gpr[rt] */
			if (MIPSInst_RT(ir) != 0) {
				SIFROMHREG(xcp->regs[MIPSInst_RT(ir)],
					MIPSInst_RD(ir));
			}
			break;

		case mthc_op:
			if (!cpu_has_mips_r2_r6)
				goto sigill;

			/* copregister rd <- gpr[rt] */
			SITOHREG(xcp->regs[MIPSInst_RT(ir)], MIPSInst_RD(ir));
			break;

		case mfc_op:
			/* copregister rd -> gpr[rt] */
			if (MIPSInst_RT(ir) != 0) {
				SIFROMREG(xcp->regs[MIPSInst_RT(ir)],
					MIPSInst_RD(ir));
			}
			break;

		case mtc_op:
			/* copregister rd <- rt */
			SITOREG(xcp->regs[MIPSInst_RT(ir)], MIPSInst_RD(ir));
			break;

		case cfc_op:
			/* cop control register rd -> gpr[rt] */
			cop1_cfc(xcp, ctx, ir);
			break;

		case ctc_op:
			/* copregister rd <- rt */
			cop1_ctc(xcp, ctx, ir);
			if ((ctx->fcr31 >> 5) & ctx->fcr31 & FPU_CSR_ALL_E) {
				return SIGFPE;
			}
			break;

		case bc1eqz_op:
		case bc1nez_op:
			if (!cpu_has_mips_r6 || delay_slot(xcp))
				return SIGILL;

<<<<<<< HEAD
			likely = 0;
			cond = 0;
=======
			cond = likely = 0;
>>>>>>> 4265b905
			fpr = &current->thread.fpu.fpr[MIPSInst_RT(ir)];
			bit0 = get_fpr32(fpr, 0) & 0x1;
			switch (MIPSInst_RS(ir)) {
			case bc1eqz_op:
<<<<<<< HEAD
				MIPS_FPU_EMU_INC_STATS(bc1eqz);
				cond = bit0 == 0;
				break;
			case bc1nez_op:
				MIPS_FPU_EMU_INC_STATS(bc1nez);
=======
				cond = bit0 == 0;
				break;
			case bc1nez_op:
>>>>>>> 4265b905
				cond = bit0 != 0;
				break;
			}
			goto branch_common;

		case bc_op:
			if (delay_slot(xcp))
				return SIGILL;

			if (cpu_has_mips_4_5_r)
				cbit = fpucondbit[MIPSInst_RT(ir) >> 2];
			else
				cbit = FPU_CSR_COND;
			cond = ctx->fcr31 & cbit;

			likely = 0;
			switch (MIPSInst_RT(ir) & 3) {
			case bcfl_op:
				if (cpu_has_mips_2_3_4_5_r)
					likely = 1;
				/* fall through */
			case bcf_op:
				cond = !cond;
				break;
			case bctl_op:
				if (cpu_has_mips_2_3_4_5_r)
					likely = 1;
				/* fall through */
			case bct_op:
				break;
			}
branch_common:
			MIPS_FPU_EMU_INC_STATS(branches);
			set_delay_slot(xcp);
			if (cond) {
				/*
				 * Branch taken: emulate dslot instruction
				 */
				unsigned long bcpc;

				/*
				 * Remember EPC at the branch to point back
				 * at so that any delay-slot instruction
				 * signal is not silently ignored.
				 */
				bcpc = xcp->cp0_epc;
				xcp->cp0_epc += dec_insn.pc_inc;

				contpc = MIPSInst_SIMM(ir);
				ir = dec_insn.next_insn;
				if (dec_insn.micro_mips_mode) {
					contpc = (xcp->cp0_epc + (contpc << 1));

					/* If 16-bit instruction, not FPU. */
					if ((dec_insn.next_pc_inc == 2) ||
						(microMIPS32_to_MIPS32((union mips_instruction *)&ir) == SIGILL)) {

						/*
						 * Since this instruction will
						 * be put on the stack with
						 * 32-bit words, get around
						 * this problem by putting a
						 * NOP16 as the second one.
						 */
						if (dec_insn.next_pc_inc == 2)
							ir = (ir & (~0xffff)) | MM_NOP16;

						/*
						 * Single step the non-CP1
						 * instruction in the dslot.
						 */
						sig = mips_dsemul(xcp, ir,
								  bcpc, contpc);
						if (sig < 0)
							break;
						if (sig)
							xcp->cp0_epc = bcpc;
						/*
						 * SIGILL forces out of
						 * the emulation loop.
						 */
						return sig ? sig : SIGILL;
					}
				} else
					contpc = (xcp->cp0_epc + (contpc << 2));

				switch (MIPSInst_OPCODE(ir)) {
				case lwc1_op:
				case swc1_op:
					goto emul;

				case ldc1_op:
				case sdc1_op:
					if (cpu_has_mips_2_3_4_5_r)
						goto emul;

					goto bc_sigill;

				case cop1_op:
					goto emul;

				case cop1x_op:
					if (cpu_has_mips_4_5_64_r2_r6)
						/* its one of ours */
						goto emul;

					goto bc_sigill;

				case spec_op:
					switch (MIPSInst_FUNC(ir)) {
					case movc_op:
						if (cpu_has_mips_4_5_r)
							goto emul;

						goto bc_sigill;
					}
					break;

				bc_sigill:
					xcp->cp0_epc = bcpc;
					return SIGILL;
				}

				/*
				 * Single step the non-cp1
				 * instruction in the dslot
				 */
				sig = mips_dsemul(xcp, ir, bcpc, contpc);
				if (sig < 0)
					break;
				if (sig)
					xcp->cp0_epc = bcpc;
				/* SIGILL forces out of the emulation loop.  */
				return sig ? sig : SIGILL;
			} else if (likely) {	/* branch not taken */
				/*
				 * branch likely nullifies
				 * dslot if not taken
				 */
				xcp->cp0_epc += dec_insn.pc_inc;
				contpc += dec_insn.pc_inc;
				/*
				 * else continue & execute
				 * dslot as normal insn
				 */
			}
			break;

		default:
			if (!(MIPSInst_RS(ir) & 0x10))
				return SIGILL;

			/* a real fpu computation instruction */
			sig = fpu_emu(xcp, ctx, ir);
			if (sig)
				return sig;
		}
		break;

	case cop1x_op:
		if (!cpu_has_mips_4_5_64_r2_r6)
			return SIGILL;

		sig = fpux_emu(xcp, ctx, ir, fault_addr);
		if (sig)
			return sig;
		break;

	case spec_op:
		if (!cpu_has_mips_4_5_r)
			return SIGILL;

		if (MIPSInst_FUNC(ir) != movc_op)
			return SIGILL;
		cond = fpucondbit[MIPSInst_RT(ir) >> 2];
		if (((ctx->fcr31 & cond) != 0) == ((MIPSInst_RT(ir) & 1) != 0))
			xcp->regs[MIPSInst_RD(ir)] =
				xcp->regs[MIPSInst_RS(ir)];
		break;
	default:
sigill:
		return SIGILL;
	}

	/* we did it !! */
	xcp->cp0_epc = contpc;
	clear_delay_slot(xcp);

	return 0;
}

/*
 * Conversion table from MIPS compare ops 48-63
 * cond = ieee754dp_cmp(x,y,IEEE754_UN,sig);
 */
static const unsigned char cmptab[8] = {
	0,			/* cmp_0 (sig) cmp_sf */
	IEEE754_CUN,		/* cmp_un (sig) cmp_ngle */
	IEEE754_CEQ,		/* cmp_eq (sig) cmp_seq */
	IEEE754_CEQ | IEEE754_CUN,	/* cmp_ueq (sig) cmp_ngl  */
	IEEE754_CLT,		/* cmp_olt (sig) cmp_lt */
	IEEE754_CLT | IEEE754_CUN,	/* cmp_ult (sig) cmp_nge */
	IEEE754_CLT | IEEE754_CEQ,	/* cmp_ole (sig) cmp_le */
	IEEE754_CLT | IEEE754_CEQ | IEEE754_CUN,	/* cmp_ule (sig) cmp_ngt */
};

static const unsigned char negative_cmptab[8] = {
	0, /* Reserved */
	IEEE754_CLT | IEEE754_CGT | IEEE754_CEQ,
	IEEE754_CLT | IEEE754_CGT | IEEE754_CUN,
	IEEE754_CLT | IEEE754_CGT,
	/* Reserved */
};


/*
 * Additional MIPS4 instructions
 */

#define DEF3OP(name, p, f1, f2, f3)					\
static union ieee754##p fpemu_##p##_##name(union ieee754##p r,		\
	union ieee754##p s, union ieee754##p t)				\
{									\
	struct _ieee754_csr ieee754_csr_save;				\
	s = f1(s, t);							\
	ieee754_csr_save = ieee754_csr;					\
	s = f2(s, r);							\
	ieee754_csr_save.cx |= ieee754_csr.cx;				\
	ieee754_csr_save.sx |= ieee754_csr.sx;				\
	s = f3(s);							\
	ieee754_csr.cx |= ieee754_csr_save.cx;				\
	ieee754_csr.sx |= ieee754_csr_save.sx;				\
	return s;							\
}

static union ieee754dp fpemu_dp_recip(union ieee754dp d)
{
	return ieee754dp_div(ieee754dp_one(0), d);
}

static union ieee754dp fpemu_dp_rsqrt(union ieee754dp d)
{
	return ieee754dp_div(ieee754dp_one(0), ieee754dp_sqrt(d));
}

static union ieee754sp fpemu_sp_recip(union ieee754sp s)
{
	return ieee754sp_div(ieee754sp_one(0), s);
}

static union ieee754sp fpemu_sp_rsqrt(union ieee754sp s)
{
	return ieee754sp_div(ieee754sp_one(0), ieee754sp_sqrt(s));
}

DEF3OP(madd, sp, ieee754sp_mul, ieee754sp_add, );
DEF3OP(msub, sp, ieee754sp_mul, ieee754sp_sub, );
DEF3OP(nmadd, sp, ieee754sp_mul, ieee754sp_add, ieee754sp_neg);
DEF3OP(nmsub, sp, ieee754sp_mul, ieee754sp_sub, ieee754sp_neg);
DEF3OP(madd, dp, ieee754dp_mul, ieee754dp_add, );
DEF3OP(msub, dp, ieee754dp_mul, ieee754dp_sub, );
DEF3OP(nmadd, dp, ieee754dp_mul, ieee754dp_add, ieee754dp_neg);
DEF3OP(nmsub, dp, ieee754dp_mul, ieee754dp_sub, ieee754dp_neg);

static int fpux_emu(struct pt_regs *xcp, struct mips_fpu_struct *ctx,
	mips_instruction ir, void *__user *fault_addr)
{
	unsigned int rcsr = 0;	/* resulting csr */

	MIPS_FPU_EMU_INC_STATS(cp1xops);

	switch (MIPSInst_FMA_FFMT(ir)) {
	case s_fmt:{		/* 0 */

		union ieee754sp(*handler) (union ieee754sp, union ieee754sp, union ieee754sp);
		union ieee754sp fd, fr, fs, ft;
		u32 __user *va;
		u32 val;

		switch (MIPSInst_FUNC(ir)) {
		case lwxc1_op:
			va = (void __user *) (xcp->regs[MIPSInst_FR(ir)] +
				xcp->regs[MIPSInst_FT(ir)]);

			MIPS_FPU_EMU_INC_STATS(loads);
			if (!access_ok(VERIFY_READ, va, sizeof(u32))) {
				MIPS_FPU_EMU_INC_STATS(errors);
				*fault_addr = va;
				return SIGBUS;
			}
			if (__get_user(val, va)) {
				MIPS_FPU_EMU_INC_STATS(errors);
				*fault_addr = va;
				return SIGSEGV;
			}
			SITOREG(val, MIPSInst_FD(ir));
			break;

		case swxc1_op:
			va = (void __user *) (xcp->regs[MIPSInst_FR(ir)] +
				xcp->regs[MIPSInst_FT(ir)]);

			MIPS_FPU_EMU_INC_STATS(stores);

			SIFROMREG(val, MIPSInst_FS(ir));
			if (!access_ok(VERIFY_WRITE, va, sizeof(u32))) {
				MIPS_FPU_EMU_INC_STATS(errors);
				*fault_addr = va;
				return SIGBUS;
			}
			if (put_user(val, va)) {
				MIPS_FPU_EMU_INC_STATS(errors);
				*fault_addr = va;
				return SIGSEGV;
			}
			break;

		case madd_s_op:
			handler = fpemu_sp_madd;
			goto scoptop;
		case msub_s_op:
			handler = fpemu_sp_msub;
			goto scoptop;
		case nmadd_s_op:
			handler = fpemu_sp_nmadd;
			goto scoptop;
		case nmsub_s_op:
			handler = fpemu_sp_nmsub;
			goto scoptop;

		      scoptop:
			SPFROMREG(fr, MIPSInst_FR(ir));
			SPFROMREG(fs, MIPSInst_FS(ir));
			SPFROMREG(ft, MIPSInst_FT(ir));
			fd = (*handler) (fr, fs, ft);
			SPTOREG(fd, MIPSInst_FD(ir));

		      copcsr:
			if (ieee754_cxtest(IEEE754_INEXACT)) {
				MIPS_FPU_EMU_INC_STATS(ieee754_inexact);
				rcsr |= FPU_CSR_INE_X | FPU_CSR_INE_S;
			}
			if (ieee754_cxtest(IEEE754_UNDERFLOW)) {
				MIPS_FPU_EMU_INC_STATS(ieee754_underflow);
				rcsr |= FPU_CSR_UDF_X | FPU_CSR_UDF_S;
			}
			if (ieee754_cxtest(IEEE754_OVERFLOW)) {
				MIPS_FPU_EMU_INC_STATS(ieee754_overflow);
				rcsr |= FPU_CSR_OVF_X | FPU_CSR_OVF_S;
			}
			if (ieee754_cxtest(IEEE754_INVALID_OPERATION)) {
				MIPS_FPU_EMU_INC_STATS(ieee754_invalidop);
				rcsr |= FPU_CSR_INV_X | FPU_CSR_INV_S;
			}

			ctx->fcr31 = (ctx->fcr31 & ~FPU_CSR_ALL_X) | rcsr;
			if ((ctx->fcr31 >> 5) & ctx->fcr31 & FPU_CSR_ALL_E) {
				/*printk ("SIGFPE: FPU csr = %08x\n",
				   ctx->fcr31); */
				return SIGFPE;
			}

			break;

		default:
			return SIGILL;
		}
		break;
	}

	case d_fmt:{		/* 1 */
		union ieee754dp(*handler) (union ieee754dp, union ieee754dp, union ieee754dp);
		union ieee754dp fd, fr, fs, ft;
		u64 __user *va;
		u64 val;

		switch (MIPSInst_FUNC(ir)) {
		case ldxc1_op:
			va = (void __user *) (xcp->regs[MIPSInst_FR(ir)] +
				xcp->regs[MIPSInst_FT(ir)]);

			MIPS_FPU_EMU_INC_STATS(loads);
			if (!access_ok(VERIFY_READ, va, sizeof(u64))) {
				MIPS_FPU_EMU_INC_STATS(errors);
				*fault_addr = va;
				return SIGBUS;
			}
			if (__get_user(val, va)) {
				MIPS_FPU_EMU_INC_STATS(errors);
				*fault_addr = va;
				return SIGSEGV;
			}
			DITOREG(val, MIPSInst_FD(ir));
			break;

		case sdxc1_op:
			va = (void __user *) (xcp->regs[MIPSInst_FR(ir)] +
				xcp->regs[MIPSInst_FT(ir)]);

			MIPS_FPU_EMU_INC_STATS(stores);
			DIFROMREG(val, MIPSInst_FS(ir));
			if (!access_ok(VERIFY_WRITE, va, sizeof(u64))) {
				MIPS_FPU_EMU_INC_STATS(errors);
				*fault_addr = va;
				return SIGBUS;
			}
			if (__put_user(val, va)) {
				MIPS_FPU_EMU_INC_STATS(errors);
				*fault_addr = va;
				return SIGSEGV;
			}
			break;

		case madd_d_op:
			handler = fpemu_dp_madd;
			goto dcoptop;
		case msub_d_op:
			handler = fpemu_dp_msub;
			goto dcoptop;
		case nmadd_d_op:
			handler = fpemu_dp_nmadd;
			goto dcoptop;
		case nmsub_d_op:
			handler = fpemu_dp_nmsub;
			goto dcoptop;

		      dcoptop:
			DPFROMREG(fr, MIPSInst_FR(ir));
			DPFROMREG(fs, MIPSInst_FS(ir));
			DPFROMREG(ft, MIPSInst_FT(ir));
			fd = (*handler) (fr, fs, ft);
			DPTOREG(fd, MIPSInst_FD(ir));
			goto copcsr;

		default:
			return SIGILL;
		}
		break;
	}

	case 0x3:
		if (MIPSInst_FUNC(ir) != pfetch_op)
			return SIGILL;

		/* ignore prefx operation */
		break;

	default:
		return SIGILL;
	}

	return 0;
}



/*
 * Emulate a single COP1 arithmetic instruction.
 */
static int fpu_emu(struct pt_regs *xcp, struct mips_fpu_struct *ctx,
	mips_instruction ir)
{
	int rfmt;		/* resulting format */
	unsigned int rcsr = 0;	/* resulting csr */
	unsigned int oldrm;
	unsigned int cbit;
	unsigned int cond;
	union {
		union ieee754dp d;
		union ieee754sp s;
		int w;
		s64 l;
	} rv;			/* resulting value */
	u64 bits;

	MIPS_FPU_EMU_INC_STATS(cp1ops);
	switch (rfmt = (MIPSInst_FFMT(ir) & 0xf)) {
	case s_fmt: {		/* 0 */
		union {
			union ieee754sp(*b) (union ieee754sp, union ieee754sp);
			union ieee754sp(*u) (union ieee754sp);
		} handler;
		union ieee754sp fd, fs, ft;

		switch (MIPSInst_FUNC(ir)) {
			/* binary ops */
		case fadd_op:
			MIPS_FPU_EMU_INC_STATS(add_s);
			handler.b = ieee754sp_add;
			goto scopbop;
		case fsub_op:
			MIPS_FPU_EMU_INC_STATS(sub_s);
			handler.b = ieee754sp_sub;
			goto scopbop;
		case fmul_op:
			MIPS_FPU_EMU_INC_STATS(mul_s);
			handler.b = ieee754sp_mul;
			goto scopbop;
		case fdiv_op:
			MIPS_FPU_EMU_INC_STATS(div_s);
			handler.b = ieee754sp_div;
			goto scopbop;

			/* unary  ops */
		case fsqrt_op:
			if (!cpu_has_mips_2_3_4_5_r)
				return SIGILL;

			MIPS_FPU_EMU_INC_STATS(sqrt_s);
			handler.u = ieee754sp_sqrt;
			goto scopuop;

		/*
		 * Note that on some MIPS IV implementations such as the
		 * R5000 and R8000 the FSQRT and FRECIP instructions do not
		 * achieve full IEEE-754 accuracy - however this emulator does.
		 */
		case frsqrt_op:
			if (!cpu_has_mips_4_5_64_r2_r6)
				return SIGILL;

			MIPS_FPU_EMU_INC_STATS(rsqrt_s);
			handler.u = fpemu_sp_rsqrt;
			goto scopuop;

		case frecip_op:
			if (!cpu_has_mips_4_5_64_r2_r6)
				return SIGILL;

			MIPS_FPU_EMU_INC_STATS(recip_s);
			handler.u = fpemu_sp_recip;
			goto scopuop;

		case fmovc_op:
			if (!cpu_has_mips_4_5_r)
				return SIGILL;

			cond = fpucondbit[MIPSInst_FT(ir) >> 2];
			if (((ctx->fcr31 & cond) != 0) !=
				((MIPSInst_FT(ir) & 1) != 0))
				return 0;
			SPFROMREG(rv.s, MIPSInst_FS(ir));
			break;

		case fmovz_op:
			if (!cpu_has_mips_4_5_r)
				return SIGILL;

			if (xcp->regs[MIPSInst_FT(ir)] != 0)
				return 0;
			SPFROMREG(rv.s, MIPSInst_FS(ir));
			break;

		case fmovn_op:
			if (!cpu_has_mips_4_5_r)
				return SIGILL;

			if (xcp->regs[MIPSInst_FT(ir)] == 0)
				return 0;
			SPFROMREG(rv.s, MIPSInst_FS(ir));
			break;

		case fseleqz_op:
			if (!cpu_has_mips_r6)
				return SIGILL;

			MIPS_FPU_EMU_INC_STATS(seleqz_s);
			SPFROMREG(rv.s, MIPSInst_FT(ir));
			if (rv.w & 0x1)
				rv.w = 0;
			else
				SPFROMREG(rv.s, MIPSInst_FS(ir));
			break;

		case fselnez_op:
			if (!cpu_has_mips_r6)
				return SIGILL;

			MIPS_FPU_EMU_INC_STATS(selnez_s);
			SPFROMREG(rv.s, MIPSInst_FT(ir));
			if (rv.w & 0x1)
				SPFROMREG(rv.s, MIPSInst_FS(ir));
			else
				rv.w = 0;
			break;

		case fmaddf_op: {
			union ieee754sp ft, fs, fd;

			if (!cpu_has_mips_r6)
				return SIGILL;

			MIPS_FPU_EMU_INC_STATS(maddf_s);
			SPFROMREG(ft, MIPSInst_FT(ir));
			SPFROMREG(fs, MIPSInst_FS(ir));
			SPFROMREG(fd, MIPSInst_FD(ir));
			rv.s = ieee754sp_maddf(fd, fs, ft);
			goto copcsr;
		}

		case fmsubf_op: {
			union ieee754sp ft, fs, fd;

			if (!cpu_has_mips_r6)
				return SIGILL;

			MIPS_FPU_EMU_INC_STATS(msubf_s);
			SPFROMREG(ft, MIPSInst_FT(ir));
			SPFROMREG(fs, MIPSInst_FS(ir));
			SPFROMREG(fd, MIPSInst_FD(ir));
			rv.s = ieee754sp_msubf(fd, fs, ft);
			goto copcsr;
		}

		case frint_op: {
			union ieee754sp fs;

			if (!cpu_has_mips_r6)
				return SIGILL;

			MIPS_FPU_EMU_INC_STATS(rint_s);
			SPFROMREG(fs, MIPSInst_FS(ir));
			rv.s = ieee754sp_rint(fs);
			goto copcsr;
		}

		case fclass_op: {
			union ieee754sp fs;

			if (!cpu_has_mips_r6)
				return SIGILL;

			MIPS_FPU_EMU_INC_STATS(class_s);
			SPFROMREG(fs, MIPSInst_FS(ir));
			rv.w = ieee754sp_2008class(fs);
			rfmt = w_fmt;
			goto copcsr;
		}

		case fmin_op: {
			union ieee754sp fs, ft;

			if (!cpu_has_mips_r6)
				return SIGILL;

			MIPS_FPU_EMU_INC_STATS(min_s);
			SPFROMREG(ft, MIPSInst_FT(ir));
			SPFROMREG(fs, MIPSInst_FS(ir));
			rv.s = ieee754sp_fmin(fs, ft);
			goto copcsr;
		}

		case fmina_op: {
			union ieee754sp fs, ft;

			if (!cpu_has_mips_r6)
				return SIGILL;

			MIPS_FPU_EMU_INC_STATS(mina_s);
			SPFROMREG(ft, MIPSInst_FT(ir));
			SPFROMREG(fs, MIPSInst_FS(ir));
			rv.s = ieee754sp_fmina(fs, ft);
			goto copcsr;
		}

		case fmax_op: {
			union ieee754sp fs, ft;

			if (!cpu_has_mips_r6)
				return SIGILL;

			MIPS_FPU_EMU_INC_STATS(max_s);
			SPFROMREG(ft, MIPSInst_FT(ir));
			SPFROMREG(fs, MIPSInst_FS(ir));
			rv.s = ieee754sp_fmax(fs, ft);
			goto copcsr;
		}

		case fmaxa_op: {
			union ieee754sp fs, ft;

			if (!cpu_has_mips_r6)
				return SIGILL;

			MIPS_FPU_EMU_INC_STATS(maxa_s);
			SPFROMREG(ft, MIPSInst_FT(ir));
			SPFROMREG(fs, MIPSInst_FS(ir));
			rv.s = ieee754sp_fmaxa(fs, ft);
			goto copcsr;
		}

		case fabs_op:
			MIPS_FPU_EMU_INC_STATS(abs_s);
			handler.u = ieee754sp_abs;
			goto scopuop;

		case fneg_op:
			MIPS_FPU_EMU_INC_STATS(neg_s);
			handler.u = ieee754sp_neg;
			goto scopuop;

		case fmov_op:
			/* an easy one */
			MIPS_FPU_EMU_INC_STATS(mov_s);
			SPFROMREG(rv.s, MIPSInst_FS(ir));
			goto copcsr;

			/* binary op on handler */
scopbop:
			SPFROMREG(fs, MIPSInst_FS(ir));
			SPFROMREG(ft, MIPSInst_FT(ir));

			rv.s = (*handler.b) (fs, ft);
			goto copcsr;
scopuop:
			SPFROMREG(fs, MIPSInst_FS(ir));
			rv.s = (*handler.u) (fs);
			goto copcsr;
copcsr:
			if (ieee754_cxtest(IEEE754_INEXACT)) {
				MIPS_FPU_EMU_INC_STATS(ieee754_inexact);
				rcsr |= FPU_CSR_INE_X | FPU_CSR_INE_S;
			}
			if (ieee754_cxtest(IEEE754_UNDERFLOW)) {
				MIPS_FPU_EMU_INC_STATS(ieee754_underflow);
				rcsr |= FPU_CSR_UDF_X | FPU_CSR_UDF_S;
			}
			if (ieee754_cxtest(IEEE754_OVERFLOW)) {
				MIPS_FPU_EMU_INC_STATS(ieee754_overflow);
				rcsr |= FPU_CSR_OVF_X | FPU_CSR_OVF_S;
			}
			if (ieee754_cxtest(IEEE754_ZERO_DIVIDE)) {
				MIPS_FPU_EMU_INC_STATS(ieee754_zerodiv);
				rcsr |= FPU_CSR_DIV_X | FPU_CSR_DIV_S;
			}
			if (ieee754_cxtest(IEEE754_INVALID_OPERATION)) {
				MIPS_FPU_EMU_INC_STATS(ieee754_invalidop);
				rcsr |= FPU_CSR_INV_X | FPU_CSR_INV_S;
			}
			break;

			/* unary conv ops */
		case fcvts_op:
			return SIGILL;	/* not defined */

		case fcvtd_op:
			MIPS_FPU_EMU_INC_STATS(cvt_d_s);
			SPFROMREG(fs, MIPSInst_FS(ir));
			rv.d = ieee754dp_fsp(fs);
			rfmt = d_fmt;
			goto copcsr;

		case fcvtw_op:
			MIPS_FPU_EMU_INC_STATS(cvt_w_s);
			SPFROMREG(fs, MIPSInst_FS(ir));
			rv.w = ieee754sp_tint(fs);
			rfmt = w_fmt;
			goto copcsr;

		case fround_op:
		case ftrunc_op:
		case fceil_op:
		case ffloor_op:
			if (!cpu_has_mips_2_3_4_5_r)
				return SIGILL;

			if (MIPSInst_FUNC(ir) == fceil_op)
				MIPS_FPU_EMU_INC_STATS(ceil_w_s);
			if (MIPSInst_FUNC(ir) == ffloor_op)
				MIPS_FPU_EMU_INC_STATS(floor_w_s);
			if (MIPSInst_FUNC(ir) == fround_op)
				MIPS_FPU_EMU_INC_STATS(round_w_s);
			if (MIPSInst_FUNC(ir) == ftrunc_op)
				MIPS_FPU_EMU_INC_STATS(trunc_w_s);

			oldrm = ieee754_csr.rm;
			SPFROMREG(fs, MIPSInst_FS(ir));
			ieee754_csr.rm = MIPSInst_FUNC(ir);
			rv.w = ieee754sp_tint(fs);
			ieee754_csr.rm = oldrm;
			rfmt = w_fmt;
			goto copcsr;

		case fsel_op:
			if (!cpu_has_mips_r6)
				return SIGILL;

			MIPS_FPU_EMU_INC_STATS(sel_s);
			SPFROMREG(fd, MIPSInst_FD(ir));
			if (fd.bits & 0x1)
				SPFROMREG(rv.s, MIPSInst_FT(ir));
			else
				SPFROMREG(rv.s, MIPSInst_FS(ir));
			break;

		case fcvtl_op:
			if (!cpu_has_mips_3_4_5_64_r2_r6)
				return SIGILL;

			MIPS_FPU_EMU_INC_STATS(cvt_l_s);
			SPFROMREG(fs, MIPSInst_FS(ir));
			rv.l = ieee754sp_tlong(fs);
			rfmt = l_fmt;
			goto copcsr;

		case froundl_op:
		case ftruncl_op:
		case fceill_op:
		case ffloorl_op:
			if (!cpu_has_mips_3_4_5_64_r2_r6)
				return SIGILL;

			if (MIPSInst_FUNC(ir) == fceill_op)
				MIPS_FPU_EMU_INC_STATS(ceil_l_s);
			if (MIPSInst_FUNC(ir) == ffloorl_op)
				MIPS_FPU_EMU_INC_STATS(floor_l_s);
			if (MIPSInst_FUNC(ir) == froundl_op)
				MIPS_FPU_EMU_INC_STATS(round_l_s);
			if (MIPSInst_FUNC(ir) == ftruncl_op)
				MIPS_FPU_EMU_INC_STATS(trunc_l_s);

			oldrm = ieee754_csr.rm;
			SPFROMREG(fs, MIPSInst_FS(ir));
			ieee754_csr.rm = MIPSInst_FUNC(ir);
			rv.l = ieee754sp_tlong(fs);
			ieee754_csr.rm = oldrm;
			rfmt = l_fmt;
			goto copcsr;

		default:
			if (!NO_R6EMU && MIPSInst_FUNC(ir) >= fcmp_op) {
				unsigned int cmpop;
				union ieee754sp fs, ft;

				cmpop = MIPSInst_FUNC(ir) - fcmp_op;
				SPFROMREG(fs, MIPSInst_FS(ir));
				SPFROMREG(ft, MIPSInst_FT(ir));
				rv.w = ieee754sp_cmp(fs, ft,
					cmptab[cmpop & 0x7], cmpop & 0x8);
				rfmt = -1;
				if ((cmpop & 0x8) && ieee754_cxtest
					(IEEE754_INVALID_OPERATION))
					rcsr = FPU_CSR_INV_X | FPU_CSR_INV_S;
				else
					goto copcsr;

			} else
				return SIGILL;
			break;
		}
		break;
	}

	case d_fmt: {
		union ieee754dp fd, fs, ft;
		union {
			union ieee754dp(*b) (union ieee754dp, union ieee754dp);
			union ieee754dp(*u) (union ieee754dp);
		} handler;

		switch (MIPSInst_FUNC(ir)) {
			/* binary ops */
		case fadd_op:
			MIPS_FPU_EMU_INC_STATS(add_d);
			handler.b = ieee754dp_add;
			goto dcopbop;
		case fsub_op:
			MIPS_FPU_EMU_INC_STATS(sub_d);
			handler.b = ieee754dp_sub;
			goto dcopbop;
		case fmul_op:
			MIPS_FPU_EMU_INC_STATS(mul_d);
			handler.b = ieee754dp_mul;
			goto dcopbop;
		case fdiv_op:
			MIPS_FPU_EMU_INC_STATS(div_d);
			handler.b = ieee754dp_div;
			goto dcopbop;

			/* unary  ops */
		case fsqrt_op:
			if (!cpu_has_mips_2_3_4_5_r)
				return SIGILL;

			MIPS_FPU_EMU_INC_STATS(sqrt_d);
			handler.u = ieee754dp_sqrt;
			goto dcopuop;
		/*
		 * Note that on some MIPS IV implementations such as the
		 * R5000 and R8000 the FSQRT and FRECIP instructions do not
		 * achieve full IEEE-754 accuracy - however this emulator does.
		 */
		case frsqrt_op:
			if (!cpu_has_mips_4_5_64_r2_r6)
				return SIGILL;

			MIPS_FPU_EMU_INC_STATS(rsqrt_d);
			handler.u = fpemu_dp_rsqrt;
			goto dcopuop;
		case frecip_op:
			if (!cpu_has_mips_4_5_64_r2_r6)
				return SIGILL;

			MIPS_FPU_EMU_INC_STATS(recip_d);
			handler.u = fpemu_dp_recip;
			goto dcopuop;
		case fmovc_op:
			if (!cpu_has_mips_4_5_r)
				return SIGILL;

			cond = fpucondbit[MIPSInst_FT(ir) >> 2];
			if (((ctx->fcr31 & cond) != 0) !=
				((MIPSInst_FT(ir) & 1) != 0))
				return 0;
			DPFROMREG(rv.d, MIPSInst_FS(ir));
			break;
		case fmovz_op:
			if (!cpu_has_mips_4_5_r)
				return SIGILL;

			if (xcp->regs[MIPSInst_FT(ir)] != 0)
				return 0;
			DPFROMREG(rv.d, MIPSInst_FS(ir));
			break;
		case fmovn_op:
			if (!cpu_has_mips_4_5_r)
				return SIGILL;

			if (xcp->regs[MIPSInst_FT(ir)] == 0)
				return 0;
			DPFROMREG(rv.d, MIPSInst_FS(ir));
			break;

		case fseleqz_op:
			if (!cpu_has_mips_r6)
				return SIGILL;

			MIPS_FPU_EMU_INC_STATS(seleqz_d);
			DPFROMREG(rv.d, MIPSInst_FT(ir));
			if (rv.l & 0x1)
				rv.l = 0;
			else
				DPFROMREG(rv.d, MIPSInst_FS(ir));
			break;

		case fselnez_op:
			if (!cpu_has_mips_r6)
				return SIGILL;

			MIPS_FPU_EMU_INC_STATS(selnez_d);
			DPFROMREG(rv.d, MIPSInst_FT(ir));
			if (rv.l & 0x1)
				DPFROMREG(rv.d, MIPSInst_FS(ir));
			else
				rv.l = 0;
			break;

		case fmaddf_op: {
			union ieee754dp ft, fs, fd;

			if (!cpu_has_mips_r6)
				return SIGILL;

			MIPS_FPU_EMU_INC_STATS(maddf_d);
			DPFROMREG(ft, MIPSInst_FT(ir));
			DPFROMREG(fs, MIPSInst_FS(ir));
			DPFROMREG(fd, MIPSInst_FD(ir));
			rv.d = ieee754dp_maddf(fd, fs, ft);
			goto copcsr;
		}

		case fmsubf_op: {
			union ieee754dp ft, fs, fd;

			if (!cpu_has_mips_r6)
				return SIGILL;

			MIPS_FPU_EMU_INC_STATS(msubf_d);
			DPFROMREG(ft, MIPSInst_FT(ir));
			DPFROMREG(fs, MIPSInst_FS(ir));
			DPFROMREG(fd, MIPSInst_FD(ir));
			rv.d = ieee754dp_msubf(fd, fs, ft);
			goto copcsr;
		}

		case frint_op: {
			union ieee754dp fs;

			if (!cpu_has_mips_r6)
				return SIGILL;

			MIPS_FPU_EMU_INC_STATS(rint_d);
			DPFROMREG(fs, MIPSInst_FS(ir));
			rv.d = ieee754dp_rint(fs);
			goto copcsr;
		}

		case fclass_op: {
			union ieee754dp fs;

			if (!cpu_has_mips_r6)
				return SIGILL;

			MIPS_FPU_EMU_INC_STATS(class_d);
			DPFROMREG(fs, MIPSInst_FS(ir));
			rv.l = ieee754dp_2008class(fs);
			rfmt = l_fmt;
			goto copcsr;
		}

		case fmin_op: {
			union ieee754dp fs, ft;

			if (!cpu_has_mips_r6)
				return SIGILL;

			MIPS_FPU_EMU_INC_STATS(min_d);
			DPFROMREG(ft, MIPSInst_FT(ir));
			DPFROMREG(fs, MIPSInst_FS(ir));
			rv.d = ieee754dp_fmin(fs, ft);
			goto copcsr;
		}

		case fmina_op: {
			union ieee754dp fs, ft;

			if (!cpu_has_mips_r6)
				return SIGILL;

			MIPS_FPU_EMU_INC_STATS(mina_d);
			DPFROMREG(ft, MIPSInst_FT(ir));
			DPFROMREG(fs, MIPSInst_FS(ir));
			rv.d = ieee754dp_fmina(fs, ft);
			goto copcsr;
		}

		case fmax_op: {
			union ieee754dp fs, ft;

			if (!cpu_has_mips_r6)
				return SIGILL;

			MIPS_FPU_EMU_INC_STATS(max_d);
			DPFROMREG(ft, MIPSInst_FT(ir));
			DPFROMREG(fs, MIPSInst_FS(ir));
			rv.d = ieee754dp_fmax(fs, ft);
			goto copcsr;
		}

		case fmaxa_op: {
			union ieee754dp fs, ft;

			if (!cpu_has_mips_r6)
				return SIGILL;

			MIPS_FPU_EMU_INC_STATS(maxa_d);
			DPFROMREG(ft, MIPSInst_FT(ir));
			DPFROMREG(fs, MIPSInst_FS(ir));
			rv.d = ieee754dp_fmaxa(fs, ft);
			goto copcsr;
		}

		case fabs_op:
			MIPS_FPU_EMU_INC_STATS(abs_d);
			handler.u = ieee754dp_abs;
			goto dcopuop;

		case fneg_op:
			MIPS_FPU_EMU_INC_STATS(neg_d);
			handler.u = ieee754dp_neg;
			goto dcopuop;

		case fmov_op:
			/* an easy one */
			MIPS_FPU_EMU_INC_STATS(mov_d);
			DPFROMREG(rv.d, MIPSInst_FS(ir));
			goto copcsr;

			/* binary op on handler */
dcopbop:
			DPFROMREG(fs, MIPSInst_FS(ir));
			DPFROMREG(ft, MIPSInst_FT(ir));

			rv.d = (*handler.b) (fs, ft);
			goto copcsr;
dcopuop:
			DPFROMREG(fs, MIPSInst_FS(ir));
			rv.d = (*handler.u) (fs);
			goto copcsr;

		/*
		 * unary conv ops
		 */
		case fcvts_op:
			MIPS_FPU_EMU_INC_STATS(cvt_s_d);
			DPFROMREG(fs, MIPSInst_FS(ir));
			rv.s = ieee754sp_fdp(fs);
			rfmt = s_fmt;
			goto copcsr;

		case fcvtd_op:
			return SIGILL;	/* not defined */

		case fcvtw_op:
			MIPS_FPU_EMU_INC_STATS(cvt_w_d);
			DPFROMREG(fs, MIPSInst_FS(ir));
			rv.w = ieee754dp_tint(fs);	/* wrong */
			rfmt = w_fmt;
			goto copcsr;

		case fround_op:
		case ftrunc_op:
		case fceil_op:
		case ffloor_op:
			if (!cpu_has_mips_2_3_4_5_r)
				return SIGILL;

			if (MIPSInst_FUNC(ir) == fceil_op)
				MIPS_FPU_EMU_INC_STATS(ceil_w_d);
			if (MIPSInst_FUNC(ir) == ffloor_op)
				MIPS_FPU_EMU_INC_STATS(floor_w_d);
			if (MIPSInst_FUNC(ir) == fround_op)
				MIPS_FPU_EMU_INC_STATS(round_w_d);
			if (MIPSInst_FUNC(ir) == ftrunc_op)
				MIPS_FPU_EMU_INC_STATS(trunc_w_d);

			oldrm = ieee754_csr.rm;
			DPFROMREG(fs, MIPSInst_FS(ir));
			ieee754_csr.rm = MIPSInst_FUNC(ir);
			rv.w = ieee754dp_tint(fs);
			ieee754_csr.rm = oldrm;
			rfmt = w_fmt;
			goto copcsr;

		case fsel_op:
			if (!cpu_has_mips_r6)
				return SIGILL;

			MIPS_FPU_EMU_INC_STATS(sel_d);
			DPFROMREG(fd, MIPSInst_FD(ir));
			if (fd.bits & 0x1)
				DPFROMREG(rv.d, MIPSInst_FT(ir));
			else
				DPFROMREG(rv.d, MIPSInst_FS(ir));
			break;

		case fcvtl_op:
			if (!cpu_has_mips_3_4_5_64_r2_r6)
				return SIGILL;

			MIPS_FPU_EMU_INC_STATS(cvt_l_d);
			DPFROMREG(fs, MIPSInst_FS(ir));
			rv.l = ieee754dp_tlong(fs);
			rfmt = l_fmt;
			goto copcsr;

		case froundl_op:
		case ftruncl_op:
		case fceill_op:
		case ffloorl_op:
			if (!cpu_has_mips_3_4_5_64_r2_r6)
				return SIGILL;

			if (MIPSInst_FUNC(ir) == fceill_op)
				MIPS_FPU_EMU_INC_STATS(ceil_l_d);
			if (MIPSInst_FUNC(ir) == ffloorl_op)
				MIPS_FPU_EMU_INC_STATS(floor_l_d);
			if (MIPSInst_FUNC(ir) == froundl_op)
				MIPS_FPU_EMU_INC_STATS(round_l_d);
			if (MIPSInst_FUNC(ir) == ftruncl_op)
				MIPS_FPU_EMU_INC_STATS(trunc_l_d);

			oldrm = ieee754_csr.rm;
			DPFROMREG(fs, MIPSInst_FS(ir));
			ieee754_csr.rm = MIPSInst_FUNC(ir);
			rv.l = ieee754dp_tlong(fs);
			ieee754_csr.rm = oldrm;
			rfmt = l_fmt;
			goto copcsr;

		default:
			if (!NO_R6EMU && MIPSInst_FUNC(ir) >= fcmp_op) {
				unsigned int cmpop;
				union ieee754dp fs, ft;

				cmpop = MIPSInst_FUNC(ir) - fcmp_op;
				DPFROMREG(fs, MIPSInst_FS(ir));
				DPFROMREG(ft, MIPSInst_FT(ir));
				rv.w = ieee754dp_cmp(fs, ft,
					cmptab[cmpop & 0x7], cmpop & 0x8);
				rfmt = -1;
				if ((cmpop & 0x8)
					&&
					ieee754_cxtest
					(IEEE754_INVALID_OPERATION))
					rcsr = FPU_CSR_INV_X | FPU_CSR_INV_S;
				else
					goto copcsr;

			}
			else {
				return SIGILL;
			}
			break;
		}
		break;
	}

	case w_fmt: {
		union ieee754dp fs;

		switch (MIPSInst_FUNC(ir)) {
		case fcvts_op:
			/* convert word to single precision real */
			MIPS_FPU_EMU_INC_STATS(cvt_s_w);
			SPFROMREG(fs, MIPSInst_FS(ir));
			rv.s = ieee754sp_fint(fs.bits);
			rfmt = s_fmt;
			goto copcsr;
		case fcvtd_op:
			/* convert word to double precision real */
			MIPS_FPU_EMU_INC_STATS(cvt_d_w);
			SPFROMREG(fs, MIPSInst_FS(ir));
			rv.d = ieee754dp_fint(fs.bits);
			rfmt = d_fmt;
			goto copcsr;
		default: {
			/* Emulating the new CMP.condn.fmt R6 instruction */
#define CMPOP_MASK	0x7
#define SIGN_BIT	(0x1 << 3)
#define PREDICATE_BIT	(0x1 << 4)

			int cmpop = MIPSInst_FUNC(ir) & CMPOP_MASK;
			int sig = MIPSInst_FUNC(ir) & SIGN_BIT;
			union ieee754sp fs, ft;

			/* This is an R6 only instruction */
			if (!cpu_has_mips_r6 ||
			    (MIPSInst_FUNC(ir) & 0x20))
				return SIGILL;

			if (!sig) {
				if (!(MIPSInst_FUNC(ir) & PREDICATE_BIT)) {
					switch (cmpop) {
					case 0:
					MIPS_FPU_EMU_INC_STATS(cmp_af_s);
					break;
					case 1:
					MIPS_FPU_EMU_INC_STATS(cmp_un_s);
					break;
					case 2:
					MIPS_FPU_EMU_INC_STATS(cmp_eq_s);
					break;
					case 3:
					MIPS_FPU_EMU_INC_STATS(cmp_ueq_s);
					break;
					case 4:
					MIPS_FPU_EMU_INC_STATS(cmp_lt_s);
					break;
					case 5:
					MIPS_FPU_EMU_INC_STATS(cmp_ult_s);
					break;
					case 6:
					MIPS_FPU_EMU_INC_STATS(cmp_le_s);
					break;
					case 7:
					MIPS_FPU_EMU_INC_STATS(cmp_ule_s);
					break;
					}
				} else {
					switch (cmpop) {
					case 1:
					MIPS_FPU_EMU_INC_STATS(cmp_or_s);
					break;
					case 2:
					MIPS_FPU_EMU_INC_STATS(cmp_une_s);
					break;
					case 3:
					MIPS_FPU_EMU_INC_STATS(cmp_ne_s);
					break;
					}
				}
			} else {
				if (!(MIPSInst_FUNC(ir) & PREDICATE_BIT)) {
					switch (cmpop) {
					case 0:
					MIPS_FPU_EMU_INC_STATS(cmp_saf_s);
					break;
					case 1:
					MIPS_FPU_EMU_INC_STATS(cmp_sun_s);
					break;
					case 2:
					MIPS_FPU_EMU_INC_STATS(cmp_seq_s);
					break;
					case 3:
					MIPS_FPU_EMU_INC_STATS(cmp_sueq_s);
					break;
					case 4:
					MIPS_FPU_EMU_INC_STATS(cmp_slt_s);
					break;
					case 5:
					MIPS_FPU_EMU_INC_STATS(cmp_sult_s);
					break;
					case 6:
					MIPS_FPU_EMU_INC_STATS(cmp_sle_s);
					break;
					case 7:
					MIPS_FPU_EMU_INC_STATS(cmp_sule_s);
					break;
					}
				} else {
					switch (cmpop) {
					case 1:
					MIPS_FPU_EMU_INC_STATS(cmp_sor_s);
					break;
					case 2:
					MIPS_FPU_EMU_INC_STATS(cmp_sune_s);
					break;
					case 3:
					MIPS_FPU_EMU_INC_STATS(cmp_sne_s);
					break;
					}
				}
			}

			/* fmt is w_fmt for single precision so fix it */
			rfmt = s_fmt;
			/* default to false */
			rv.w = 0;

			/* CMP.condn.S */
			SPFROMREG(fs, MIPSInst_FS(ir));
			SPFROMREG(ft, MIPSInst_FT(ir));

			/* positive predicates */
			if (!(MIPSInst_FUNC(ir) & PREDICATE_BIT)) {
				if (ieee754sp_cmp(fs, ft, cmptab[cmpop],
						  sig))
				    rv.w = -1; /* true, all 1s */
				if ((sig) &&
				    ieee754_cxtest(IEEE754_INVALID_OPERATION))
					rcsr = FPU_CSR_INV_X | FPU_CSR_INV_S;
				else
					goto copcsr;
			} else {
				/* negative predicates */
				switch (cmpop) {
				case 1:
				case 2:
				case 3:
					if (ieee754sp_cmp(fs, ft,
							  negative_cmptab[cmpop],
							  sig))
						rv.w = -1; /* true, all 1s */
					if (sig &&
					    ieee754_cxtest(IEEE754_INVALID_OPERATION))
						rcsr = FPU_CSR_INV_X | FPU_CSR_INV_S;
					else
						goto copcsr;
					break;
				default:
					/* Reserved R6 ops */
					return SIGILL;
				}
			}
			break;
			}
		}
		break;
	}

	case l_fmt:

		if (!cpu_has_mips_3_4_5_64_r2_r6)
			return SIGILL;

		DIFROMREG(bits, MIPSInst_FS(ir));

		switch (MIPSInst_FUNC(ir)) {
		case fcvts_op:
			/* convert long to single precision real */
			MIPS_FPU_EMU_INC_STATS(cvt_s_l);
			rv.s = ieee754sp_flong(bits);
			rfmt = s_fmt;
			goto copcsr;
		case fcvtd_op:
			/* convert long to double precision real */
			MIPS_FPU_EMU_INC_STATS(cvt_d_l);
			rv.d = ieee754dp_flong(bits);
			rfmt = d_fmt;
			goto copcsr;
		default: {
			/* Emulating the new CMP.condn.fmt R6 instruction */
			int cmpop = MIPSInst_FUNC(ir) & CMPOP_MASK;
			int sig = MIPSInst_FUNC(ir) & SIGN_BIT;
			union ieee754dp fs, ft;

			if (!cpu_has_mips_r6 ||
			    (MIPSInst_FUNC(ir) & 0x20))
				return SIGILL;

			if (!sig) {
				if (!(MIPSInst_FUNC(ir) & PREDICATE_BIT)) {
					switch (cmpop) {
					case 0:
					MIPS_FPU_EMU_INC_STATS(cmp_af_d);
					break;
					case 1:
					MIPS_FPU_EMU_INC_STATS(cmp_un_d);
					break;
					case 2:
					MIPS_FPU_EMU_INC_STATS(cmp_eq_d);
					break;
					case 3:
					MIPS_FPU_EMU_INC_STATS(cmp_ueq_d);
					break;
					case 4:
					MIPS_FPU_EMU_INC_STATS(cmp_lt_d);
					break;
					case 5:
					MIPS_FPU_EMU_INC_STATS(cmp_ult_d);
					break;
					case 6:
					MIPS_FPU_EMU_INC_STATS(cmp_le_d);
					break;
					case 7:
					MIPS_FPU_EMU_INC_STATS(cmp_ule_d);
					break;
					}
				} else {
					switch (cmpop) {
					case 1:
					MIPS_FPU_EMU_INC_STATS(cmp_or_d);
					break;
					case 2:
					MIPS_FPU_EMU_INC_STATS(cmp_une_d);
					break;
					case 3:
					MIPS_FPU_EMU_INC_STATS(cmp_ne_d);
					break;
					}
				}
			} else {
				if (!(MIPSInst_FUNC(ir) & PREDICATE_BIT)) {
					switch (cmpop) {
					case 0:
					MIPS_FPU_EMU_INC_STATS(cmp_saf_d);
					break;
					case 1:
					MIPS_FPU_EMU_INC_STATS(cmp_sun_d);
					break;
					case 2:
					MIPS_FPU_EMU_INC_STATS(cmp_seq_d);
					break;
					case 3:
					MIPS_FPU_EMU_INC_STATS(cmp_sueq_d);
					break;
					case 4:
					MIPS_FPU_EMU_INC_STATS(cmp_slt_d);
					break;
					case 5:
					MIPS_FPU_EMU_INC_STATS(cmp_sult_d);
					break;
					case 6:
					MIPS_FPU_EMU_INC_STATS(cmp_sle_d);
					break;
					case 7:
					MIPS_FPU_EMU_INC_STATS(cmp_sule_d);
					break;
					}
				} else {
					switch (cmpop) {
					case 1:
					MIPS_FPU_EMU_INC_STATS(cmp_sor_d);
					break;
					case 2:
					MIPS_FPU_EMU_INC_STATS(cmp_sune_d);
					break;
					case 3:
					MIPS_FPU_EMU_INC_STATS(cmp_sne_d);
					break;
					}
				}
			}

			/* fmt is l_fmt for double precision so fix it */
			rfmt = d_fmt;
			/* default to false */
			rv.l = 0;

			/* CMP.condn.D */
			DPFROMREG(fs, MIPSInst_FS(ir));
			DPFROMREG(ft, MIPSInst_FT(ir));

			/* positive predicates */
			if (!(MIPSInst_FUNC(ir) & PREDICATE_BIT)) {
				if (ieee754dp_cmp(fs, ft,
						  cmptab[cmpop], sig))
				    rv.l = -1LL; /* true, all 1s */
				if (sig &&
				    ieee754_cxtest(IEEE754_INVALID_OPERATION))
					rcsr = FPU_CSR_INV_X | FPU_CSR_INV_S;
				else
					goto copcsr;
			} else {
				/* negative predicates */
				switch (cmpop) {
				case 1:
				case 2:
				case 3:
					if (ieee754dp_cmp(fs, ft,
							  negative_cmptab[cmpop],
							  sig))
						rv.l = -1LL; /* true, all 1s */
					if (sig &&
					    ieee754_cxtest(IEEE754_INVALID_OPERATION))
						rcsr = FPU_CSR_INV_X | FPU_CSR_INV_S;
					else
						goto copcsr;
					break;
				default:
					/* Reserved R6 ops */
					return SIGILL;
				}
			}
			break;
			}
		}
		break;

	default:
		return SIGILL;
	}

	/*
	 * Update the fpu CSR register for this operation.
	 * If an exception is required, generate a tidy SIGFPE exception,
	 * without updating the result register.
	 * Note: cause exception bits do not accumulate, they are rewritten
	 * for each op; only the flag/sticky bits accumulate.
	 */
	ctx->fcr31 = (ctx->fcr31 & ~FPU_CSR_ALL_X) | rcsr;
	if ((ctx->fcr31 >> 5) & ctx->fcr31 & FPU_CSR_ALL_E) {
		/*printk ("SIGFPE: FPU csr = %08x\n",ctx->fcr31); */
		return SIGFPE;
	}

	/*
	 * Now we can safely write the result back to the register file.
	 */
	switch (rfmt) {
	case -1:

		if (cpu_has_mips_4_5_r)
			cbit = fpucondbit[MIPSInst_FD(ir) >> 2];
		else
			cbit = FPU_CSR_COND;
		if (rv.w)
			ctx->fcr31 |= cbit;
		else
			ctx->fcr31 &= ~cbit;
		break;

	case d_fmt:
		DPTOREG(rv.d, MIPSInst_FD(ir));
		break;
	case s_fmt:
		SPTOREG(rv.s, MIPSInst_FD(ir));
		break;
	case w_fmt:
		SITOREG(rv.w, MIPSInst_FD(ir));
		break;
	case l_fmt:
		if (!cpu_has_mips_3_4_5_64_r2_r6)
			return SIGILL;

		DITOREG(rv.l, MIPSInst_FD(ir));
		break;
	default:
		return SIGILL;
	}

	return 0;
}

/*
 * Emulate FPU instructions.
 *
 * If we use FPU hardware, then we have been typically called to handle
 * an unimplemented operation, such as where an operand is a NaN or
 * denormalized.  In that case exit the emulation loop after a single
 * iteration so as to let hardware execute any subsequent instructions.
 *
 * If we have no FPU hardware or it has been disabled, then continue
 * emulating floating-point instructions until one of these conditions
 * has occurred:
 *
 * - a non-FPU instruction has been encountered,
 *
 * - an attempt to emulate has ended with a signal,
 *
 * - the ISA mode has been switched.
 *
 * We need to terminate the emulation loop if we got switched to the
 * MIPS16 mode, whether supported or not, so that we do not attempt
 * to emulate a MIPS16 instruction as a regular MIPS FPU instruction.
 * Similarly if we got switched to the microMIPS mode and only the
 * regular MIPS mode is supported, so that we do not attempt to emulate
 * a microMIPS instruction as a regular MIPS FPU instruction.  Or if
 * we got switched to the regular MIPS mode and only the microMIPS mode
 * is supported, so that we do not attempt to emulate a regular MIPS
 * instruction that should cause an Address Error exception instead.
 * For simplicity we always terminate upon an ISA mode switch.
 */
int fpu_emulator_cop1Handler(struct pt_regs *xcp, struct mips_fpu_struct *ctx,
	int has_fpu, void *__user *fault_addr)
{
	unsigned long oldepc, prevepc;
	struct mm_decoded_insn dec_insn;
	u16 instr[4];
	u16 *instr_ptr;
	int sig = 0;

	oldepc = xcp->cp0_epc;
	do {
		prevepc = xcp->cp0_epc;

		if (get_isa16_mode(prevepc) && cpu_has_mmips) {
			/*
			 * Get next 2 microMIPS instructions and convert them
			 * into 32-bit instructions.
			 */
			if ((get_user(instr[0], (u16 __user *)msk_isa16_mode(xcp->cp0_epc))) ||
			    (get_user(instr[1], (u16 __user *)msk_isa16_mode(xcp->cp0_epc + 2))) ||
			    (get_user(instr[2], (u16 __user *)msk_isa16_mode(xcp->cp0_epc + 4))) ||
			    (get_user(instr[3], (u16 __user *)msk_isa16_mode(xcp->cp0_epc + 6)))) {
				MIPS_FPU_EMU_INC_STATS(errors);
				return SIGBUS;
			}
			instr_ptr = instr;

			/* Get first instruction. */
			if (mm_insn_16bit(*instr_ptr)) {
				/* Duplicate the half-word. */
				dec_insn.insn = (*instr_ptr << 16) |
					(*instr_ptr);
				/* 16-bit instruction. */
				dec_insn.pc_inc = 2;
				instr_ptr += 1;
			} else {
				dec_insn.insn = (*instr_ptr << 16) |
					*(instr_ptr+1);
				/* 32-bit instruction. */
				dec_insn.pc_inc = 4;
				instr_ptr += 2;
			}
			/* Get second instruction. */
			if (mm_insn_16bit(*instr_ptr)) {
				/* Duplicate the half-word. */
				dec_insn.next_insn = (*instr_ptr << 16) |
					(*instr_ptr);
				/* 16-bit instruction. */
				dec_insn.next_pc_inc = 2;
			} else {
				dec_insn.next_insn = (*instr_ptr << 16) |
					*(instr_ptr+1);
				/* 32-bit instruction. */
				dec_insn.next_pc_inc = 4;
			}
			dec_insn.micro_mips_mode = 1;
		} else {
			if ((get_user(dec_insn.insn,
			    (mips_instruction __user *) xcp->cp0_epc)) ||
			    (get_user(dec_insn.next_insn,
			    (mips_instruction __user *)(xcp->cp0_epc+4)))) {
				MIPS_FPU_EMU_INC_STATS(errors);
				return SIGBUS;
			}
			dec_insn.pc_inc = 4;
			dec_insn.next_pc_inc = 4;
			dec_insn.micro_mips_mode = 0;
		}

		if ((dec_insn.insn == 0) ||
		   ((dec_insn.pc_inc == 2) &&
		   ((dec_insn.insn & 0xffff) == MM_NOP16)))
			xcp->cp0_epc += dec_insn.pc_inc;	/* Skip NOPs */
		else {
			/*
			 * The 'ieee754_csr' is an alias of ctx->fcr31.
			 * No need to copy ctx->fcr31 to ieee754_csr.
			 */
			sig = cop1Emulate(xcp, ctx, dec_insn, fault_addr);
		}

		if (has_fpu)
			break;
		if (sig)
			break;
		/*
		 * We have to check for the ISA bit explicitly here,
		 * because `get_isa16_mode' may return 0 if support
		 * for code compression has been globally disabled,
		 * or otherwise we may produce the wrong signal or
		 * even proceed successfully where we must not.
		 */
		if ((xcp->cp0_epc ^ prevepc) & 0x1)
			break;

		cond_resched();
	} while (xcp->cp0_epc > prevepc);

	/* SIGILL indicates a non-fpu instruction */
	if (sig == SIGILL && xcp->cp0_epc != oldepc)
		/* but if EPC has advanced, then ignore it */
		sig = 0;

	return sig;
}<|MERGE_RESOLUTION|>--- conflicted
+++ resolved
@@ -1199,27 +1199,16 @@
 			if (!cpu_has_mips_r6 || delay_slot(xcp))
 				return SIGILL;
 
-<<<<<<< HEAD
-			likely = 0;
-			cond = 0;
-=======
 			cond = likely = 0;
->>>>>>> 4265b905
 			fpr = &current->thread.fpu.fpr[MIPSInst_RT(ir)];
 			bit0 = get_fpr32(fpr, 0) & 0x1;
 			switch (MIPSInst_RS(ir)) {
 			case bc1eqz_op:
-<<<<<<< HEAD
 				MIPS_FPU_EMU_INC_STATS(bc1eqz);
 				cond = bit0 == 0;
 				break;
 			case bc1nez_op:
 				MIPS_FPU_EMU_INC_STATS(bc1nez);
-=======
-				cond = bit0 == 0;
-				break;
-			case bc1nez_op:
->>>>>>> 4265b905
 				cond = bit0 != 0;
 				break;
 			}
