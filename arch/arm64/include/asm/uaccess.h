--- conflicted
+++ resolved
@@ -70,12 +70,9 @@
 {
 	current_thread_info()->addr_limit = fs;
 
-<<<<<<< HEAD
-=======
 	/* On user-mode return, check fs is correct */
 	set_thread_flag(TIF_FSCHECK);
 
->>>>>>> a749771a
 	/*
 	 * Enable/disable UAO so that copy_to_user() etc can access
 	 * kernel memory with the unprivileged instructions.
@@ -261,7 +258,6 @@
 	__uaccess_enable(ARM64_ALT_PAN_NOT_UAO);
 }
 
-<<<<<<< HEAD
 /*
  * Sanitise a uaccess pointer such that it becomes NULL if above the
  * current addr_limit. In case the pointer is tagged (has the top byte set),
@@ -284,8 +280,6 @@
 	return safe_ptr;
 }
 
-=======
->>>>>>> a749771a
 /*
  * The "__xxx" versions of the user access functions do not verify the address
  * space - it must have been done previously with a separate "access_ok()"
