/*
 * Copyright (C) 2012 ARM Ltd.
 *
 * This program is free software; you can redistribute it and/or modify
 * it under the terms of the GNU General Public License version 2 as
 * published by the Free Software Foundation.
 *
 * This program is distributed in the hope that it will be useful,
 * but WITHOUT ANY WARRANTY; without even the implied warranty of
 * MERCHANTABILITY or FITNESS FOR A PARTICULAR PURPOSE.  See the
 * GNU General Public License for more details.
 *
 * You should have received a copy of the GNU General Public License
 * along with this program.  If not, see <http://www.gnu.org/licenses/>.
 */
#ifndef __ASM_CPUTYPE_H
#define __ASM_CPUTYPE_H

#define INVALID_HWID		ULONG_MAX

#define MPIDR_UP_BITMASK	(0x1 << 30)
#define MPIDR_MT_BITMASK	(0x1 << 24)
#define MPIDR_HWID_BITMASK	0xff00ffffff

#define MPIDR_LEVEL_BITS_SHIFT	3
#define MPIDR_LEVEL_BITS	(1 << MPIDR_LEVEL_BITS_SHIFT)
#define MPIDR_LEVEL_MASK	((1 << MPIDR_LEVEL_BITS) - 1)

#define MPIDR_LEVEL_SHIFT(level) \
	(((1 << level) >> 1) << MPIDR_LEVEL_BITS_SHIFT)

#define MPIDR_AFFINITY_LEVEL(mpidr, level) \
	((mpidr >> MPIDR_LEVEL_SHIFT(level)) & MPIDR_LEVEL_MASK)

#define MMFR0_16KGRAN_SIZE	15
#define MMFR0_16KGRAN_SHFT	20
#define MMFR0_EL1_16KGRAN_MASK	(MMFR0_16KGRAN_SIZE << MMFR0_16KGRAN_SHFT)

#define MIDR_REVISION_MASK	0xf
#define MIDR_REVISION(midr)	((midr) & MIDR_REVISION_MASK)
#define MIDR_PARTNUM_SHIFT	4
#define MIDR_PARTNUM_MASK	(0xfff << MIDR_PARTNUM_SHIFT)
#define MIDR_PARTNUM(midr)	\
	(((midr) & MIDR_PARTNUM_MASK) >> MIDR_PARTNUM_SHIFT)
#define MIDR_ARCHITECTURE_SHIFT	16
#define MIDR_ARCHITECTURE_MASK	(0xf << MIDR_ARCHITECTURE_SHIFT)
#define MIDR_ARCHITECTURE(midr)	\
	(((midr) & MIDR_ARCHITECTURE_MASK) >> MIDR_ARCHITECTURE_SHIFT)
#define MIDR_VARIANT_SHIFT	20
#define MIDR_VARIANT_MASK	(0xf << MIDR_VARIANT_SHIFT)
#define MIDR_VARIANT(midr)	\
	(((midr) & MIDR_VARIANT_MASK) >> MIDR_VARIANT_SHIFT)
#define MIDR_IMPLEMENTOR_SHIFT	24
#define MIDR_IMPLEMENTOR_MASK	(0xff << MIDR_IMPLEMENTOR_SHIFT)
#define MIDR_IMPLEMENTOR(midr)	\
	(((midr) & MIDR_IMPLEMENTOR_MASK) >> MIDR_IMPLEMENTOR_SHIFT)

#define MIDR_CPU_VAR_REV(var, rev) \
	(((var) << MIDR_VARIANT_SHIFT) | (rev))

#define MIDR_CPU_PART_MASK	  \
	(MIDR_IMPLEMENTOR_MASK	| \
	 MIDR_ARCHITECTURE_MASK | \
	 MIDR_PARTNUM_MASK)

#define MIDR_CPU_MODEL(imp, partnum) \
	(((imp)			<< MIDR_IMPLEMENTOR_SHIFT) | \
	(0xf			<< MIDR_ARCHITECTURE_SHIFT) | \
	((partnum)		<< MIDR_PARTNUM_SHIFT))

#define MIDR_CPU_MODEL_MASK (MIDR_IMPLEMENTOR_MASK | MIDR_PARTNUM_MASK | \
			     MIDR_ARCHITECTURE_MASK)

#define MIDR_IS_CPU_MODEL_RANGE(midr, model, rv_min, rv_max)		\
({									\
	u32 _model = (midr) & MIDR_CPU_MODEL_MASK;			\
	u32 rv = (midr) & (MIDR_REVISION_MASK | MIDR_VARIANT_MASK);	\
									\
	_model == (model) && rv >= (rv_min) && rv <= (rv_max);		\
 })

#define ARM_CPU_IMP_ARM			0x41
#define ARM_CPU_IMP_APM			0x50
#define ARM_CPU_IMP_CAVIUM		0x43
#define ARM_CPU_IMP_QCOM	0x51

#define ARM_CPU_PART_AEM_V8		0xD0F
#define ARM_CPU_PART_FOUNDATION		0xD00
#define ARM_CPU_PART_CORTEX_A57		0xD07
#define ARM_CPU_PART_CORTEX_A53		0xD03
#define ARM_CPU_PART_CORTEX_A72		0xD08
#define ARM_CPU_PART_CORTEX_A55		0xD05
<<<<<<< HEAD
=======
#define ARM_CPU_PART_CORTEX_A72		0xD08
>>>>>>> 609a5898
#define ARM_CPU_PART_KRYO2XX_GOLD	0x800
#define ARM_CPU_PART_KRYO2XX_SILVER	0x801

#define APM_CPU_PART_POTENZA		0x000

#define CAVIUM_CPU_PART_THUNDERX	0x0A1

#define MIDR_CORTEX_A53 MIDR_CPU_MODEL(ARM_CPU_IMP_ARM, ARM_CPU_PART_CORTEX_A53)
<<<<<<< HEAD
#define MIDR_CORTEX_A57 MIDR_CPU_MODEL(ARM_CPU_IMP_ARM, ARM_CPU_PART_CORTEX_A57)
#define MIDR_CORTEX_A55 MIDR_CPU_MODEL(ARM_CPU_IMP_ARM, ARM_CPU_PART_CORTEX_A55)
=======
#define MIDR_CORTEX_A55 MIDR_CPU_PART(ARM_CPU_IMP_ARM, ARM_CPU_PART_CORTEX_A55)
#define MIDR_CORTEX_A57 MIDR_CPU_MODEL(ARM_CPU_IMP_ARM, ARM_CPU_PART_CORTEX_A57)
>>>>>>> 609a5898
#define MIDR_THUNDERX	MIDR_CPU_MODEL(ARM_CPU_IMP_CAVIUM, CAVIUM_CPU_PART_THUNDERX)
#define MIDR_KRYO2XX_SILVER \
	MIDR_CPU_MODEL(ARM_CPU_IMP_QCOM, ARM_CPU_PART_KRYO2XX_SILVER)

#ifndef __ASSEMBLY__

#include <asm/sysreg.h>

#define read_cpuid(reg) ({						\
	u64 __val;							\
<<<<<<< HEAD
	mrs_s_nv((reg), __val);						\
=======
	asm("mrs_s	%0, " __stringify(reg) : "=r" (__val));		\
>>>>>>> 609a5898
	__val;								\
})

/*
 * The CPU ID never changes at run time, so we might as well tell the
 * compiler that it's constant.  Use this function to read the CPU ID
 * rather than directly reading processor_id or read_cpuid() directly.
 */
static inline u32 __attribute_const__ read_cpuid_id(void)
{
	return read_cpuid(SYS_MIDR_EL1);
}

static inline u64 __attribute_const__ read_cpuid_mpidr(void)
{
	return read_cpuid(SYS_MPIDR_EL1);
}

static inline unsigned int __attribute_const__ read_cpuid_implementor(void)
{
	return MIDR_IMPLEMENTOR(read_cpuid_id());
}

static inline unsigned int __attribute_const__ read_cpuid_part_number(void)
{
	return MIDR_PARTNUM(read_cpuid_id());
}

static inline u32 __attribute_const__ read_cpuid_cachetype(void)
{
	return read_cpuid(SYS_CTR_EL0);
}
#endif /* __ASSEMBLY__ */

#endif<|MERGE_RESOLUTION|>--- conflicted
+++ resolved
@@ -90,10 +90,6 @@
 #define ARM_CPU_PART_CORTEX_A53		0xD03
 #define ARM_CPU_PART_CORTEX_A72		0xD08
 #define ARM_CPU_PART_CORTEX_A55		0xD05
-<<<<<<< HEAD
-=======
-#define ARM_CPU_PART_CORTEX_A72		0xD08
->>>>>>> 609a5898
 #define ARM_CPU_PART_KRYO2XX_GOLD	0x800
 #define ARM_CPU_PART_KRYO2XX_SILVER	0x801
 
@@ -102,13 +98,8 @@
 #define CAVIUM_CPU_PART_THUNDERX	0x0A1
 
 #define MIDR_CORTEX_A53 MIDR_CPU_MODEL(ARM_CPU_IMP_ARM, ARM_CPU_PART_CORTEX_A53)
-<<<<<<< HEAD
 #define MIDR_CORTEX_A57 MIDR_CPU_MODEL(ARM_CPU_IMP_ARM, ARM_CPU_PART_CORTEX_A57)
 #define MIDR_CORTEX_A55 MIDR_CPU_MODEL(ARM_CPU_IMP_ARM, ARM_CPU_PART_CORTEX_A55)
-=======
-#define MIDR_CORTEX_A55 MIDR_CPU_PART(ARM_CPU_IMP_ARM, ARM_CPU_PART_CORTEX_A55)
-#define MIDR_CORTEX_A57 MIDR_CPU_MODEL(ARM_CPU_IMP_ARM, ARM_CPU_PART_CORTEX_A57)
->>>>>>> 609a5898
 #define MIDR_THUNDERX	MIDR_CPU_MODEL(ARM_CPU_IMP_CAVIUM, CAVIUM_CPU_PART_THUNDERX)
 #define MIDR_KRYO2XX_SILVER \
 	MIDR_CPU_MODEL(ARM_CPU_IMP_QCOM, ARM_CPU_PART_KRYO2XX_SILVER)
@@ -119,11 +110,7 @@
 
 #define read_cpuid(reg) ({						\
 	u64 __val;							\
-<<<<<<< HEAD
-	mrs_s_nv((reg), __val);						\
-=======
 	asm("mrs_s	%0, " __stringify(reg) : "=r" (__val));		\
->>>>>>> 609a5898
 	__val;								\
 })
 
