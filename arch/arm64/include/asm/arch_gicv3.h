--- conflicted
+++ resolved
@@ -88,13 +88,13 @@
 
 static inline void gic_write_eoir(u32 irq)
 {
-	msr_s(ICC_EOIR1_EL1, (u64)irq);
+	asm volatile("msr_s " __stringify(ICC_EOIR1_EL1) ", %0" : : "r" ((u64)irq));
 	isb();
 }
 
 static inline void gic_write_dir(u32 irq)
 {
-	msr_s(ICC_DIR_EL1, (u64)irq);
+	asm volatile("msr_s " __stringify(ICC_DIR_EL1) ", %0" : : "r" ((u64)irq));
 	isb();
 }
 
@@ -102,11 +102,7 @@
 {
 	u64 irqstat;
 
-<<<<<<< HEAD
-	mrs_s(ICC_IAR1_EL1, irqstat);
-=======
 	asm volatile("mrs_s %0, " __stringify(ICC_IAR1_EL1) : "=r" (irqstat));
->>>>>>> 609a5898
 	/* As per the architecture specification */
 	mb();
 	return irqstat;
@@ -126,11 +122,9 @@
 	asm volatile(
 		"nop;nop;nop;nop\n\t"
 		"nop;nop;nop;nop\n\t"
-	);
-	mrs_s(ICC_IAR1_EL1, irqstat);
-	asm volatile(
+		"mrs_s %0, " __stringify(ICC_IAR1_EL1) "\n\t"
 		"nop;nop;nop;nop"
-	);
+		: "=r" (irqstat));
 	mb();
 
 	return irqstat;
@@ -138,11 +132,7 @@
 
 static inline void gic_write_pmr(u32 val)
 {
-<<<<<<< HEAD
-	msr_s(ICC_PMR_EL1, (u64)val);
-=======
 	asm volatile("msr_s " __stringify(ICC_PMR_EL1) ", %0" : : "r" ((u64)val));
->>>>>>> 609a5898
 	/* As per the architecture specification */
 	isb();
 	mb();
@@ -150,23 +140,19 @@
 
 static inline void gic_write_ctlr(u32 val)
 {
-	msr_s(ICC_CTLR_EL1, (u64)val);
+	asm volatile("msr_s " __stringify(ICC_CTLR_EL1) ", %0" : : "r" ((u64)val));
 	isb();
 }
 
 static inline void gic_write_grpen1(u32 val)
 {
-	msr_s(ICC_GRPEN1_EL1, (u64)val);
+	asm volatile("msr_s " __stringify(ICC_GRPEN1_EL1) ", %0" : : "r" ((u64)val));
 	isb();
 }
 
 static inline void gic_write_sgi1r(u64 val)
 {
-<<<<<<< HEAD
-	msr_s(ICC_SGI1R_EL1, (u64)val);
-=======
 	asm volatile("msr_s " __stringify(ICC_SGI1R_EL1) ", %0" : : "r" (val));
->>>>>>> 609a5898
 	/* As per the architecture specification */
 	isb();
 	mb();
@@ -176,13 +162,13 @@
 {
 	u64 val;
 
-	mrs_s(ICC_SRE_EL1, val);
+	asm volatile("mrs_s %0, " __stringify(ICC_SRE_EL1) : "=r" (val));
 	return val;
 }
 
 static inline void gic_write_sre(u32 val)
 {
-	mrs_s(ICC_SRE_EL1, val);
+	asm volatile("msr_s " __stringify(ICC_SRE_EL1) ", %0" : : "r" ((u64)val));
 	isb();
 }
 
