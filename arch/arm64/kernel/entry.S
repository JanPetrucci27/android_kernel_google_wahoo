--- conflicted
+++ resolved
@@ -28,13 +28,8 @@
 #include <asm/errno.h>
 #include <asm/esr.h>
 #include <asm/irq.h>
-<<<<<<< HEAD
-#include <asm/memory.h>
-#include <asm/mmu.h>
-=======
 #include <asm/mmu.h>
 #include <asm/processor.h>
->>>>>>> 609a5898
 #include <asm/ptrace.h>
 #include <asm/thread_info.h>
 #include <asm/uaccess.h>
@@ -136,22 +131,14 @@
 	.else
 	add	x21, sp, #S_FRAME_SIZE
 	get_thread_info tsk
-<<<<<<< HEAD
-	/* Save the task's original addr_limit and set USER_DS (TASK_SIZE_64) */
-=======
 	/* Save the task's original addr_limit and set USER_DS */
->>>>>>> 609a5898
 #ifdef CONFIG_THREAD_INFO_IN_TASK
 	ldr	x20, [tsk, #TSK_TI_ADDR_LIMIT]
 #else
 	ldr	x20, [tsk, #TI_ADDR_LIMIT]
 #endif
 	str	x20, [sp, #S_ORIG_ADDR_LIMIT]
-<<<<<<< HEAD
-	mov	x20, #TASK_SIZE_64
-=======
 	mov	x20, #USER_DS
->>>>>>> 609a5898
 #ifdef CONFIG_THREAD_INFO_IN_TASK
 	str	x20, [tsk, #TSK_TI_ADDR_LIMIT]
 #else
