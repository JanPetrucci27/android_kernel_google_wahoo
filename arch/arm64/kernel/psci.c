/*
 * This program is free software; you can redistribute it and/or modify
 * it under the terms of the GNU General Public License version 2 as
 * published by the Free Software Foundation.
 *
 * This program is distributed in the hope that it will be useful,
 * but WITHOUT ANY WARRANTY; without even the implied warranty of
 * MERCHANTABILITY or FITNESS FOR A PARTICULAR PURPOSE.  See the
 * GNU General Public License for more details.
 *
 * Copyright (C) 2013 ARM Limited
 *
 * Author: Will Deacon <will.deacon@arm.com>
 */

#define pr_fmt(fmt) "psci: " fmt

#include <linux/init.h>
#include <linux/of.h>
#include <linux/smp.h>
#include <linux/delay.h>
#include <linux/psci.h>

#include <uapi/linux/psci.h>

#include <asm/compiler.h>
#include <asm/cpu_ops.h>
#include <asm/errno.h>
#include <asm/smp_plat.h>

static int __init cpu_psci_cpu_init(unsigned int cpu)
{
	pr_info("Initializing psci_cpu_init\n");
	return 0;
}

static int __init cpu_psci_cpu_prepare(unsigned int cpu)
{
	if (!psci_ops.cpu_on) {
		pr_err("no cpu_on method, not booting CPU%d\n", cpu);
		return -ENODEV;
	}

	return 0;
}

static int cpu_psci_cpu_boot(unsigned int cpu)
{
	int err = psci_ops.cpu_on(cpu_logical_map(cpu), __pa(secondary_entry));
	if (err)
		pr_err("failed to boot CPU%d (%d)\n", cpu, err);

	return err;
}

#ifdef CONFIG_HOTPLUG_CPU
static int cpu_psci_cpu_disable(unsigned int cpu)
{
	/* Fail early if we don't have CPU_OFF support */
	if (!psci_ops.cpu_off)
		return -EOPNOTSUPP;

	/* Trusted OS will deny CPU_OFF */
	if (psci_tos_resident_on(cpu))
		return -EPERM;

	return 0;
}

static void cpu_psci_cpu_die(unsigned int cpu)
{
	int ret;
	/*
	 * There are no known implementations of PSCI actually using the
	 * power state field, pass a sensible default for now.
	 */
	u32 state = PSCI_POWER_STATE_TYPE_POWER_DOWN <<
		    PSCI_0_2_POWER_STATE_TYPE_SHIFT;

	ret = psci_ops.cpu_off(state);

	pr_crit("unable to power off CPU%u (%d)\n", cpu, ret);
}

static int cpu_psci_cpu_kill(unsigned int cpu)
{
	int err, i;

	if (!psci_ops.affinity_info)
		return 0;
	/*
	 * cpu_kill could race with cpu_die and we can
	 * potentially end up declaring this cpu undead
	 * while it is dying. So, try again a few times.
	 */

	for (i = 0; i < 10; i++) {
		err = psci_ops.affinity_info(cpu_logical_map(cpu), 0);
		if (err == PSCI_0_2_AFFINITY_LEVEL_OFF) {
			pr_debug("CPU%d killed.\n", cpu);
			return 0;
		}

		msleep(10);
		pr_debug("Retrying again to check for CPU kill\n");
	}

	pr_warn("CPU%d may not have shut down cleanly (AFFINITY_INFO reports %d)\n",
			cpu, err);
	return -ETIMEDOUT;
}
#endif

<<<<<<< HEAD
static int psci_suspend_finisher(unsigned long state_id)
{
	return psci_ops.cpu_suspend(state_id, virt_to_phys(cpu_resume));
}

static int __maybe_unused cpu_psci_cpu_suspend(unsigned long state_id)
{
	int ret;
	/*
	 * idle state id 0 corresponds to wfi, should never be called
	 * from the cpu_suspend operations
	 */
	if (WARN_ON_ONCE(!state_id))
		return -EINVAL;

	if (!psci_power_state_loses_context(state_id))
		ret = psci_ops.cpu_suspend(state_id, 0);
	else
		ret = cpu_suspend(state_id, psci_suspend_finisher);

	return ret;
}

=======
>>>>>>> 2f0de519
const struct cpu_operations cpu_psci_ops = {
	.name		= "psci",
#ifdef CONFIG_CPU_IDLE
	.cpu_init_idle	= psci_cpu_init_idle,
	.cpu_suspend	= psci_cpu_suspend_enter,
#endif
	.cpu_init	= cpu_psci_cpu_init,
	.cpu_prepare	= cpu_psci_cpu_prepare,
	.cpu_boot	= cpu_psci_cpu_boot,
#ifdef CONFIG_HOTPLUG_CPU
	.cpu_disable	= cpu_psci_cpu_disable,
	.cpu_die	= cpu_psci_cpu_die,
	.cpu_kill	= cpu_psci_cpu_kill,
#endif
};
<|MERGE_RESOLUTION|>--- conflicted
+++ resolved
@@ -111,32 +111,6 @@
 }
 #endif
 
-<<<<<<< HEAD
-static int psci_suspend_finisher(unsigned long state_id)
-{
-	return psci_ops.cpu_suspend(state_id, virt_to_phys(cpu_resume));
-}
-
-static int __maybe_unused cpu_psci_cpu_suspend(unsigned long state_id)
-{
-	int ret;
-	/*
-	 * idle state id 0 corresponds to wfi, should never be called
-	 * from the cpu_suspend operations
-	 */
-	if (WARN_ON_ONCE(!state_id))
-		return -EINVAL;
-
-	if (!psci_power_state_loses_context(state_id))
-		ret = psci_ops.cpu_suspend(state_id, 0);
-	else
-		ret = cpu_suspend(state_id, psci_suspend_finisher);
-
-	return ret;
-}
-
-=======
->>>>>>> 2f0de519
 const struct cpu_operations cpu_psci_ops = {
 	.name		= "psci",
 #ifdef CONFIG_CPU_IDLE
