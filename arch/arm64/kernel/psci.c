--- conflicted
+++ resolved
@@ -21,7 +21,6 @@
 #include <linux/delay.h>
 #include <linux/mm.h>
 #include <linux/psci.h>
-#include <linux/mm.h>
 
 #include <uapi/linux/psci.h>
 
@@ -48,12 +47,8 @@
 
 static int cpu_psci_cpu_boot(unsigned int cpu)
 {
-<<<<<<< HEAD
-	int err = psci_ops.cpu_on(cpu_logical_map(cpu), __pa_symbol(secondary_entry));
-=======
 	int err = psci_ops.cpu_on(cpu_logical_map(cpu),
 				  __pa_symbol(secondary_entry));
->>>>>>> 449846c3
 	if (err)
 		pr_err("failed to boot CPU%d (%d)\n", cpu, err);
 
