--- conflicted
+++ resolved
@@ -70,13 +70,8 @@
 	frame->fp = *(unsigned long *)(fp);
 	frame->pc = *(unsigned long *)(fp + 8);
 
-<<<<<<< HEAD
 	kasan_enable_current();
 
-#ifdef CONFIG_FUNCTION_GRAPH_TRACER
-	if (tsk && tsk->ret_stack &&
-			(frame->pc == (unsigned long)return_to_handler)) {
-=======
 #ifdef CONFIG_FUNCTION_GRAPH_TRACER
 	if (tsk && tsk->ret_stack &&
 			(frame->pc == (unsigned long)return_to_handler)) {
@@ -85,7 +80,6 @@
 		if (frame->graph < -1)
 			frame->graph += FTRACE_NOTRACE_DEPTH;
 
->>>>>>> 449846c3
 		/*
 		 * This is a case where function graph tracer has
 		 * modified a return address (LR) in a stack frame
