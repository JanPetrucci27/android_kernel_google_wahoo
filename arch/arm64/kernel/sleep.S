#include <linux/errno.h>
#include <linux/linkage.h>
#include <asm/asm-offsets.h>
#include <asm/assembler.h>

	.text
/*
 * Implementation of MPIDR_EL1 hash algorithm through shifting
 * and OR'ing.
 *
 * @dst: register containing hash result
 * @rs0: register containing affinity level 0 bit shift
 * @rs1: register containing affinity level 1 bit shift
 * @rs2: register containing affinity level 2 bit shift
 * @rs3: register containing affinity level 3 bit shift
 * @mpidr: register containing MPIDR_EL1 value
 * @mask: register containing MPIDR mask
 *
 * Pseudo C-code:
 *
 *u32 dst;
 *
 *compute_mpidr_hash(u32 rs0, u32 rs1, u32 rs2, u32 rs3, u64 mpidr, u64 mask) {
 *	u32 aff0, aff1, aff2, aff3;
 *	u64 mpidr_masked = mpidr & mask;
 *	aff0 = mpidr_masked & 0xff;
 *	aff1 = mpidr_masked & 0xff00;
 *	aff2 = mpidr_masked & 0xff0000;
 *	aff2 = mpidr_masked & 0xff00000000;
 *	dst = (aff0 >> rs0 | aff1 >> rs1 | aff2 >> rs2 | aff3 >> rs3);
 *}
 * Input registers: rs0, rs1, rs2, rs3, mpidr, mask
 * Output register: dst
 * Note: input and output registers must be disjoint register sets
         (eg: a macro instance with mpidr = x1 and dst = x1 is invalid)
 */
	.macro compute_mpidr_hash dst, rs0, rs1, rs2, rs3, mpidr, mask
	and	\mpidr, \mpidr, \mask		// mask out MPIDR bits
	and	\dst, \mpidr, #0xff		// mask=aff0
	lsr	\dst ,\dst, \rs0		// dst=aff0>>rs0
	and	\mask, \mpidr, #0xff00		// mask = aff1
	lsr	\mask ,\mask, \rs1
	orr	\dst, \dst, \mask		// dst|=(aff1>>rs1)
	and	\mask, \mpidr, #0xff0000	// mask = aff2
	lsr	\mask ,\mask, \rs2
	orr	\dst, \dst, \mask		// dst|=(aff2>>rs2)
	and	\mask, \mpidr, #0xff00000000	// mask = aff3
	lsr	\mask ,\mask, \rs3
	orr	\dst, \dst, \mask		// dst|=(aff3>>rs3)
	.endm
/*
 * Save CPU state in the provided sleep_stack_data area, and publish its
 * location for cpu_resume()'s use in sleep_save_stash.
 *
 * cpu_resume() will restore this saved state, and return. Because the
 * link-register is saved and restored, it will appear to return from this
 * function. So that the caller can tell the suspend/resume paths apart,
 * __cpu_suspend_enter() will always return a non-zero value, whereas the
 * path through cpu_resume() will return 0.
 *
 *  x0 = struct sleep_stack_data area
 */
ENTRY(__cpu_suspend_enter)
	stp	x29, lr, [x0, #SLEEP_STACK_DATA_CALLEE_REGS]
	stp	x19, x20, [x0,#SLEEP_STACK_DATA_CALLEE_REGS+16]
	stp	x21, x22, [x0,#SLEEP_STACK_DATA_CALLEE_REGS+32]
	stp	x23, x24, [x0,#SLEEP_STACK_DATA_CALLEE_REGS+48]
	stp	x25, x26, [x0,#SLEEP_STACK_DATA_CALLEE_REGS+64]
	stp	x27, x28, [x0,#SLEEP_STACK_DATA_CALLEE_REGS+80]

	/* save the sp in cpu_suspend_ctx */
	mov	x2, sp
	str	x2, [x0, #SLEEP_STACK_DATA_SYSTEM_REGS + CPU_CTX_SP]

	/* find the mpidr_hash */
	ldr	x1, =sleep_save_stash
	ldr	x1, [x1]
	mrs	x7, mpidr_el1
	ldr	x9, =mpidr_hash
	ldr	x10, [x9, #MPIDR_HASH_MASK]
	/*
	 * Following code relies on the struct mpidr_hash
	 * members size.
	 */
	ldp	w3, w4, [x9, #MPIDR_HASH_SHIFTS]
	ldp	w5, w6, [x9, #(MPIDR_HASH_SHIFTS + 8)]
	compute_mpidr_hash x8, x3, x4, x5, x6, x7, x10
	add	x1, x1, x8, lsl #3

	str	x0, [x1]
	add	x0, x0, #SLEEP_STACK_DATA_SYSTEM_REGS
	stp	x29, lr, [sp, #-16]!
	bl	cpu_do_suspend
	ldp	x29, lr, [sp], #16
	mov	x0, #1
	ret
ENDPROC(__cpu_suspend_enter)
	.ltorg

<<<<<<< HEAD
/*
 * x0 must contain the sctlr value retrieved from restored context
 */
	.pushsection	".idmap.text", "ax"
ENTRY(cpu_resume_mmu)
	ldr	x3, =cpu_resume_after_mmu
	msr	sctlr_el1, x0		// restore sctlr_el1
	isb
	/*
	 * Invalidate the local I-cache so that any instructions fetched
	 * speculatively from the PoC are discarded, since they may have
	 * been dynamically patched at the PoU.
	 */
	ic	iallu
	dsb	nsh
	isb
	br	x3			// global jump to virtual address
ENDPROC(cpu_resume_mmu)
	.popsection
cpu_resume_after_mmu:
#ifdef CONFIG_KASAN
	mov	x0, sp
	bl	kasan_unpoison_remaining_stack
#endif
	mov	x0, #0			// return zero on success
	ldp	x19, x20, [sp, #16]
	ldp	x21, x22, [sp, #32]
	ldp	x23, x24, [sp, #48]
	ldp	x25, x26, [sp, #64]
	ldp	x27, x28, [sp, #80]
	ldp	x29, lr, [sp], #96
	ret
ENDPROC(cpu_resume_after_mmu)

=======
>>>>>>> ab757a98
ENTRY(cpu_resume)
	bl	el2_setup		// if in EL2 drop to EL1 cleanly
	/* enable the MMU early - so we can access sleep_save_stash by va */
	adr_l	lr, __enable_mmu	/* __cpu_setup will return here */
	ldr	x27, =_cpu_resume	/* __enable_mmu will branch here */
	adrp	x25, idmap_pg_dir
	adrp	x26, swapper_pg_dir
	b	__cpu_setup
ENDPROC(cpu_resume)

ENTRY(_cpu_resume)
	mrs	x1, mpidr_el1
	adrp	x8, mpidr_hash
	add x8, x8, #:lo12:mpidr_hash // x8 = struct mpidr_hash phys address
        /* retrieve mpidr_hash members to compute the hash */
	ldr	x2, [x8, #MPIDR_HASH_MASK]
	ldp	w3, w4, [x8, #MPIDR_HASH_SHIFTS]
	ldp	w5, w6, [x8, #(MPIDR_HASH_SHIFTS + 8)]
	compute_mpidr_hash x7, x3, x4, x5, x6, x1, x2
        /* x7 contains hash index, let's use it to grab context pointer */
	ldr_l	x0, sleep_save_stash
	ldr	x0, [x0, x7, lsl #3]
	add	x29, x0, #SLEEP_STACK_DATA_CALLEE_REGS
	add	x0, x0, #SLEEP_STACK_DATA_SYSTEM_REGS
	/* load sp from context */
	ldr	x2, [x0, #CPU_CTX_SP]
	mov	sp, x2
	/* save thread_info */
	and	x2, x2, #~(THREAD_SIZE - 1)
	msr	sp_el0, x2
	/*
	 * cpu_do_resume expects x0 to contain context address pointer
	 */
	bl	cpu_do_resume

	ldp	x19, x20, [x29, #16]
	ldp	x21, x22, [x29, #32]
	ldp	x23, x24, [x29, #48]
	ldp	x25, x26, [x29, #64]
	ldp	x27, x28, [x29, #80]
	ldp	x29, lr, [x29]
	mov	x0, #0
	ret
ENDPROC(_cpu_resume)<|MERGE_RESOLUTION|>--- conflicted
+++ resolved
@@ -97,7 +97,6 @@
 ENDPROC(__cpu_suspend_enter)
 	.ltorg
 
-<<<<<<< HEAD
 /*
  * x0 must contain the sctlr value retrieved from restored context
  */
@@ -132,8 +131,6 @@
 	ret
 ENDPROC(cpu_resume_after_mmu)
 
-=======
->>>>>>> ab757a98
 ENTRY(cpu_resume)
 	bl	el2_setup		// if in EL2 drop to EL1 cleanly
 	/* enable the MMU early - so we can access sleep_save_stash by va */
