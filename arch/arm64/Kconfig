config ARM64
	def_bool y
	select ACPI_CCA_REQUIRED if ACPI
	select ACPI_GENERIC_GSI if ACPI
	select ACPI_REDUCED_HARDWARE_ONLY if ACPI
	select ARCH_HAS_ATOMIC64_DEC_IF_POSITIVE
	select ARCH_HAS_ELF_RANDOMIZE
	select ARCH_HAS_GCOV_PROFILE_ALL
	select ARCH_HAS_KCOV
	select ARCH_HAS_SG_CHAIN
	select ARCH_HAS_TICK_BROADCAST if GENERIC_CLOCKEVENTS_BROADCAST
	select ARCH_USE_CMPXCHG_LOCKREF
	select ARCH_SUPPORTS_ATOMIC_RMW
	select ARCH_WANT_OPTIONAL_GPIOLIB
	select ARCH_WANT_COMPAT_IPC_PARSE_VERSION
	select ARCH_WANT_FRAME_POINTERS
<<<<<<< HEAD
	select ARCH_HAVE_CUSTOM_GPIO_H
=======
>>>>>>> 449846c3
	select ARCH_HAS_UBSAN_SANITIZE_ALL
	select ARM_AMBA
	select ARM_ARCH_TIMER
	select HAVE_KERNEL_GZIP
	select HAVE_KERNEL_LZ4
	select ARM_GIC
	select AUDIT_ARCH_COMPAT_GENERIC
	select ARM_GIC_V2M if PCI_MSI
	select ARM_GIC_V3
	select ARM_GIC_V3_ITS if PCI_MSI
	select ARM_PSCI_FW
	select BUILDTIME_EXTABLE_SORT
	select CLONE_BACKWARDS
	select COMMON_CLK if !ARCH_QCOM
	select CPU_PM if (SUSPEND || CPU_IDLE)
	select DCACHE_WORD_ACCESS
	select EDAC_SUPPORT
	select FRAME_POINTER
	select GENERIC_ALLOCATOR
	select EDAC_SUPPORT
	select GENERIC_CLOCKEVENTS
	select GENERIC_CLOCKEVENTS_BROADCAST
	select GENERIC_CPU_AUTOPROBE
	select GENERIC_EARLY_IOREMAP
	select GENERIC_IDLE_POLL_SETUP
	select GENERIC_IRQ_PROBE
	select GENERIC_IRQ_SHOW
	select GENERIC_IRQ_SHOW_LEVEL
	select GENERIC_PCI_IOMAP
	select GENERIC_SCHED_CLOCK
	select GENERIC_SMP_IDLE_THREAD
	select GENERIC_STRNCPY_FROM_USER
	select GENERIC_STRNLEN_USER
	select GENERIC_TIME_VSYSCALL
	select HANDLE_DOMAIN_IRQ
	select HARDIRQS_SW_RESEND
	select HAVE_ALIGNED_STRUCT_PAGE if SLUB
	select HAVE_ARCH_AUDITSYSCALL
	select HAVE_ARCH_BITREVERSE
	select HAVE_ARCH_HARDENED_USERCOPY
	select HAVE_ARCH_HUGE_VMAP
	select HAVE_ARCH_JUMP_LABEL
	select HAVE_ARCH_KASAN if SPARSEMEM_VMEMMAP && !(ARM64_16K_PAGES && ARM64_VA_BITS_48)
	select HAVE_ARCH_KGDB
	select HAVE_ARCH_MMAP_RND_BITS
	select HAVE_ARCH_MMAP_RND_COMPAT_BITS if COMPAT
	select HAVE_ARCH_SECCOMP_FILTER
	select HAVE_ARCH_TRACEHOOK
	select HAVE_BPF_JIT
	select HAVE_EBPF_JIT
	select HAVE_C_RECORDMCOUNT
	select HAVE_CC_STACKPROTECTOR
	select HAVE_CMPXCHG_DOUBLE
	select HAVE_CMPXCHG_LOCAL
	select HAVE_DEBUG_BUGVERBOSE
	select HAVE_DEBUG_KMEMLEAK
	select HAVE_DMA_API_DEBUG
	select HAVE_DMA_ATTRS
	select HAVE_DMA_CONTIGUOUS
	select HAVE_DYNAMIC_FTRACE
	select HAVE_EFFICIENT_UNALIGNED_ACCESS
	select HAVE_FTRACE_MCOUNT_RECORD
	select HAVE_FUNCTION_TRACER
	select HAVE_FUNCTION_GRAPH_TRACER
	select HAVE_GENERIC_DMA_COHERENT
	select HAVE_HW_BREAKPOINT if PERF_EVENTS
	select HAVE_IRQ_TIME_ACCOUNTING
	select HAVE_MEMBLOCK
	select HAVE_PATA_PLATFORM
	select HAVE_PERF_EVENTS
	select HAVE_PERF_REGS
	select HAVE_PERF_USER_STACK_DUMP
	select HAVE_REGS_AND_STACK_ACCESS_API
	select HAVE_RCU_TABLE_FREE
	select HAVE_SYSCALL_TRACEPOINTS
	select IOMMU_DMA if (IOMMU_SUPPORT && !ARCH_QCOM)
	select HAVE_KPROBES
	select HAVE_KRETPROBES if HAVE_KPROBES
	select IRQ_DOMAIN
	select IRQ_FORCED_THREADING
	select MODULES_USE_ELF_RELA
	select NO_BOOTMEM
	select OF
	select OF_EARLY_FLATTREE
	select OF_RESERVED_MEM
	select PERF_USE_VMALLOC
	select POWER_RESET
	select POWER_SUPPLY
	select SPARSE_IRQ
	select SYSCTL_EXCEPTION_TRACE
	select HAVE_CONTEXT_TRACKING
	select THREAD_INFO_IN_TASK
	select HAVE_ARM_SMCCC
	select THREAD_INFO_IN_TASK
	help
	  ARM 64-bit (AArch64) Linux support.

config 64BIT
	def_bool y

config ARCH_PHYS_ADDR_T_64BIT
	def_bool y

config MMU
	def_bool y

config ARCH_MMAP_RND_BITS_MIN
       default 14 if ARM64_64K_PAGES
       default 16 if ARM64_16K_PAGES
       default 18

# max bits determined by the following formula:
#  VA_BITS - PAGE_SHIFT - 3
config ARCH_MMAP_RND_BITS_MAX
       default 19 if ARM64_VA_BITS=36
       default 24 if ARM64_VA_BITS=39
       default 27 if ARM64_VA_BITS=42
       default 30 if ARM64_VA_BITS=47
       default 29 if ARM64_VA_BITS=48 && ARM64_64K_PAGES
       default 31 if ARM64_VA_BITS=48 && ARM64_16K_PAGES
       default 33 if ARM64_VA_BITS=48
       default 14 if ARM64_64K_PAGES
       default 16 if ARM64_16K_PAGES
       default 18

config ARCH_MMAP_RND_COMPAT_BITS_MIN
       default 7 if ARM64_64K_PAGES
       default 9 if ARM64_16K_PAGES
       default 11

config ARCH_MMAP_RND_COMPAT_BITS_MAX
       default 16

config NO_IOPORT_MAP
	def_bool y if !PCI

config ILLEGAL_POINTER_VALUE
	hex
	default 0xdead000000000000

config STACKTRACE_SUPPORT
	def_bool y

config ILLEGAL_POINTER_VALUE
	hex
	default 0xdead000000000000

config LOCKDEP_SUPPORT
	def_bool y

config TRACE_IRQFLAGS_SUPPORT
	def_bool y

config RWSEM_XCHGADD_ALGORITHM
	def_bool y

config GENERIC_BUG
	def_bool y
	depends on BUG

config GENERIC_BUG_RELATIVE_POINTERS
	def_bool y
	depends on GENERIC_BUG

config GENERIC_HWEIGHT
	def_bool y

config GENERIC_CSUM
        def_bool y

config GENERIC_CALIBRATE_DELAY
	def_bool y

config ZONE_DMA
	def_bool y

config HAVE_GENERIC_RCU_GUP
	def_bool y

config ARCH_DMA_ADDR_T_64BIT
	def_bool y

config NEED_DMA_MAP_STATE
	def_bool y

config NEED_SG_DMA_LENGTH
	def_bool y

config SMP
	def_bool y

config ARM64_DMA_USE_IOMMU
	bool
	select ARM_HAS_SG_CHAIN
	select NEED_SG_DMA_LENGTH

if ARM64_DMA_USE_IOMMU

config ARM64_DMA_IOMMU_ALIGNMENT
	int "Maximum PAGE_SIZE order of alignment for DMA IOMMU buffers"
	range 4 9
	default 9
	help
	  DMA mapping framework by default aligns all buffers to the smallest
	  PAGE_SIZE order which is greater than or equal to the requested buffer
	  size. This works well for buffers up to a few hundreds kilobytes, but
	  for larger buffers it just a waste of address space. Drivers which has
	  relatively small addressing window (like 64Mib) might run out of
	  virtual space with just a few allocations.

	  With this parameter you can specify the maximum PAGE_SIZE order for
	  DMA IOMMU buffers. Larger buffers will be aligned only to this
	  specified order. The order is expressed as a power of two multiplied
	  by the PAGE_SIZE.

endif

config SWIOTLB
	def_bool y

config IOMMU_HELPER
	def_bool SWIOTLB

config KERNEL_MODE_NEON
	def_bool y

config FIX_EARLYCON_MEM
	def_bool y

config PGTABLE_LEVELS
	int
	default 2 if ARM64_16K_PAGES && ARM64_VA_BITS_36
	default 2 if ARM64_64K_PAGES && ARM64_VA_BITS_42
	default 3 if ARM64_64K_PAGES && ARM64_VA_BITS_48
	default 3 if ARM64_4K_PAGES && ARM64_VA_BITS_39
	default 3 if ARM64_16K_PAGES && ARM64_VA_BITS_47
	default 4 if !ARM64_64K_PAGES && ARM64_VA_BITS_48

source "init/Kconfig"

source "kernel/Kconfig.freezer"

source "arch/arm64/Kconfig.platforms"

menu "Bus support"

config PCI
	bool "PCI support"
	help
	  This feature enables support for PCI bus system. If you say Y
	  here, the kernel will include drivers and infrastructure code
	  to support PCI bus devices.

config PCI_DOMAINS
	def_bool PCI

config PCI_DOMAINS_GENERIC
	def_bool PCI

config PCI_SYSCALL
	def_bool PCI

source "drivers/pci/Kconfig"
source "drivers/pci/pcie/Kconfig"
source "drivers/pci/hotplug/Kconfig"

endmenu

menu "Kernel Features"

menu "ARM errata workarounds via the alternatives framework"

config ARM64_ERRATUM_826319
	bool "Cortex-A53: 826319: System might deadlock if a write cannot complete until read data is accepted"
	default y
	help
	  This option adds an alternative code sequence to work around ARM
	  erratum 826319 on Cortex-A53 parts up to r0p2 with an AMBA 4 ACE or
	  AXI master interface and an L2 cache.

	  If a Cortex-A53 uses an AMBA AXI4 ACE interface to other processors
	  and is unable to accept a certain write via this interface, it will
	  not progress on read data presented on the read data channel and the
	  system can deadlock.

	  The workaround promotes data cache clean instructions to
	  data cache clean-and-invalidate.
	  Please note that this does not necessarily enable the workaround,
	  as it depends on the alternative framework, which will only patch
	  the kernel if an affected CPU is detected.

	  If unsure, say Y.

config ARM64_ERRATUM_827319
	bool "Cortex-A53: 827319: Data cache clean instructions might cause overlapping transactions to the interconnect"
	default y
	help
	  This option adds an alternative code sequence to work around ARM
	  erratum 827319 on Cortex-A53 parts up to r0p2 with an AMBA 5 CHI
	  master interface and an L2 cache.

	  Under certain conditions this erratum can cause a clean line eviction
	  to occur at the same time as another transaction to the same address
	  on the AMBA 5 CHI interface, which can cause data corruption if the
	  interconnect reorders the two transactions.

	  The workaround promotes data cache clean instructions to
	  data cache clean-and-invalidate.
	  Please note that this does not necessarily enable the workaround,
	  as it depends on the alternative framework, which will only patch
	  the kernel if an affected CPU is detected.

	  If unsure, say Y.

config ARM64_ERRATUM_824069
	bool "Cortex-A53: 824069: Cache line might not be marked as clean after a CleanShared snoop"
	default y
	help
	  This option adds an alternative code sequence to work around ARM
	  erratum 824069 on Cortex-A53 parts up to r0p2 when it is connected
	  to a coherent interconnect.

	  If a Cortex-A53 processor is executing a store or prefetch for
	  write instruction at the same time as a processor in another
	  cluster is executing a cache maintenance operation to the same
	  address, then this erratum might cause a clean cache line to be
	  incorrectly marked as dirty.

	  The workaround promotes data cache clean instructions to
	  data cache clean-and-invalidate.
	  Please note that this option does not necessarily enable the
	  workaround, as it depends on the alternative framework, which will
	  only patch the kernel if an affected CPU is detected.

	  If unsure, say Y.

config ARM64_ERRATUM_819472
	bool "Cortex-A53: 819472: Store exclusive instructions might cause data corruption"
	default y
	help
	  This option adds an alternative code sequence to work around ARM
	  erratum 819472 on Cortex-A53 parts up to r0p1 with an L2 cache
	  present when it is connected to a coherent interconnect.

	  If the processor is executing a load and store exclusive sequence at
	  the same time as a processor in another cluster is executing a cache
	  maintenance operation to the same address, then this erratum might
	  cause data corruption.

	  The workaround promotes data cache clean instructions to
	  data cache clean-and-invalidate.
	  Please note that this does not necessarily enable the workaround,
	  as it depends on the alternative framework, which will only patch
	  the kernel if an affected CPU is detected.

	  If unsure, say Y.

config ARM64_ERRATUM_832075
	bool "Cortex-A57: 832075: possible deadlock on mixing exclusive memory accesses with device loads"
	default y
	help
	  This option adds an alternative code sequence to work around ARM
	  erratum 832075 on Cortex-A57 parts up to r1p2.

	  Affected Cortex-A57 parts might deadlock when exclusive load/store
	  instructions to Write-Back memory are mixed with Device loads.

	  The workaround is to promote device loads to use Load-Acquire
	  semantics.
	  Please note that this does not necessarily enable the workaround,
	  as it depends on the alternative framework, which will only patch
	  the kernel if an affected CPU is detected.

	  If unsure, say Y.

config ARM64_ERRATUM_834220
	bool "Cortex-A57: 834220: Stage 2 translation fault might be incorrectly reported in presence of a Stage 1 fault"
	depends on KVM
	default y
	help
	  This option adds an alternative code sequence to work around ARM
	  erratum 834220 on Cortex-A57 parts up to r1p2.

	  Affected Cortex-A57 parts might report a Stage 2 translation
	  fault as the result of a Stage 1 fault for load crossing a
	  page boundary when there is a permission or device memory
	  alignment fault at Stage 1 and a translation fault at Stage 2.

	  The workaround is to verify that the Stage 1 translation
	  doesn't generate a fault before handling the Stage 2 fault.
	  Please note that this does not necessarily enable the workaround,
	  as it depends on the alternative framework, which will only patch
	  the kernel if an affected CPU is detected.

	  If unsure, say Y.

config ARM64_ERRATUM_845719
	bool "Cortex-A53: 845719: a load might read incorrect data"
	depends on COMPAT
	default y
	help
	  This option adds an alternative code sequence to work around ARM
	  erratum 845719 on Cortex-A53 parts up to r0p4.

	  When running a compat (AArch32) userspace on an affected Cortex-A53
	  part, a load at EL0 from a virtual address that matches the bottom 32
	  bits of the virtual address used by a recent load at (AArch64) EL1
	  might return incorrect data.

	  The workaround is to write the contextidr_el1 register on exception
	  return to a 32-bit task.
	  Please note that this does not necessarily enable the workaround,
	  as it depends on the alternative framework, which will only patch
	  the kernel if an affected CPU is detected.

	  If unsure, say Y.

config ARM64_ERRATUM_843419
	bool "Cortex-A53: 843419: A load or store might access an incorrect address"
	depends on MODULES
	default y
	select ARM64_MODULE_CMODEL_LARGE
	help
	  This option builds kernel modules using the large memory model in
	  order to avoid the use of the ADRP instruction, which can cause
	  a subsequent memory access to use an incorrect address on Cortex-A53
	  parts up to r0p4.

	  Note that the kernel itself must be linked with a version of ld
	  which fixes potentially affected ADRP instructions through the
	  use of veneers.

	  If unsure, say Y.

config ARM64_ERRATUM_1024718
	bool "Cortex-A55: 1024718: Update of DBM/AP bits without break before make might result in incorrect update"
	default y
	help
	  This option adds work around for Arm Cortex-A55 Erratum 1024718.

	  Affected Cortex-A55 cores (r0p0, r0p1, r1p0) could cause incorrect
	  update of the hardware dirty bit when the DBM/AP bits are updated
	  without a break-before-make. The work around is to disable the usage
	  of hardware DBM locally on the affected cores. CPUs not affected by
	  erratum will continue to use the feature.

	  If unsure, say Y.

config CAVIUM_ERRATUM_22375
	bool "Cavium erratum 22375, 24313"
	default y
	help
	  Enable workaround for erratum 22375, 24313.

	  This implements two gicv3-its errata workarounds for ThunderX. Both
	  with small impact affecting only ITS table allocation.

	    erratum 22375: only alloc 8MB table size
	    erratum 24313: ignore memory access type

	  The fixes are in ITS initialization and basically ignore memory access
	  type and table size provided by the TYPER and BASER registers.

	  If unsure, say Y.

config CAVIUM_ERRATUM_23144
	bool "Cavium erratum 23144: ITS SYNC hang on dual socket system"
	depends on NUMA
	default y
	help
	  ITS SYNC command hang for cross node io and collections/cpu mapping.

	  If unsure, say Y.

config CAVIUM_ERRATUM_23154
	bool "Cavium erratum 23154: Access to ICC_IAR1_EL1 is not sync'ed"
	default y
	help
	  The gicv3 of ThunderX requires a modified version for
	  reading the IAR status to ensure data synchronization
	  (access to icc_iar1_el1 is not sync'ed before and after).

	  If unsure, say Y.

config CAVIUM_ERRATUM_27456
	bool "Cavium erratum 27456: Broadcast TLBI instructions may cause icache corruption"
	default y
	help
	  On ThunderX T88 pass 1.x through 2.1 parts, broadcast TLBI
	  instructions may cause the icache to become corrupted if it
	  contains data for a non-current ASID.  The fix is to
	  invalidate the icache when changing the mm context.

	  If unsure, say Y.

endmenu


choice
	prompt "Page size"
	default ARM64_4K_PAGES
	help
	  Page size (translation granule) configuration.

config ARM64_4K_PAGES
	bool "4KB"
	help
	  This feature enables 4KB pages support.

config ARM64_16K_PAGES
	bool "16KB"
	help
	  The system will use 16KB pages support. AArch32 emulation
	  requires applications compiled with 16K (or a multiple of 16K)
	  aligned segments.

config ARM64_DCACHE_DISABLE
	bool "Disable CPU Data Caches"
	help
	  Disable CPU data cache usage by setting the SCTLR[C] bit during
	  kernel initialization. This will result in a considerable
	  performance impact, but may be useful in certain situations.

	  If you are not sure what to do, select 'N' here.

config ARM64_ICACHE_DISABLE
	bool "Disable CPU Instruction Caches"
	help
	  Disable CPU instruction cache usage by setting the SCTLR[I]
	  bit during kernel initialization. This will result in a
	  considerable performance impact, but may be useful in certain
	  situations.

	  If you are not sure what to do, select 'N' here.

config ARM64_64K_PAGES
	bool "64KB"
	help
	  This feature enables 64KB pages support (4KB by default)
	  allowing only two levels of page tables and faster TLB
	  look-up. AArch32 emulation requires applications compiled
	  with 64K aligned segments.

endchoice

choice
	prompt "Virtual address space size"
	default ARM64_VA_BITS_39 if ARM64_4K_PAGES
	default ARM64_VA_BITS_47 if ARM64_16K_PAGES
	default ARM64_VA_BITS_42 if ARM64_64K_PAGES
	help
	  Allows choosing one of multiple possible virtual address
	  space sizes. The level of translation table is determined by
	  a combination of page size and virtual address space size.

config ARM64_VA_BITS_36
	bool "36-bit" if EXPERT
	depends on ARM64_16K_PAGES

config ARM64_VA_BITS_39
	bool "39-bit"
	depends on ARM64_4K_PAGES

config ARM64_VA_BITS_42
	bool "42-bit"
	depends on ARM64_64K_PAGES

config ARM64_VA_BITS_47
	bool "47-bit"
	depends on ARM64_16K_PAGES

config ARM64_VA_BITS_48
	bool "48-bit"

endchoice

config ARM64_VA_BITS
	int
	default 36 if ARM64_VA_BITS_36
	default 39 if ARM64_VA_BITS_39
	default 42 if ARM64_VA_BITS_42
	default 47 if ARM64_VA_BITS_47
	default 48 if ARM64_VA_BITS_48

config CPU_BIG_ENDIAN
       bool "Build big-endian kernel"
       help
         Say Y if you plan on running a kernel in big-endian mode.

config SCHED_MC
	bool "Multi-core scheduler support"
	help
	  Multi-core scheduler support improves the CPU scheduler's decision
	  making when dealing with multi-core CPU chips at a cost of slightly
	  increased overhead in some places. If unsure say N here.

config SCHED_SMT
	bool "SMT scheduler support"
	help
	  Improves the CPU scheduler's decision making when dealing with
	  MultiThreading at a cost of slightly increased overhead in some
	  places. If unsure say N here.

config NR_CPUS
	int "Maximum number of CPUs (2-4096)"
	range 2 4096
	# These have to remain sorted largest to smallest
	default "64"

config HOTPLUG_CPU
	bool "Support for hot-pluggable CPUs"
	select GENERIC_IRQ_MIGRATION
	help
	  Say Y here to experiment with turning CPUs off and on.  CPUs
	  can be controlled through /sys/devices/system/cpu.

# The GPIO number here must be sorted by descending number. In case of
# a multiplatform kernel, we just want the highest value required by the
# selected platforms.
config ARCH_NR_GPIO
        int
        default 1024 if ARCH_TEGRA
        default 1024 if ARCH_QCOM
        default 256
        help
          Maximum number of GPIOs in the system.

          If unsure, leave the default value.

config QCOM_TLB_EL2_HANDLER
	bool "Raise TLB conflict exception to EL2"
	help
	  This option enables TLB conflict to be handled
	  by EL2.

source kernel/Kconfig.preempt
source kernel/Kconfig.hz

config ARCH_SUPPORTS_DEBUG_PAGEALLOC
	def_bool y

config ARCH_HAS_HOLES_MEMORYMODEL
	def_bool y if SPARSEMEM

config ARCH_SPARSEMEM_ENABLE
	def_bool y
	select SPARSEMEM_VMEMMAP_ENABLE

config ARCH_SPARSEMEM_DEFAULT
	def_bool ARCH_SPARSEMEM_ENABLE

config ARCH_SELECT_MEMORY_MODEL
	def_bool ARCH_SPARSEMEM_ENABLE

config HAVE_ARCH_PFN_VALID
	def_bool ARCH_HAS_HOLES_MEMORYMODEL || !SPARSEMEM

config HW_PERF_EVENTS
	def_bool y
	depends on ARM_PMU

config ARM64_REG_REBALANCE_ON_CTX_SW
	bool "Rebalance registers during context switches."
	def_bool ARCH_MSM8996
	help
	 Forcefully re-balance register rename pools on context switches for
	 improved performance on some devices.

config PERF_EVENTS_USERMODE
	bool "Enable usermode access for perf events"
	depends on PERF_EVENTS
	help
	  Enable user-mode access to performance counters for perf events.
	  If enabled, the access permissions allowing CPU performance
	  counters to be accessed from user-mode are set.

	  If you want user-mode programs to access perf events, say Y

config PERF_EVENTS_RESET_PMU_DEBUGFS
	bool "Reset PMU via debugfs node"
	depends on PERF_EVENTS
	help
		Enable the debugfs node that can be used to reset PMUs and all
		state variables associated with PMUs. If enabled, PMU and internal
		state variable are cleared.
		If you want to reset PMU and PMU related internal Perf variables
		via debugfs then say Y.

<<<<<<< HEAD
config SYS_SUPPORTS_HUGETLBFS
	def_bool y

=======
>>>>>>> 449846c3
config ARCH_WANT_HUGE_PMD_SHARE
	def_bool y if ARM64_4K_PAGES || (ARM64_16K_PAGES && !ARM64_VA_BITS_36)

config HAVE_ARCH_TRANSPARENT_HUGEPAGE
	def_bool y

config ARCH_HAS_CACHE_LINE_SIZE
	def_bool y

source "mm/Kconfig"

config SECCOMP
	bool "Enable seccomp to safely compute untrusted bytecode"
	---help---
	  This kernel feature is useful for number crunching applications
	  that may need to compute untrusted bytecode during their
	  execution. By using pipes or other transports made available to
	  the process as file descriptors supporting the read/write
	  syscalls, it's possible to isolate those applications in
	  their own address space using seccomp. Once seccomp is
	  enabled via prctl(PR_SET_SECCOMP), it cannot be disabled
	  and the task is only allowed to execute a few safe syscalls
	  defined by each seccomp mode.

config XEN_DOM0
	def_bool y
	depends on XEN

config XEN
	bool "Xen guest support on ARM64"
	depends on ARM64 && OF
	select SWIOTLB_XEN
	help
	  Say Y if you want to run Linux in a Virtual Machine on Xen on ARM64.

config FORCE_MAX_ZONEORDER
	int
	default "14" if (ARM64_64K_PAGES && TRANSPARENT_HUGEPAGE)
	default "12" if (ARM64_16K_PAGES && TRANSPARENT_HUGEPAGE)
	default "11"
	help
	  The kernel memory allocator divides physically contiguous memory
	  blocks into "zones", where each zone is a power of two number of
	  pages.  This option selects the largest power of two that the kernel
	  keeps in the memory allocator.  If you need to allocate very large
	  blocks of physically contiguous memory, then you may need to
	  increase this value.

	  This config option is actually maximum order plus one. For example,
	  a value of 11 means that the largest free memory block is 2^10 pages.

	  We make sure that we can allocate upto a HugePage size for each configuration.
	  Hence we have :
		MAX_ORDER = (PMD_SHIFT - PAGE_SHIFT) + 1 => PAGE_SHIFT - 2

	  However for 4K, we choose a higher default value, 11 as opposed to 10, giving us
	  4M allocations matching the default size used by generic code.

config UNMAP_KERNEL_AT_EL0
	bool "Unmap kernel when running in userspace (aka \"KAISER\")" if EXPERT
	default y
	help
	  Speculation attacks against some high-performance processors can
	  be used to bypass MMU permission checks and leak kernel data to
	  userspace. This can be defended against by unmapping the kernel
	  when running in userspace, mapping it back in on exception entry
	  via a trampoline page in the vector table.

	  If unsure, say Y.

menuconfig ARMV8_DEPRECATED
	bool "Emulate deprecated/obsolete ARMv8 instructions"
	depends on COMPAT
	help
	  Legacy software support may require certain instructions
	  that have been deprecated or obsoleted in the architecture.

	  Enable this config to enable selective emulation of these
	  features.

	  If unsure, say Y

if ARMV8_DEPRECATED

config SWP_EMULATION
	bool "Emulate SWP/SWPB instructions"
	help
	  ARMv8 obsoletes the use of A32 SWP/SWPB instructions such that
	  they are always undefined. Say Y here to enable software
	  emulation of these instructions for userspace using LDXR/STXR.

	  In some older versions of glibc [<=2.8] SWP is used during futex
	  trylock() operations with the assumption that the code will not
	  be preempted. This invalid assumption may be more likely to fail
	  with SWP emulation enabled, leading to deadlock of the user
	  application.

	  NOTE: when accessing uncached shared regions, LDXR/STXR rely
	  on an external transaction monitoring block called a global
	  monitor to maintain update atomicity. If your system does not
	  implement a global monitor, this option can cause programs that
	  perform SWP operations to uncached memory to deadlock.

	  If unsure, say Y

config CP15_BARRIER_EMULATION
	bool "Emulate CP15 Barrier instructions"
	help
	  The CP15 barrier instructions - CP15ISB, CP15DSB, and
	  CP15DMB - are deprecated in ARMv8 (and ARMv7). It is
	  strongly recommended to use the ISB, DSB, and DMB
	  instructions instead.

	  Say Y here to enable software emulation of these
	  instructions for AArch32 userspace code. When this option is
	  enabled, CP15 barrier usage is traced which can help
	  identify software that needs updating.

	  If unsure, say Y

config SETEND_EMULATION
	bool "Emulate SETEND instruction"
	help
	  The SETEND instruction alters the data-endianness of the
	  AArch32 EL0, and is deprecated in ARMv8.

	  Say Y here to enable software emulation of the instruction
	  for AArch32 userspace code.

	  Note: All the cpus on the system must have mixed endian support at EL0
	  for this feature to be enabled. If a new CPU - which doesn't support mixed
	  endian - is hotplugged in after this feature has been enabled, there could
	  be unexpected results in the applications.

	  If unsure, say Y
endif

config ARM64_SW_TTBR0_PAN
	bool "Emulate Privileged Access Never using TTBR0_EL1 switching"
	help
	  Enabling this option prevents the kernel from accessing
	  user-space memory directly by pointing TTBR0_EL1 to a reserved
	  zeroed area and reserved ASID. The user access routines
	  restore the valid TTBR0_EL1 temporarily.

menu "ARMv8.1 architectural features"

config ARM64_HW_AFDBM
	bool "Support for hardware updates of the Access and Dirty page flags"
	help
	  The ARMv8.1 architecture extensions introduce support for
	  hardware updates of the access and dirty information in page
	  table entries. When enabled in TCR_EL1 (HA and HD bits) on
	  capable processors, accesses to pages with PTE_AF cleared will
	  set this bit instead of raising an access flag fault.
	  Similarly, writes to read-only pages with the DBM bit set will
	  clear the read-only bit (AP[2]) instead of raising a
	  permission fault.

	  Kernels built with this configuration option enabled continue
	  to work on pre-ARMv8.1 hardware and the performance impact is
	  minimal. If unsure, say Y.

config ARM64_PAN
	bool "Enable support for Privileged Access Never (PAN)"
	help
	 Privileged Access Never (PAN; part of the ARMv8.1 Extensions)
	 prevents the kernel or hypervisor from accessing user-space (EL0)
	 memory directly.

	 Choosing this option will cause any unprotected (not using
	 copy_to_user et al) memory access to fail with a permission fault.

	 The feature is detected at runtime, and will remain as a 'nop'
	 instruction if the cpu does not implement the feature.

config ARM64_LSE_ATOMICS
	bool "Atomic instructions"
	help
	  As part of the Large System Extensions, ARMv8.1 introduces new
	  atomic instructions that are designed specifically to scale in
	  very large systems.

	  Say Y here to make use of these instructions for the in-kernel
	  atomic routines. This incurs a small overhead on CPUs that do
	  not support these instructions and requires the kernel to be
	  built with binutils >= 2.25.

endmenu

config ARM64_UAO
	bool "Enable support for User Access Override (UAO)"
<<<<<<< HEAD
=======
	default y
>>>>>>> 449846c3
	help
	  User Access Override (UAO; part of the ARMv8.2 Extensions)
	  causes the 'unprivileged' variant of the load/store instructions to
	  be overriden to be privileged.

	  This option changes get_user() and friends to use the 'unprivileged'
	  variant of the load/store instructions. This ensures that user-space
	  really did have access to the supplied memory. When addr_limit is
	  set to kernel memory the UAO bit will be set, allowing privileged
	  access to kernel memory.

	  Choosing this option will cause copy_to_user() et al to use user-space
	  memory permissions.

	  The feature is detected at runtime, the kernel will use the
	  regular load/store instructions if the cpu does not implement the
	  feature.

config ARM64_MODULE_CMODEL_LARGE
	bool

config ARM64_MODULE_PLTS
	bool
	select ARM64_MODULE_CMODEL_LARGE
	select HAVE_MOD_ARCH_SPECIFIC

config RELOCATABLE
	bool
	help
	  This builds the kernel as a Position Independent Executable (PIE),
	  which retains all relocation metadata required to relocate the
	  kernel binary at runtime to a different virtual address than the
	  address it was linked at.
	  Since AArch64 uses the RELA relocation format, this requires a
	  relocation pass at runtime even if the kernel is loaded at the
	  same address it was linked at.

config RANDOMIZE_BASE
	bool "Randomize the address of the kernel image"
	select ARM64_MODULE_PLTS if MODULES
	select RELOCATABLE
	help
	  Randomizes the virtual address at which the kernel image is
	  loaded, as a security feature that deters exploit attempts
	  relying on knowledge of the location of kernel internals.

	  It is the bootloader's job to provide entropy, by passing a
	  random u64 value in /chosen/kaslr-seed at kernel entry.

	  When booting via the UEFI stub, it will invoke the firmware's
	  EFI_RNG_PROTOCOL implementation (if available) to supply entropy
	  to the kernel proper. In addition, it will randomise the physical
	  location of the kernel Image as well.

	  If unsure, say N.

config RANDOMIZE_MODULE_REGION_FULL
	bool "Randomize the module region independently from the core kernel"
	depends on RANDOMIZE_BASE && !DYNAMIC_FTRACE
	default y
	help
	  Randomizes the location of the module region without considering the
	  location of the core kernel. This way, it is impossible for modules
	  to leak information about the location of core kernel data structures
	  but it does imply that function calls between modules and the core
	  kernel will need to be resolved via veneers in the module PLT.

	  When this option is not set, the module region will be randomized over
	  a limited range that contains the [_stext, _etext] interval of the
	  core kernel, so branch relocations are always in range.

endmenu

menu "Boot options"

config ARM64_ACPI_PARKING_PROTOCOL
	bool "Enable support for the ARM64 ACPI parking protocol"
	depends on ACPI
	help
	  Enable support for the ARM64 ACPI parking protocol. If disabled
	  the kernel will not allow booting through the ARM64 ACPI parking
	  protocol even if the corresponding data is present in the ACPI
	  MADT table.

config CMDLINE
	string "Default kernel command string"
	default ""
	help
	  Provide a set of default command-line options at build time by
	  entering them here. As a minimum, you should specify the the
	  root device (e.g. root=/dev/nfs).

choice
	prompt "Kernel command line type" if CMDLINE != ""
	default CMDLINE_FROM_BOOTLOADER

config CMDLINE_FROM_BOOTLOADER
	bool "Use bootloader kernel arguments if available"
	help
	  Uses the command-line options passed by the boot loader. If
	  the boot loader doesn't provide any, the default kernel command
	  string provided in CMDLINE will be used.

config CMDLINE_EXTEND
	bool "Extend bootloader kernel arguments"
	help
	  The command-line arguments provided by the boot loader will be
	  appended to the default kernel command string.

config CMDLINE_FORCE
	bool "Always use the default kernel command string"
	help
	  Always use the default kernel command string, even if the boot
	  loader passes other arguments to the kernel.
	  This is useful if you cannot or don't want to change the
	  command-line options your boot loader passes to the kernel.
endchoice

config EFI_STUB
	bool

config EFI
	bool "UEFI runtime support"
	depends on OF && !CPU_BIG_ENDIAN
	select LIBFDT
	select UCS2_STRING
	select EFI_PARAMS_FROM_FDT
	select EFI_RUNTIME_WRAPPERS
	select EFI_STUB
	select EFI_ARMSTUB
	default y
	help
	  This option provides support for runtime services provided
	  by UEFI firmware (such as non-volatile variables, realtime
          clock, and platform reset). A UEFI stub is also provided to
	  allow the kernel to be booted as an EFI application. This
	  is only useful on systems that have UEFI firmware.

config DMI
	bool "Enable support for SMBIOS (DMI) tables"
	depends on EFI
	default y
	help
	  This enables SMBIOS/DMI feature for systems.

	  This option is only useful on systems that have UEFI firmware.
	  However, even with this option, the resultant kernel should
	  continue to boot on existing non-UEFI platforms.

config BUILD_ARM64_APPENDED_DTB_IMAGE
	bool "Build a concatenated Image.gz/dtb by default"
	depends on OF
	help
	  Enabling this option will cause a concatenated Image.gz and list of
	  DTBs to be built by default (instead of a standalone Image.gz.)
	  The image will built in arch/arm64/boot/Image.gz-dtb

<<<<<<< HEAD
=======
choice
	prompt "Appended DTB Kernel Image name"
	depends on BUILD_ARM64_APPENDED_DTB_IMAGE
	help
	  Enabling this option will cause a specific kernel image Image or
	  Image.gz to be used for final image creation.
	  The image will built in arch/arm64/boot/IMAGE-NAME-dtb

	config IMG_GZ_DTB
		bool "Image.gz-dtb"
	config IMG_DTB
		bool "Image-dtb"
endchoice

config BUILD_ARM64_APPENDED_KERNEL_IMAGE_NAME
	string
	depends on BUILD_ARM64_APPENDED_DTB_IMAGE
	default "Image.gz-dtb" if IMG_GZ_DTB
	default "Image-dtb" if IMG_DTB

>>>>>>> 449846c3
config BUILD_ARM64_APPENDED_DTB_IMAGE_NAMES
	string "Default dtb names"
	depends on BUILD_ARM64_APPENDED_DTB_IMAGE
	help
	  Space separated list of names of dtbs to append when
	  building a concatenated Image.gz-dtb.

<<<<<<< HEAD
config BUILD_ARM64_DTC
	string "dtc to use"

config BUILD_ARM64_DTC_FLAGS
	string "extra dtc flags"

config BUILD_ARM64_APPLY_DTBO
	bool "apply device tree overlay"

config BUILD_ARM64_DT_OVERLAY
	bool "enable DT overlay compilation support"
	depends on OF
	help
	  This option enables support for DT overlay compilation.
=======
>>>>>>> 449846c3
endmenu

menu "Userspace binary formats"

source "fs/Kconfig.binfmt"

config COMPAT
	bool "Kernel support for 32-bit EL0"
	depends on ARM64_4K_PAGES || EXPERT
	select COMPAT_BINFMT_ELF if BINFMT_ELF
	select HAVE_UID16
	select OLD_SIGSUSPEND3
	select COMPAT_OLD_SIGACTION
	help
	  This option enables support for a 32-bit EL0 running under a 64-bit
	  kernel at EL1. AArch32-specific components such as system calls,
	  the user helper functions, VFP support and the ptrace interface are
	  handled appropriately by the kernel.

	  If you use a page size other than 4KB (i.e, 16KB or 64KB), please be aware
	  that you will only be able to execute AArch32 binaries that were compiled
	  with page size aligned segments.

	  If you want to execute 32-bit userspace applications, say Y.

config KUSER_HELPERS
	bool "Enable the kuser helpers page in 32-bit processes"
	depends on COMPAT
	default y
	help
	  Warning: disabling this option may break 32-bit applications.

	  Provide kuser helpers in a special purpose fixed-address page. The
	  kernel provides helper code to userspace in read-only form at a fixed
	  location to allow userspace to be independent of the CPU type fitted
	  to the system. This permits 32-bit binaries to be run on ARMv6 through
	  to ARMv8 without modification.

	  See Documentation/arm/kernel_user_helpers.txt for details.

	  However, the fixed-address nature of these helpers can be used by ROP
	  (return-orientated programming) authors when creating exploits.

	  If all of the 32-bit binaries and libraries that run on your platform
	  are built specifically for your platform, and make no use of these
	  helpers, then you can turn this option off to hinder such exploits.
	  However, in that case, if a binary or library relying on those helpers
	  is run, it will receive a SIGSEGV signal, which will terminate the
	  program. Typically, binaries compiled for ARMv7 or later do not use
	  the kuser helpers.

	  Say N here only if you are absolutely certain that you do not need
	  these helpers; otherwise, the safe option is to say Y (the default
	  for now)

config SYSVIPC_COMPAT
	def_bool y
	depends on COMPAT && SYSVIPC

config KEYS_COMPAT
	def_bool y
	depends on COMPAT && KEYS

config COMPAT_VDSO
	bool "32-bit vDSO"
	depends on COMPAT
	select ARM_ARCH_TIMER_VCT_ACCESS
	default n
	help
	  Warning: a 32-bit toolchain is necessary to build the vDSO. You
	  must explicitly define which toolchain should be used by setting
	  CROSS_COMPILE_ARM32 to the prefix of the 32-bit toolchain (same format
	  as CROSS_COMPILE). If CROSS_COMPILE_ARM32 is empty, a warning will be
	  printed and the kernel will be built as if COMPAT_VDSO had not been
	  set. If CROSS_COMPILE_ARM32 is set to an invalid prefix, compilation
	  will be aborted.

	  Provide a vDSO to 32-bit processes. It includes the symbols provided
	  by the vDSO from the 32-bit kernel, so that a 32-bit libc can use
	  the compat vDSO without modification. It also provides sigreturn
	  trampolines, replacing the sigreturn page.

config CROSS_COMPILE_ARM32
	string "32-bit toolchain prefix"
	help
	  Same as setting CROSS_COMPILE_ARM32 in the environment, but saved for
	  future builds. The environment variable overrides this config option.

endmenu

menu "Power management options"

source "kernel/power/Kconfig"

config ARCH_HIBERNATION_POSSIBLE
	def_bool y
	depends on CPU_PM

config ARCH_HIBERNATION_HEADER
	def_bool y
	depends on HIBERNATION

config ARCH_SUSPEND_POSSIBLE
	def_bool y

endmenu

menu "CPU Power Management"

source "drivers/cpuidle/Kconfig"

source "drivers/cpufreq/Kconfig"

endmenu

source "net/Kconfig"

source "drivers/Kconfig"

source "drivers/firmware/Kconfig"

source "drivers/acpi/Kconfig"

source "fs/Kconfig"

source "arch/arm64/kvm/Kconfig"

source "arch/arm64/Kconfig.debug"

source "security/Kconfig"

source "crypto/Kconfig"
if CRYPTO
source "arch/arm64/crypto/Kconfig"
endif

source "lib/Kconfig"<|MERGE_RESOLUTION|>--- conflicted
+++ resolved
@@ -14,10 +14,7 @@
 	select ARCH_WANT_OPTIONAL_GPIOLIB
 	select ARCH_WANT_COMPAT_IPC_PARSE_VERSION
 	select ARCH_WANT_FRAME_POINTERS
-<<<<<<< HEAD
 	select ARCH_HAVE_CUSTOM_GPIO_H
-=======
->>>>>>> 449846c3
 	select ARCH_HAS_UBSAN_SANITIZE_ALL
 	select ARM_AMBA
 	select ARM_ARCH_TIMER
@@ -111,7 +108,6 @@
 	select HAVE_CONTEXT_TRACKING
 	select THREAD_INFO_IN_TASK
 	select HAVE_ARM_SMCCC
-	select THREAD_INFO_IN_TASK
 	help
 	  ARM 64-bit (AArch64) Linux support.
 
@@ -706,12 +702,9 @@
 		If you want to reset PMU and PMU related internal Perf variables
 		via debugfs then say Y.
 
-<<<<<<< HEAD
 config SYS_SUPPORTS_HUGETLBFS
 	def_bool y
 
-=======
->>>>>>> 449846c3
 config ARCH_WANT_HUGE_PMD_SHARE
 	def_bool y if ARM64_4K_PAGES || (ARM64_16K_PAGES && !ARM64_VA_BITS_36)
 
@@ -904,10 +897,6 @@
 
 config ARM64_UAO
 	bool "Enable support for User Access Override (UAO)"
-<<<<<<< HEAD
-=======
-	default y
->>>>>>> 449846c3
 	help
 	  User Access Override (UAO; part of the ARMv8.2 Extensions)
 	  causes the 'unprivileged' variant of the load/store instructions to
@@ -1065,29 +1054,6 @@
 	  DTBs to be built by default (instead of a standalone Image.gz.)
 	  The image will built in arch/arm64/boot/Image.gz-dtb
 
-<<<<<<< HEAD
-=======
-choice
-	prompt "Appended DTB Kernel Image name"
-	depends on BUILD_ARM64_APPENDED_DTB_IMAGE
-	help
-	  Enabling this option will cause a specific kernel image Image or
-	  Image.gz to be used for final image creation.
-	  The image will built in arch/arm64/boot/IMAGE-NAME-dtb
-
-	config IMG_GZ_DTB
-		bool "Image.gz-dtb"
-	config IMG_DTB
-		bool "Image-dtb"
-endchoice
-
-config BUILD_ARM64_APPENDED_KERNEL_IMAGE_NAME
-	string
-	depends on BUILD_ARM64_APPENDED_DTB_IMAGE
-	default "Image.gz-dtb" if IMG_GZ_DTB
-	default "Image-dtb" if IMG_DTB
-
->>>>>>> 449846c3
 config BUILD_ARM64_APPENDED_DTB_IMAGE_NAMES
 	string "Default dtb names"
 	depends on BUILD_ARM64_APPENDED_DTB_IMAGE
@@ -1095,7 +1061,6 @@
 	  Space separated list of names of dtbs to append when
 	  building a concatenated Image.gz-dtb.
 
-<<<<<<< HEAD
 config BUILD_ARM64_DTC
 	string "dtc to use"
 
@@ -1110,8 +1075,6 @@
 	depends on OF
 	help
 	  This option enables support for DT overlay compilation.
-=======
->>>>>>> 449846c3
 endmenu
 
 menu "Userspace binary formats"
