/*
 * Based on arch/arm/mm/fault.c
 *
 * Copyright (C) 1995  Linus Torvalds
 * Copyright (C) 1995-2004 Russell King
 * Copyright (C) 2012 ARM Ltd.
 *
 * This program is free software; you can redistribute it and/or modify
 * it under the terms of the GNU General Public License version 2 as
 * published by the Free Software Foundation.
 *
 * This program is distributed in the hope that it will be useful,
 * but WITHOUT ANY WARRANTY; without even the implied warranty of
 * MERCHANTABILITY or FITNESS FOR A PARTICULAR PURPOSE.  See the
 * GNU General Public License for more details.
 *
 * You should have received a copy of the GNU General Public License
 * along with this program.  If not, see <http://www.gnu.org/licenses/>.
 */

#include <linux/module.h>
#include <linux/signal.h>
#include <linux/mm.h>
#include <linux/hardirq.h>
#include <linux/init.h>
#include <linux/kprobes.h>
#include <linux/uaccess.h>
#include <linux/page-flags.h>
#include <linux/sched.h>
#include <linux/highmem.h>
#include <linux/perf_event.h>
#include <linux/preempt.h>

#include <asm/bug.h>
#include <asm/cpufeature.h>
#include <asm/exception.h>
#include <asm/debug-monitors.h>
#include <asm/esr.h>
#include <asm/sysreg.h>
#include <asm/system_misc.h>
#include <asm/pgtable.h>
#include <asm/tlbflush.h>
#include <asm/edac.h>
#include <soc/qcom/scm.h>

#include <trace/events/exception.h>

static const char *fault_name(unsigned int esr);

#ifdef CONFIG_KPROBES
static inline int notify_page_fault(struct pt_regs *regs, unsigned int esr)
{
	int ret = 0;

	/* kprobe_running() needs smp_processor_id() */
	if (!user_mode(regs)) {
		preempt_disable();
		if (kprobe_running() && kprobe_fault_handler(regs, esr))
			ret = 1;
		preempt_enable();
	}

	return ret;
}
#else
static inline int notify_page_fault(struct pt_regs *regs, unsigned int esr)
{
	return 0;
}
#endif

/*
 * Dump out the page tables associated with 'addr' in mm 'mm'.
 */
void show_pte(struct mm_struct *mm, unsigned long addr)
{
	pgd_t *pgd;

	if (!mm)
		mm = &init_mm;

	pr_alert("pgd = %p\n", mm->pgd);
	pgd = pgd_offset(mm, addr);
	pr_alert("[%08lx] *pgd=%016llx", addr, pgd_val(*pgd));

	do {
		pud_t *pud;
		pmd_t *pmd;
		pte_t *pte;

		if (pgd_none(*pgd) || pgd_bad(*pgd))
			break;

		pud = pud_offset(pgd, addr);
		pr_cont(", *pud=%016llx", pud_val(*pud));
		if (pud_none(*pud) || pud_bad(*pud))
			break;

		pmd = pmd_offset(pud, addr);
		pr_cont(", *pmd=%016llx", pmd_val(*pmd));
		if (pmd_none(*pmd) || pmd_bad(*pmd))
			break;

		pte = pte_offset_map(pmd, addr);
		pr_cont(", *pte=%016llx", pte_val(*pte));
		pte_unmap(pte);
	} while(0);

	pr_cont("\n");
}

#ifdef CONFIG_ARM64_HW_AFDBM
/*
 * This function sets the access flags (dirty, accessed), as well as write
 * permission, and only to a more permissive setting.
 *
 * It needs to cope with hardware update of the accessed/dirty state by other
 * agents in the system and can safely skip the __sync_icache_dcache() call as,
 * like set_pte_at(), the PTE is never changed from no-exec to exec here.
 *
 * Returns whether or not the PTE actually changed.
 */
int ptep_set_access_flags(struct vm_area_struct *vma,
			  unsigned long address, pte_t *ptep,
			  pte_t entry, int dirty)
{
	pteval_t old_pteval;
	unsigned int tmp;

	if (pte_same(*ptep, entry))
		return 0;

	/* only preserve the access flags and write permission */
	pte_val(entry) &= PTE_AF | PTE_WRITE | PTE_DIRTY;

	/* set PTE_RDONLY if actual read-only or clean PTE */
	if (!pte_write(entry) || !pte_sw_dirty(entry))
		pte_val(entry) |= PTE_RDONLY;

	/*
	 * Setting the flags must be done atomically to avoid racing with the
	 * hardware update of the access/dirty state. The PTE_RDONLY bit must
	 * be set to the most permissive (lowest value) of *ptep and entry
	 * (calculated as: a & b == ~(~a | ~b)).
	 */
	pte_val(entry) ^= PTE_RDONLY;
	asm volatile("//	ptep_set_access_flags\n"
	"	prfm	pstl1strm, %2\n"
	"1:	ldxr	%0, %2\n"
	"	eor	%0, %0, %3		// negate PTE_RDONLY in *ptep\n"
	"	orr	%0, %0, %4		// set flags\n"
	"	eor	%0, %0, %3		// negate final PTE_RDONLY\n"
	"	stxr	%w1, %0, %2\n"
	"	cbnz	%w1, 1b\n"
	: "=&r" (old_pteval), "=&r" (tmp), "+Q" (pte_val(*ptep))
	: "L" (PTE_RDONLY), "r" (pte_val(entry)));

	flush_tlb_fix_spurious_fault(vma, address);
	return 1;
}
#endif

static bool is_el1_instruction_abort(unsigned int esr)
{
	return ESR_ELx_EC(esr) == ESR_ELx_EC_IABT_CUR;
}

<<<<<<< HEAD
static inline bool is_permission_fault(unsigned int esr, struct pt_regs *regs,
				       unsigned long addr)
{
	unsigned int ec       = ESR_ELx_EC(esr);
	unsigned int fsc_type = esr & ESR_ELx_FSC_TYPE;

	if (ec != ESR_ELx_EC_DABT_CUR && ec != ESR_ELx_EC_IABT_CUR)
		return false;

	if (fsc_type == ESR_ELx_FSC_PERM)
		return true;

	if (addr < TASK_SIZE && system_uses_ttbr0_pan())
		return fsc_type == ESR_ELx_FSC_FAULT &&
			(regs->pstate & PSR_PAN_BIT);

	return false;
}

=======
>>>>>>> 449846c3
/*
 * The kernel tried to access some page that wasn't present.
 */
static void __do_kernel_fault(struct mm_struct *mm, unsigned long addr,
			      unsigned int esr, struct pt_regs *regs)
{
	const char *msg;

	/*
	 * Are we prepared to handle this kernel fault?
	 * We are almost certainly not prepared to handle instruction faults.
	 */
	if (!is_el1_instruction_abort(esr) && fixup_exception(regs))
		return;

	/*
	 * No handler, we'll have to terminate things with extreme prejudice.
	 */
	bust_spinlocks(1);

	if (is_permission_fault(esr, regs, addr)) {
		if (esr & ESR_ELx_WNR)
			msg = "write to read-only memory";
		else
			msg = "read from unreadable memory";
	} else if (addr < PAGE_SIZE) {
		msg = "NULL pointer dereference";
	} else {
		msg = "paging request";
	}

	pr_alert("Unable to handle kernel %s at virtual address %08lx\n", msg,
		 addr);

	show_pte(mm, addr);
	die("Oops", regs, esr);
	bust_spinlocks(0);
	do_exit(SIGKILL);
}

/*
 * Something tried to access memory that isn't in our memory map. User mode
 * accesses just cause a SIGSEGV
 */
static void __do_user_fault(struct task_struct *tsk, unsigned long addr,
			    unsigned int esr, unsigned int sig, int code,
			    struct pt_regs *regs)
{
	struct siginfo si;

	trace_user_fault(tsk, addr, esr);

	if (unhandled_signal(tsk, sig) && show_unhandled_signals_ratelimited()) {
		pr_info("%s[%d]: unhandled %s (%d) at 0x%08lx, esr 0x%03x\n",
			tsk->comm, task_pid_nr(tsk), fault_name(esr), sig,
			addr, esr);
		show_pte(tsk->mm, addr);
		show_regs(regs);
	}

	tsk->thread.fault_address = addr;
	tsk->thread.fault_code = esr;
	si.si_signo = sig;
	si.si_errno = 0;
	si.si_code = code;
	si.si_addr = (void __user *)addr;
	force_sig_info(sig, &si, tsk);
}

static void do_bad_area(unsigned long addr, unsigned int esr, struct pt_regs *regs)
{
	struct task_struct *tsk = current;
	struct mm_struct *mm = tsk->active_mm;

	/*
	 * If we are in kernel mode at this point, we have no context to
	 * handle this fault with.
	 */
	if (user_mode(regs))
		__do_user_fault(tsk, addr, esr, SIGSEGV, SEGV_MAPERR, regs);
	else
		__do_kernel_fault(mm, addr, esr, regs);
}

#define VM_FAULT_BADMAP		0x010000
#define VM_FAULT_BADACCESS	0x020000

static int __do_page_fault(struct mm_struct *mm, unsigned long addr,
			   unsigned int mm_flags, unsigned long vm_flags,
			   struct task_struct *tsk)
{
	struct vm_area_struct *vma;
	int fault;

	vma = find_vma(mm, addr);
	fault = VM_FAULT_BADMAP;
	if (unlikely(!vma))
		goto out;
	if (unlikely(vma->vm_start > addr))
		goto check_stack;

	/*
	 * Ok, we have a good vm_area for this memory access, so we can handle
	 * it.
	 */
good_area:
	/*
	 * Check that the permissions on the VMA allow for the fault which
	 * occurred. If we encountered a write or exec fault, we must have
	 * appropriate permissions, otherwise we allow any permission.
	 */
	if (!(vma->vm_flags & vm_flags)) {
		fault = VM_FAULT_BADACCESS;
		goto out;
	}

	return handle_mm_fault(mm, vma, addr & PAGE_MASK, mm_flags);

check_stack:
	if (vma->vm_flags & VM_GROWSDOWN && !expand_stack(vma, addr))
		goto good_area;
out:
	return fault;
}

<<<<<<< HEAD
=======
static inline bool is_permission_fault(unsigned int esr, struct pt_regs *regs)
{
	unsigned int ec       = ESR_ELx_EC(esr);
	unsigned int fsc_type = esr & ESR_ELx_FSC_TYPE;

	if (ec != ESR_ELx_EC_DABT_CUR && ec != ESR_ELx_EC_IABT_CUR)
		return false;

	if (system_uses_ttbr0_pan())
		return fsc_type == ESR_ELx_FSC_FAULT &&
			(regs->pstate & PSR_PAN_BIT);
	else
		return fsc_type == ESR_ELx_FSC_PERM;
}

>>>>>>> 449846c3
static bool is_el0_instruction_abort(unsigned int esr)
{
	return ESR_ELx_EC(esr) == ESR_ELx_EC_IABT_LOW;
}

static int __kprobes do_page_fault(unsigned long addr, unsigned int esr,
				   struct pt_regs *regs)
{
	struct task_struct *tsk;
	struct mm_struct *mm;
	int fault, sig, code;
	bool was_major = false;
	unsigned long vm_flags = VM_READ | VM_WRITE | VM_EXEC;
	unsigned int mm_flags = FAULT_FLAG_ALLOW_RETRY | FAULT_FLAG_KILLABLE;
	ktime_t event_ts;

	if (notify_page_fault(regs, esr))
		return 0;

	mm_event_start(&event_ts);

	tsk = current;
	mm  = tsk->mm;

	/* Enable interrupts if they were enabled in the parent context. */
	if (interrupts_enabled(regs))
		local_irq_enable();

	/*
	 * If we're in an interrupt or have no user context, we must not take
	 * the fault.
	 */
	if (faulthandler_disabled() || !mm)
		goto no_context;

	if (user_mode(regs))
		mm_flags |= FAULT_FLAG_USER;

	if (is_el0_instruction_abort(esr)) {
		vm_flags = VM_EXEC;
	} else if (((esr & ESR_ELx_WNR) && !(esr & ESR_ELx_CM)) ||
			((esr & ESR_ELx_CM) && !(mm_flags & FAULT_FLAG_USER))) {
		vm_flags = VM_WRITE;
		mm_flags |= FAULT_FLAG_WRITE;
	}

<<<<<<< HEAD
	if (addr < TASK_SIZE && is_permission_fault(esr, regs, addr)) {
=======
	if (addr < USER_DS && is_permission_fault(esr, regs)) {
>>>>>>> 449846c3
		/* regs->orig_addr_limit may be 0 if we entered from EL0 */
		if (regs->orig_addr_limit == KERNEL_DS)
			die("Accessing user space memory with fs=KERNEL_DS", regs, esr);

		if (is_el1_instruction_abort(esr))
			die("Attempting to execute userspace memory", regs, esr);

		if (!search_exception_tables(regs->pc))
			die("Accessing user space memory outside uaccess.h routines", regs, esr);
	}

	/*
	 * As per x86, we may deadlock here. However, since the kernel only
	 * validly references user space from well defined areas of the code,
	 * we can bug out early if this is from code which shouldn't.
	 */
	if (!down_read_trylock(&mm->mmap_sem)) {
		if (!user_mode(regs) && !search_exception_tables(regs->pc))
			goto no_context;
retry:
		down_read(&mm->mmap_sem);
	} else {
		/*
		 * The above down_read_trylock() might have succeeded in which
		 * case, we'll have missed the might_sleep() from down_read().
		 */
		might_sleep();
#ifdef CONFIG_DEBUG_VM
		if (!user_mode(regs) && !search_exception_tables(regs->pc))
			goto no_context;
#endif
	}

	fault = __do_page_fault(mm, addr, mm_flags, vm_flags, tsk);

	/*
	 * If we need to retry but a fatal signal is pending, handle the
	 * signal first. We do not need to release the mmap_sem because it
	 * would already be released in __lock_page_or_retry in mm/filemap.c.
	 */
	if ((fault & VM_FAULT_RETRY) && fatal_signal_pending(current)) {
		if (!user_mode(regs))
			goto no_context;
		return 0;
	}

	/*
	 * Major/minor page fault accounting is only done on the initial
	 * attempt. If we go through a retry, it is extremely likely that the
	 * page will be found in page cache at that point.
	 */

	perf_sw_event(PERF_COUNT_SW_PAGE_FAULTS, 1, regs, addr);
	if (mm_flags & FAULT_FLAG_ALLOW_RETRY) {
		if (fault & VM_FAULT_MAJOR) {
			was_major = true;
			tsk->maj_flt++;
			perf_sw_event(PERF_COUNT_SW_PAGE_FAULTS_MAJ, 1, regs,
				      addr);
		} else {
			tsk->min_flt++;
			perf_sw_event(PERF_COUNT_SW_PAGE_FAULTS_MIN, 1, regs,
				      addr);
		}
		if (fault & VM_FAULT_RETRY) {
			/*
			 * Clear FAULT_FLAG_ALLOW_RETRY to avoid any risk of
			 * starvation.
			 */
			mm_flags &= ~FAULT_FLAG_ALLOW_RETRY;
			mm_flags |= FAULT_FLAG_TRIED;
			goto retry;
		}
	}

	if (was_major) {
		if (fault & VM_FAULT_SWAP)
			mm_event_end(MM_SWP_FAULT, event_ts);
		else
			mm_event_end(MM_MAJ_FAULT, event_ts);
	} else {
		mm_event_end(MM_MIN_FAULT, event_ts);
	}
	up_read(&mm->mmap_sem);

	/*
	 * Handle the "normal" case first - VM_FAULT_MAJOR / VM_FAULT_MINOR
	 */
	if (likely(!(fault & (VM_FAULT_ERROR | VM_FAULT_BADMAP |
			      VM_FAULT_BADACCESS))))
		return 0;

	/*
	 * If we are in kernel mode at this point, we have no context to
	 * handle this fault with.
	 */
	if (!user_mode(regs))
		goto no_context;

	if (fault & VM_FAULT_OOM) {
		/*
		 * We ran out of memory, call the OOM killer, and return to
		 * userspace (which will retry the fault, or kill us if we got
		 * oom-killed).
		 */
		pagefault_out_of_memory();
		return 0;
	}

	if (fault & VM_FAULT_SIGBUS) {
		/*
		 * We had some memory, but were unable to successfully fix up
		 * this page fault.
		 */
		sig = SIGBUS;
		code = BUS_ADRERR;
	} else {
		/*
		 * Something tried to access memory that isn't in our memory
		 * map.
		 */
		sig = SIGSEGV;
		code = fault == VM_FAULT_BADACCESS ?
			SEGV_ACCERR : SEGV_MAPERR;
	}

	__do_user_fault(tsk, addr, esr, sig, code, regs);
	return 0;

no_context:
	__do_kernel_fault(mm, addr, esr, regs);
	return 0;
}

/*
 * TLB conflict is already handled in EL2. This rourtine should return zero
 * so that, do_mem_abort would not crash kernel thinking TLB conflict not
 * handled.
*/
#ifdef CONFIG_QCOM_TLB_EL2_HANDLER
static int do_tlb_conf_fault(unsigned long addr,
				unsigned int esr,
				struct pt_regs *regs)
{
	return 0;
}
#endif
/*
 * First Level Translation Fault Handler
 *
 * We enter here because the first level page table doesn't contain a valid
 * entry for the address.
 *
 * If the address is in kernel space (>= TASK_SIZE), then we are probably
 * faulting in the vmalloc() area.
 *
 * If the init_task's first level page tables contains the relevant entry, we
 * copy the it to this task.  If not, we send the process a signal, fixup the
 * exception, or oops the kernel.
 *
 * NOTE! We MUST NOT take any locks for this case. We may be in an interrupt
 * or a critical region, and should only copy the information from the master
 * page table, nothing more.
 */
static int __kprobes do_translation_fault(unsigned long addr,
					  unsigned int esr,
					  struct pt_regs *regs)
{
	if (addr < TASK_SIZE)
		return do_page_fault(addr, esr, regs);

	do_bad_area(addr, esr, regs);
	return 0;
}

/*
 * This abort handler always returns "fault".
 */
static int do_bad(unsigned long addr, unsigned int esr, struct pt_regs *regs)
{
	arm64_check_cache_ecc(NULL);
	return 1;
}

static const struct fault_info {
	int	(*fn)(unsigned long addr, unsigned int esr, struct pt_regs *regs);
	int	sig;
	int	code;
	const char *name;
} fault_info[] = {
	{ do_bad,		SIGBUS,  0,		"ttbr address size fault"	},
	{ do_bad,		SIGBUS,  0,		"level 1 address size fault"	},
	{ do_bad,		SIGBUS,  0,		"level 2 address size fault"	},
	{ do_bad,		SIGBUS,  0,		"level 3 address size fault"	},
	{ do_translation_fault,	SIGSEGV, SEGV_MAPERR,	"level 0 translation fault"	},
	{ do_translation_fault,	SIGSEGV, SEGV_MAPERR,	"level 1 translation fault"	},
	{ do_translation_fault,	SIGSEGV, SEGV_MAPERR,	"level 2 translation fault"	},
	{ do_translation_fault,	SIGSEGV, SEGV_MAPERR,	"level 3 translation fault"	},
	{ do_bad,		SIGBUS,  0,		"unknown 8"			},
	{ do_page_fault,	SIGSEGV, SEGV_ACCERR,	"level 1 access flag fault"	},
	{ do_page_fault,	SIGSEGV, SEGV_ACCERR,	"level 2 access flag fault"	},
	{ do_page_fault,	SIGSEGV, SEGV_ACCERR,	"level 3 access flag fault"	},
	{ do_bad,		SIGBUS,  0,		"unknown 12"			},
	{ do_page_fault,	SIGSEGV, SEGV_ACCERR,	"level 1 permission fault"	},
	{ do_page_fault,	SIGSEGV, SEGV_ACCERR,	"level 2 permission fault"	},
	{ do_page_fault,	SIGSEGV, SEGV_ACCERR,	"level 3 permission fault"	},
	{ do_bad,		SIGBUS,  0,		"synchronous external abort"	},
	{ do_bad,		SIGBUS,  0,		"unknown 17"			},
	{ do_bad,		SIGBUS,  0,		"unknown 18"			},
	{ do_bad,		SIGBUS,  0,		"unknown 19"			},
	{ do_bad,		SIGBUS,  0,		"synchronous abort (translation table walk)" },
	{ do_bad,		SIGBUS,  0,		"synchronous abort (translation table walk)" },
	{ do_bad,		SIGBUS,  0,		"synchronous abort (translation table walk)" },
	{ do_bad,		SIGBUS,  0,		"synchronous abort (translation table walk)" },
	{ do_bad,		SIGBUS,  0,		"synchronous parity error"	},
	{ do_bad,		SIGBUS,  0,		"unknown 25"			},
	{ do_bad,		SIGBUS,  0,		"unknown 26"			},
	{ do_bad,		SIGBUS,  0,		"unknown 27"			},
	{ do_bad,		SIGBUS,  0,		"synchronous parity error (translation table walk)" },
	{ do_bad,		SIGBUS,  0,		"synchronous parity error (translation table walk)" },
	{ do_bad,		SIGBUS,  0,		"synchronous parity error (translation table walk)" },
	{ do_bad,		SIGBUS,  0,		"synchronous parity error (translation table walk)" },
	{ do_bad,		SIGBUS,  0,		"unknown 32"			},
	{ do_bad,		SIGBUS,  BUS_ADRALN,	"alignment fault"		},
	{ do_bad,		SIGBUS,  0,		"unknown 34"			},
	{ do_bad,		SIGBUS,  0,		"unknown 35"			},
	{ do_bad,		SIGBUS,  0,		"unknown 36"			},
	{ do_bad,		SIGBUS,  0,		"unknown 37"			},
	{ do_bad,		SIGBUS,  0,		"unknown 38"			},
	{ do_bad,		SIGBUS,  0,		"unknown 39"			},
	{ do_bad,		SIGBUS,  0,		"unknown 40"			},
	{ do_bad,		SIGBUS,  0,		"unknown 41"			},
	{ do_bad,		SIGBUS,  0,		"unknown 42"			},
	{ do_bad,		SIGBUS,  0,		"unknown 43"			},
	{ do_bad,		SIGBUS,  0,		"unknown 44"			},
	{ do_bad,		SIGBUS,  0,		"unknown 45"			},
	{ do_bad,		SIGBUS,  0,		"unknown 46"			},
	{ do_bad,		SIGBUS,  0,		"unknown 47"			},
#ifdef CONFIG_QCOM_TLB_EL2_HANDLER
	{ do_tlb_conf_fault,	SIGBUS,  0,		"TLB conflict abort"		},
#else
	{ do_bad,		SIGBUS,  0,		"TLB conflict abort"		},
#endif
	{ do_bad,		SIGBUS,  0,		"unknown 49"			},
	{ do_bad,		SIGBUS,  0,		"unknown 50"			},
	{ do_bad,		SIGBUS,  0,		"unknown 51"			},
	{ do_bad,		SIGBUS,  0,		"implementation fault (lockdown abort)" },
	{ do_bad,		SIGBUS,  0,		"implementation fault (unsupported exclusive)" },
	{ do_bad,		SIGBUS,  0,		"unknown 54"			},
	{ do_bad,		SIGBUS,  0,		"unknown 55"			},
	{ do_bad,		SIGBUS,  0,		"unknown 56"			},
	{ do_bad,		SIGBUS,  0,		"unknown 57"			},
	{ do_bad,		SIGBUS,  0,		"unknown 58" 			},
	{ do_bad,		SIGBUS,  0,		"unknown 59"			},
	{ do_bad,		SIGBUS,  0,		"unknown 60"			},
	{ do_bad,		SIGBUS,  0,		"section domain fault"		},
	{ do_bad,		SIGBUS,  0,		"page domain fault"		},
	{ do_bad,		SIGBUS,  0,		"unknown 63"			},
};

static const char *fault_name(unsigned int esr)
{
	const struct fault_info *inf = fault_info + (esr & 63);
	return inf->name;
}

/*
 * Dispatch a data abort to the relevant handler.
 */
asmlinkage void __exception do_mem_abort(unsigned long addr, unsigned int esr,
					 struct pt_regs *regs)
{
	const struct fault_info *inf = fault_info + (esr & 63);
	struct siginfo info;

	if (!inf->fn(addr, esr, regs))
		return;

	pr_alert("Unhandled fault: %s (0x%08x) at 0x%016lx\n",
		 inf->name, esr, addr);

	info.si_signo = inf->sig;
	info.si_errno = 0;
	info.si_code  = inf->code;
	info.si_addr  = (void __user *)addr;
	arm64_notify_die("", regs, &info, esr);
}

/*
 * Handle stack alignment exceptions.
 */
asmlinkage void __exception do_sp_pc_abort(unsigned long addr,
					   unsigned int esr,
					   struct pt_regs *regs)
{
	struct siginfo info;
	struct task_struct *tsk = current;

	if (show_unhandled_signals && unhandled_signal(tsk, SIGBUS))
		pr_info_ratelimited("%s[%d]: %s exception: pc=%p sp=%p\n",
				    tsk->comm, task_pid_nr(tsk),
				    esr_get_class_string(esr), (void *)regs->pc,
				    (void *)regs->sp);

	info.si_signo = SIGBUS;
	info.si_errno = 0;
	info.si_code  = BUS_ADRALN;
	info.si_addr  = (void __user *)addr;
	arm64_notify_die("Oops - SP/PC alignment exception", regs, &info, esr);
}

int __init early_brk64(unsigned long addr, unsigned int esr,
		       struct pt_regs *regs);

/*
 * __refdata because early_brk64 is __init, but the reference to it is
 * clobbered at arch_initcall time.
 * See traps.c and debug-monitors.c:debug_traps_init().
 */
static struct fault_info __refdata debug_fault_info[] = {
	{ do_bad,	SIGTRAP,	TRAP_HWBKPT,	"hardware breakpoint"	},
	{ do_bad,	SIGTRAP,	TRAP_HWBKPT,	"hardware single-step"	},
	{ do_bad,	SIGTRAP,	TRAP_HWBKPT,	"hardware watchpoint"	},
	{ do_bad,	SIGBUS,		0,		"unknown 3"		},
	{ do_bad,	SIGTRAP,	TRAP_BRKPT,	"aarch32 BKPT"		},
	{ do_bad,	SIGTRAP,	0,		"aarch32 vector catch"	},
	{ early_brk64,	SIGTRAP,	TRAP_BRKPT,	"aarch64 BRK"		},
	{ do_bad,	SIGBUS,		0,		"unknown 7"		},
};

void __init hook_debug_fault_code(int nr,
				  int (*fn)(unsigned long, unsigned int, struct pt_regs *),
				  int sig, int code, const char *name)
{
	BUG_ON(nr < 0 || nr >= ARRAY_SIZE(debug_fault_info));

	debug_fault_info[nr].fn		= fn;
	debug_fault_info[nr].sig	= sig;
	debug_fault_info[nr].code	= code;
	debug_fault_info[nr].name	= name;
}

asmlinkage int __exception do_debug_exception(unsigned long addr_if_watchpoint,
					      unsigned int esr,
					      struct pt_regs *regs)
{
	const struct fault_info *inf = debug_fault_info + DBG_ESR_EVT(esr);
	unsigned long pc = instruction_pointer(regs);
	struct siginfo info;
	int rv;

	/*
	 * Tell lockdep we disabled irqs in entry.S. Do nothing if they were
	 * already disabled to preserve the last enabled/disabled addresses.
	 */
	if (interrupts_enabled(regs))
		trace_hardirqs_off();

	if (!inf->fn(addr_if_watchpoint, esr, regs)) {
		rv = 1;
	} else {
		pr_alert("Unhandled debug exception: %s (0x%08x) at 0x%016lx\n",
			 inf->name, esr, pc);

		info.si_signo = inf->sig;
		info.si_errno = 0;
		info.si_code  = inf->code;
		info.si_addr  = (void __user *)pc;
		arm64_notify_die("", regs, &info, 0);
		rv = 0;
	}

	if (interrupts_enabled(regs))
		trace_hardirqs_on();

	return rv;
}
NOKPROBE_SYMBOL(do_debug_exception);

#ifdef CONFIG_ARM64_PAN
int cpu_enable_pan(void *__unused)
{
	/*
	 * We modify PSTATE. This won't work from irq context as the PSTATE
	 * is discarded once we return from the exception.
	 */
	WARN_ON_ONCE(in_interrupt());

	config_sctlr_el1(SCTLR_EL1_SPAN, 0);
	asm(SET_PSTATE_PAN(1));
	return 0;
}
#endif /* CONFIG_ARM64_PAN */

#ifdef CONFIG_ARM64_UAO
/*
 * Kernel threads have fs=KERNEL_DS by default, and don't need to call
 * set_fs(), devtmpfs in particular relies on this behaviour.
 * We need to enable the feature at runtime (instead of adding it to
 * PSR_MODE_EL1h) as the feature may not be implemented by the cpu.
 */
int cpu_enable_uao(void *__unused)
{
	asm(SET_PSTATE_UAO(1));
<<<<<<< HEAD
=======
	return 0;
>>>>>>> 449846c3
}
#endif /* CONFIG_ARM64_UAO */<|MERGE_RESOLUTION|>--- conflicted
+++ resolved
@@ -165,7 +165,6 @@
 	return ESR_ELx_EC(esr) == ESR_ELx_EC_IABT_CUR;
 }
 
-<<<<<<< HEAD
 static inline bool is_permission_fault(unsigned int esr, struct pt_regs *regs,
 				       unsigned long addr)
 {
@@ -185,8 +184,6 @@
 	return false;
 }
 
-=======
->>>>>>> 449846c3
 /*
  * The kernel tried to access some page that wasn't present.
  */
@@ -312,24 +309,6 @@
 	return fault;
 }
 
-<<<<<<< HEAD
-=======
-static inline bool is_permission_fault(unsigned int esr, struct pt_regs *regs)
-{
-	unsigned int ec       = ESR_ELx_EC(esr);
-	unsigned int fsc_type = esr & ESR_ELx_FSC_TYPE;
-
-	if (ec != ESR_ELx_EC_DABT_CUR && ec != ESR_ELx_EC_IABT_CUR)
-		return false;
-
-	if (system_uses_ttbr0_pan())
-		return fsc_type == ESR_ELx_FSC_FAULT &&
-			(regs->pstate & PSR_PAN_BIT);
-	else
-		return fsc_type == ESR_ELx_FSC_PERM;
-}
-
->>>>>>> 449846c3
 static bool is_el0_instruction_abort(unsigned int esr)
 {
 	return ESR_ELx_EC(esr) == ESR_ELx_EC_IABT_LOW;
@@ -376,11 +355,7 @@
 		mm_flags |= FAULT_FLAG_WRITE;
 	}
 
-<<<<<<< HEAD
 	if (addr < TASK_SIZE && is_permission_fault(esr, regs, addr)) {
-=======
-	if (addr < USER_DS && is_permission_fault(esr, regs)) {
->>>>>>> 449846c3
 		/* regs->orig_addr_limit may be 0 if we entered from EL0 */
 		if (regs->orig_addr_limit == KERNEL_DS)
 			die("Accessing user space memory with fs=KERNEL_DS", regs, esr);
@@ -785,9 +760,6 @@
 int cpu_enable_uao(void *__unused)
 {
 	asm(SET_PSTATE_UAO(1));
-<<<<<<< HEAD
-=======
 	return 0;
->>>>>>> 449846c3
 }
 #endif /* CONFIG_ARM64_UAO */