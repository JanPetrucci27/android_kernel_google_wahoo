--- conflicted
+++ resolved
@@ -15,14 +15,9 @@
 OBJCOPYFLAGS	:=-O binary -R .note -R .note.gnu.build-id -R .comment -S
 GZFLAGS		:=-9
 
-<<<<<<< HEAD
 ifeq ($(CONFIG_RELOCATABLE), y)
 LDFLAGS_vmlinux		+= -pie -Bsymbolic \
 			$(call ld-option, --no-apply-dynamic-relocs)
-=======
-ifneq ($(CONFIG_RELOCATABLE),)
-LDFLAGS_vmlinux		+= -pie -Bsymbolic
->>>>>>> 449846c3
 endif
 
 KBUILD_DEFCONFIG := defconfig
@@ -36,7 +31,6 @@
   endif
 endif
 
-<<<<<<< HEAD
 ifeq ($(CONFIG_COMPAT_VDSO), y)
   CROSS_COMPILE_ARM32 ?= $(CONFIG_CROSS_COMPILE_ARM32:"%"=%)
 
@@ -67,25 +61,16 @@
 endif
 
 ifeq ($(cc-name),clang)
-=======
-ifeq ($(cc-name),clang)
 # This is a workaround for https://bugs.llvm.org/show_bug.cgi?id=30792.
 # TODO: revert when this is fixed in LLVM.
->>>>>>> 449846c3
 KBUILD_CFLAGS	+= -mno-implicit-float
 else
 KBUILD_CFLAGS	+= -mgeneral-regs-only
 endif
-<<<<<<< HEAD
 KBUILD_CFLAGS	+= $(lseinstr) $(vdso32)
 KBUILD_CFLAGS	+= -fno-pic
-=======
-KBUILD_CFLAGS	+= $(lseinstr)
-KBUILD_CFLAGS	+= -fno-pic
 KBUILD_CFLAGS	+= -fno-asynchronous-unwind-tables
->>>>>>> 449846c3
 KBUILD_CFLAGS	+= $(call cc-option, -mpc-relative-literal-loads)
-KBUILD_CFLAGS	+= -fno-asynchronous-unwind-tables
 KBUILD_AFLAGS	+= $(lseinstr) $(vdso32)
 
 ifeq ($(CONFIG_CPU_BIG_ENDIAN), y)
@@ -144,15 +129,9 @@
 
 # Default target when executing plain make
 ifeq ($(CONFIG_BUILD_ARM64_APPENDED_DTB_IMAGE),y)
-<<<<<<< HEAD
 KBUILD_IMAGE	:= Image.$(suffix_y)-dtb
 else
 KBUILD_IMAGE	:= Image.$(suffix_y)
-=======
-KBUILD_IMAGE	:= $(subst $\",,$(CONFIG_BUILD_ARM64_APPENDED_KERNEL_IMAGE_NAME))
-else
-KBUILD_IMAGE	:= Image.gz
->>>>>>> 449846c3
 endif
 
 KBUILD_DTBS	:= dtbs
@@ -203,7 +182,6 @@
 dtbs_install:
 	$(Q)$(MAKE) $(dtbinst)=$(boot)/dts
 
-<<<<<<< HEAD
 Image-dtb Image.gz-dtb Image.lz4-dtb: vmlinux scripts dtbs
 	$(Q)$(MAKE) $(build)=$(boot) $(boot)/$@
 
@@ -215,11 +193,6 @@
 apply_dtbo: $(KBUILD_IMAGE) dtbo.img
 	$(Q)$(MAKE) $(dtboaply)=$(boot) KERNEL_DTB=$(KBUILD_IMAGE) DTBO=dtbo.img
 
-=======
-Image-dtb Image.gz-dtb: vmlinux scripts dtbs
-	$(Q)$(MAKE) $(build)=$(boot) $(boot)/$@
-
->>>>>>> 449846c3
 PHONY += vdso_install
 vdso_install:
 	$(Q)$(MAKE) $(build)=arch/arm64/kernel/vdso $@
@@ -229,13 +202,10 @@
 	$(Q)$(MAKE) $(clean)=$(boot)
 	$(Q)$(MAKE) $(clean)=$(boot)/dts
 
-<<<<<<< HEAD
 CLEAN_FILES += $(boot)/Image $(boot)/Image-dtb $(boot)/Image.* $(boot)/dtbo.img $(boot)/*.dtbc
 MRPROPER_FILES += $(boot)/Image $(boot)/Image-dtb $(boot)/Image.* $(boot)/dtbo.img $(boot)/*.dtbc
 
 ifeq ($(KBUILD_EXTMOD),)
-=======
->>>>>>> 449846c3
 # We need to generate vdso-offsets.h before compiling certain files in kernel/.
 # In order to do that, we should use the archprepare target, but we can't since
 # asm-offsets.h is included in some files used to generate vdso-offsets.h, and
@@ -245,12 +215,9 @@
 prepare: vdso_prepare
 vdso_prepare: prepare0
 	$(Q)$(MAKE) $(build)=arch/arm64/kernel/vdso include/generated/vdso-offsets.h
-<<<<<<< HEAD
 	$(if $(CONFIG_VDSO32),$(Q)$(MAKE) $(build)=arch/arm64/kernel/vdso32 \
 					  include/generated/vdso32-offsets.h)
 endif
-=======
->>>>>>> 449846c3
 
 define archhelp
   echo  '* Image.gz      - Compressed kernel image (arch/$(ARCH)/boot/Image.gz)'
