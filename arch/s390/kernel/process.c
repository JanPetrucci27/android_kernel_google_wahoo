--- conflicted
+++ resolved
@@ -267,14 +267,9 @@
 /*
  * sys_execve() executes a new program.
  */
-<<<<<<< HEAD
-SYSCALL_DEFINE3(execve, const char __user *, name, char __user * __user *, argv,
-		char __user * __user *, envp)
-=======
 SYSCALL_DEFINE3(execve, const char __user *, name,
 		const char __user *const __user *, argv,
 		const char __user *const __user *, envp)
->>>>>>> 053d8f66
 {
 	struct pt_regs *regs = task_pt_regs(current);
 	char *filename;
