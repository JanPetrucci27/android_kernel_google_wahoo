--- conflicted
+++ resolved
@@ -1654,20 +1654,12 @@
 			if (cfgState->buf) {
 				/* Tx frame pending */
 				if (cfgState->action_cookie != cookie) {
-<<<<<<< HEAD
-					hdd_notice("Cookie matched with RoC cookie but not with tx cookie, indicate expired event for roc");
-=======
 					hdd_debug("Cookie matched with RoC cookie but not with tx cookie, indicate expired event for roc");
->>>>>>> cb0a55c3
 					/* RoC was extended to accomodate the tx frame */
 					if (REMAIN_ON_CHANNEL_REQUEST ==
 							pRemainChanCtx->
 							rem_on_chan_request) {
-<<<<<<< HEAD
 						cfg80211_remain_on_channel_expired(
-=======
-					cfg80211_remain_on_channel_expired(
->>>>>>> cb0a55c3
 							pRemainChanCtx->dev->
 							ieee80211_ptr,
 							pRemainChanCtx->cookie,
@@ -1684,30 +1676,18 @@
 		} else if (cfgState->buf && cfgState->action_cookie ==
 				cookie) {
 			mutex_unlock(&cfgState->remain_on_chan_ctx_lock);
-<<<<<<< HEAD
-			hdd_notice("Cookie not matched with RoC cookie but matched with tx cookie, cleanup action frame");
-=======
 			hdd_debug("Cookie not matched with RoC cookie but matched with tx cookie, cleanup action frame");
->>>>>>> cb0a55c3
 			/*free the buf and return 0*/
 			hdd_cleanup_actionframe(pHddCtx, pAdapter);
 			return 0;
 		} else {
 			mutex_unlock(&cfgState->remain_on_chan_ctx_lock);
-<<<<<<< HEAD
-			hdd_notice("No matching cookie");
-=======
 			hdd_debug("No matching cookie");
->>>>>>> cb0a55c3
 			return -EINVAL;
 		}
 	} else {
 		mutex_unlock(&cfgState->remain_on_chan_ctx_lock);
-<<<<<<< HEAD
-		hdd_notice("RoC context is NULL, return success");
-=======
 		hdd_debug("RoC context is NULL, return success");
->>>>>>> cb0a55c3
 		return 0;
 	}
 	if (NULL != cfgState->remain_on_chan_ctx) {
@@ -3008,13 +2988,8 @@
 			hdd_err("pAdapter for action frame is NULL Macaddr = "
 				  MAC_ADDRESS_STR,
 				  MAC_ADDR_ARRAY(&pbFrames
-<<<<<<< HEAD
-					[WLAN_HDD_80211_FRM_DA_OFFSET]));
-			hdd_alert("Frame Type = %d Frame Length = %d subType = %d",
-=======
 						 [WLAN_HDD_80211_FRM_DA_OFFSET]));
 			hdd_debug("Frame Type = %d Frame Length = %d subType = %d",
->>>>>>> cb0a55c3
 				frameType, nFrameLength, subType);
 			/* We will receive broadcast management frames
 			* in OCB mode */
