--- conflicted
+++ resolved
@@ -840,15 +840,8 @@
 static void atkbd_apply_forced_release_keylist(struct atkbd* atkbd,
 						const void *data)
 {
-<<<<<<< HEAD
-	static const unsigned int forced_release_keys[] = {
-		0x85, 0x86, 0x87, 0x88, 0x89, 0x8a, 0x8b, 0x8f, 0x93,
-	};
-	int i;
-=======
 	const unsigned int *keys = data;
 	unsigned int i;
->>>>>>> 6574612f
 
 	if (atkbd->set == 2)
 		for (i = 0; keys[i] != -1U; i++)
@@ -867,24 +860,9 @@
  * Perform fixup for HP system that doesn't generate release
  * for its video switch
  */
-<<<<<<< HEAD
-static void atkbd_hp_keymap_fixup(struct atkbd *atkbd)
-{
-	static const unsigned int forced_release_keys[] = {
-		0x94,
-	};
-	int i;
-
-	if (atkbd->set == 2)
-		for (i = 0; i < ARRAY_SIZE(forced_release_keys); i++)
-			__set_bit(forced_release_keys[i],
-					atkbd->force_release_mask);
-}
-=======
 static unsigned int atkbd_hp_forced_release_keys[] = {
 	0x94, -1U
 };
->>>>>>> 6574612f
 
 /*
  * Inventec system with broken key release on volume keys
