--- conflicted
+++ resolved
@@ -160,17 +160,12 @@
 
 config ARM_ARCH_TIMER_VCT_ACCESS
 	bool "Support for ARM architected timer virtual counter access in userspace"
-<<<<<<< HEAD
-	default n
-=======
 	default !ARM64
->>>>>>> 449846c3
 	depends on ARM_ARCH_TIMER
 	help
 	  This option enables support for reading the ARM architected timer's
 	  virtual counter in userspace.
 
-<<<<<<< HEAD
 config MSM_TIMER_LEAP
         bool "ARCH TIMER counter rollover"
         default n
@@ -180,8 +175,6 @@
           counter rollover. On every counter read if least significant
           32 bits are set, reread counter.
 
-=======
->>>>>>> 449846c3
 config ARM_GLOBAL_TIMER
 	bool
 	select CLKSRC_OF if OF
