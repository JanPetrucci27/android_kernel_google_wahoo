--- conflicted
+++ resolved
@@ -1044,17 +1044,13 @@
 	file->private_data = epfile;
 	ffs_data_opened(epfile->ffs);
 
-<<<<<<< HEAD
 	smp_mb__before_atomic();
 	atomic_set(&epfile->error, 0);
 
 	ffs_log("exit:state %d setup_state %d flag %lu", epfile->ffs->state,
 		epfile->ffs->setup_state, epfile->ffs->flags);
 
-	return 0;
-=======
 	return stream_open(inode, file);
->>>>>>> 875c0cc8
 }
 
 static int ffs_aio_cancel(struct kiocb *kiocb)
