/*
 * cdc-acm.c
 *
 * Copyright (c) 1999 Armin Fuerst	<fuerst@in.tum.de>
 * Copyright (c) 1999 Pavel Machek	<pavel@ucw.cz>
 * Copyright (c) 1999 Johannes Erdfelt	<johannes@erdfelt.com>
 * Copyright (c) 2000 Vojtech Pavlik	<vojtech@suse.cz>
 * Copyright (c) 2004 Oliver Neukum	<oliver@neukum.name>
 * Copyright (c) 2005 David Kubicek	<dave@awk.cz>
 * Copyright (c) 2011 Johan Hovold	<jhovold@gmail.com>
 *
 * USB Abstract Control Model driver for USB modems and ISDN adapters
 *
 * Sponsored by SuSE
 *
 * This program is free software; you can redistribute it and/or modify
 * it under the terms of the GNU General Public License as published by
 * the Free Software Foundation; either version 2 of the License, or
 * (at your option) any later version.
 *
 * This program is distributed in the hope that it will be useful,
 * but WITHOUT ANY WARRANTY; without even the implied warranty of
 * MERCHANTABILITY or FITNESS FOR A PARTICULAR PURPOSE.  See the
 * GNU General Public License for more details.
 *
 * You should have received a copy of the GNU General Public License
 * along with this program; if not, write to the Free Software
 * Foundation, Inc., 59 Temple Place, Suite 330, Boston, MA 02111-1307 USA
 */

#undef DEBUG
#undef VERBOSE_DEBUG

#include <linux/kernel.h>
#include <linux/errno.h>
#include <linux/init.h>
#include <linux/slab.h>
#include <linux/tty.h>
#include <linux/serial.h>
#include <linux/tty_driver.h>
#include <linux/tty_flip.h>
#include <linux/module.h>
#include <linux/mutex.h>
#include <linux/uaccess.h>
#include <linux/usb.h>
#include <linux/usb/cdc.h>
#include <asm/byteorder.h>
#include <asm/unaligned.h>
#include <linux/idr.h>
#include <linux/list.h>

#include "cdc-acm.h"


#define DRIVER_AUTHOR "Armin Fuerst, Pavel Machek, Johannes Erdfelt, Vojtech Pavlik, David Kubicek, Johan Hovold"
#define DRIVER_DESC "USB Abstract Control Model driver for USB modems and ISDN adapters"

static struct usb_driver acm_driver;
static struct tty_driver *acm_tty_driver;

static DEFINE_IDR(acm_minors);
static DEFINE_MUTEX(acm_minors_lock);

static void acm_tty_set_termios(struct tty_struct *tty,
				struct ktermios *termios_old);

/*
 * acm_minors accessors
 */

/*
 * Look up an ACM structure by minor. If found and not disconnected, increment
 * its refcount and return it with its mutex held.
 */
static struct acm *acm_get_by_minor(unsigned int minor)
{
	struct acm *acm;

	mutex_lock(&acm_minors_lock);
	acm = idr_find(&acm_minors, minor);
	if (acm) {
		mutex_lock(&acm->mutex);
		if (acm->disconnected) {
			mutex_unlock(&acm->mutex);
			acm = NULL;
		} else {
			tty_port_get(&acm->port);
			mutex_unlock(&acm->mutex);
		}
	}
	mutex_unlock(&acm_minors_lock);
	return acm;
}

/*
 * Try to find an available minor number and if found, associate it with 'acm'.
 */
static int acm_alloc_minor(struct acm *acm)
{
	int minor;

	mutex_lock(&acm_minors_lock);
	minor = idr_alloc(&acm_minors, acm, 0, ACM_TTY_MINORS, GFP_KERNEL);
	mutex_unlock(&acm_minors_lock);

	return minor;
}

/* Release the minor number associated with 'acm'.  */
static void acm_release_minor(struct acm *acm)
{
	mutex_lock(&acm_minors_lock);
	idr_remove(&acm_minors, acm->minor);
	mutex_unlock(&acm_minors_lock);
}

/*
 * Functions for ACM control messages.
 */

static int acm_ctrl_msg(struct acm *acm, int request, int value,
							void *buf, int len)
{
	int retval;

	retval = usb_autopm_get_interface(acm->control);
	if (retval)
		return retval;

	retval = usb_control_msg(acm->dev, usb_sndctrlpipe(acm->dev, 0),
		request, USB_RT_ACM, value,
		acm->control->altsetting[0].desc.bInterfaceNumber,
		buf, len, 5000);

	dev_dbg(&acm->control->dev,
			"%s - rq 0x%02x, val %#x, len %#x, result %d\n",
			__func__, request, value, len, retval);

	usb_autopm_put_interface(acm->control);

	return retval < 0 ? retval : 0;
}

/* devices aren't required to support these requests.
 * the cdc acm descriptor tells whether they do...
 */
static inline int acm_set_control(struct acm *acm, int control)
{
	if (acm->quirks & QUIRK_CONTROL_LINE_STATE)
		return -EOPNOTSUPP;

	return acm_ctrl_msg(acm, USB_CDC_REQ_SET_CONTROL_LINE_STATE,
			control, NULL, 0);
}

#define acm_set_line(acm, line) \
	acm_ctrl_msg(acm, USB_CDC_REQ_SET_LINE_CODING, 0, line, sizeof *(line))
#define acm_send_break(acm, ms) \
	acm_ctrl_msg(acm, USB_CDC_REQ_SEND_BREAK, ms, NULL, 0)

/*
 * Write buffer management.
 * All of these assume proper locks taken by the caller.
 */

static int acm_wb_alloc(struct acm *acm)
{
	int i, wbn;
	struct acm_wb *wb;

	wbn = 0;
	i = 0;
	for (;;) {
		wb = &acm->wb[wbn];
		if (!wb->use) {
			wb->use = 1;
			return wbn;
		}
		wbn = (wbn + 1) % ACM_NW;
		if (++i >= ACM_NW)
			return -1;
	}
}

static int acm_wb_is_avail(struct acm *acm)
{
	int i, n;
	unsigned long flags;

	n = ACM_NW;
	spin_lock_irqsave(&acm->write_lock, flags);
	for (i = 0; i < ACM_NW; i++)
		n -= acm->wb[i].use;
	spin_unlock_irqrestore(&acm->write_lock, flags);
	return n;
}

/*
 * Finish write. Caller must hold acm->write_lock
 */
static void acm_write_done(struct acm *acm, struct acm_wb *wb)
{
	wb->use = 0;
	acm->transmitting--;
	usb_autopm_put_interface_async(acm->control);
}

/*
 * Poke write.
 *
 * the caller is responsible for locking
 */

static int acm_start_wb(struct acm *acm, struct acm_wb *wb)
{
	int rc;

	acm->transmitting++;

	wb->urb->transfer_buffer = wb->buf;
	wb->urb->transfer_dma = wb->dmah;
	wb->urb->transfer_buffer_length = wb->len;
	wb->urb->dev = acm->dev;

	rc = usb_submit_urb(wb->urb, GFP_ATOMIC);
	if (rc < 0) {
		dev_err(&acm->data->dev,
			"%s - usb_submit_urb(write bulk) failed: %d\n",
			__func__, rc);
		acm_write_done(acm, wb);
	}
	return rc;
}

/*
 * attributes exported through sysfs
 */
static ssize_t show_caps
(struct device *dev, struct device_attribute *attr, char *buf)
{
	struct usb_interface *intf = to_usb_interface(dev);
	struct acm *acm = usb_get_intfdata(intf);

	return sprintf(buf, "%d", acm->ctrl_caps);
}
static DEVICE_ATTR(bmCapabilities, S_IRUGO, show_caps, NULL);

static ssize_t show_country_codes
(struct device *dev, struct device_attribute *attr, char *buf)
{
	struct usb_interface *intf = to_usb_interface(dev);
	struct acm *acm = usb_get_intfdata(intf);

	memcpy(buf, acm->country_codes, acm->country_code_size);
	return acm->country_code_size;
}

static DEVICE_ATTR(wCountryCodes, S_IRUGO, show_country_codes, NULL);

static ssize_t show_country_rel_date
(struct device *dev, struct device_attribute *attr, char *buf)
{
	struct usb_interface *intf = to_usb_interface(dev);
	struct acm *acm = usb_get_intfdata(intf);

	return sprintf(buf, "%d", acm->country_rel_date);
}

static DEVICE_ATTR(iCountryCodeRelDate, S_IRUGO, show_country_rel_date, NULL);
/*
 * Interrupt handlers for various ACM device responses
 */

/* control interface reports status changes with "interrupt" transfers */
static void acm_ctrl_irq(struct urb *urb)
{
	struct acm *acm = urb->context;
	struct usb_cdc_notification *dr = urb->transfer_buffer;
	unsigned char *data;
	int newctrl;
	int difference;
	int retval;
	int status = urb->status;

	switch (status) {
	case 0:
		/* success */
		break;
	case -ECONNRESET:
	case -ENOENT:
	case -ESHUTDOWN:
		/* this urb is terminated, clean up */
		dev_dbg(&acm->control->dev,
				"%s - urb shutting down with status: %d\n",
				__func__, status);
		return;
	default:
		dev_dbg(&acm->control->dev,
				"%s - nonzero urb status received: %d\n",
				__func__, status);
		goto exit;
	}

	usb_mark_last_busy(acm->dev);

	data = (unsigned char *)(dr + 1);
	switch (dr->bNotificationType) {
	case USB_CDC_NOTIFY_NETWORK_CONNECTION:
		dev_dbg(&acm->control->dev, "%s - network connection: %d\n",
							__func__, dr->wValue);
		break;

	case USB_CDC_NOTIFY_SERIAL_STATE:
		if (le16_to_cpu(dr->wLength) != 2) {
			dev_dbg(&acm->control->dev,
				"%s - malformed serial state\n", __func__);
			break;
		}

		newctrl = get_unaligned_le16(data);

		if (!acm->clocal && (acm->ctrlin & ~newctrl & ACM_CTRL_DCD)) {
			dev_dbg(&acm->control->dev, "%s - calling hangup\n",
					__func__);
			tty_port_tty_hangup(&acm->port, false);
		}

		difference = acm->ctrlin ^ newctrl;
		spin_lock(&acm->read_lock);
		acm->ctrlin = newctrl;
		acm->oldcount = acm->iocount;

		if (difference & ACM_CTRL_DSR)
			acm->iocount.dsr++;
		if (difference & ACM_CTRL_BRK)
			acm->iocount.brk++;
		if (difference & ACM_CTRL_RI)
			acm->iocount.rng++;
		if (difference & ACM_CTRL_DCD)
			acm->iocount.dcd++;
		if (difference & ACM_CTRL_FRAMING)
			acm->iocount.frame++;
		if (difference & ACM_CTRL_PARITY)
			acm->iocount.parity++;
		if (difference & ACM_CTRL_OVERRUN)
			acm->iocount.overrun++;
		spin_unlock(&acm->read_lock);

		if (difference)
			wake_up_all(&acm->wioctl);

		break;

	default:
		dev_dbg(&acm->control->dev,
			"%s - unknown notification %d received: index %d len %d\n",
			__func__,
			dr->bNotificationType, dr->wIndex, dr->wLength);

		break;
	}
exit:
	retval = usb_submit_urb(urb, GFP_ATOMIC);
	if (retval && retval != -EPERM)
		dev_err(&acm->control->dev, "%s - usb_submit_urb failed: %d\n",
							__func__, retval);
}

static int acm_submit_read_urb(struct acm *acm, int index, gfp_t mem_flags)
{
	int res;

	if (!test_and_clear_bit(index, &acm->read_urbs_free))
		return 0;

	dev_vdbg(&acm->data->dev, "%s - urb %d\n", __func__, index);

	res = usb_submit_urb(acm->read_urbs[index], mem_flags);
	if (res) {
		if (res != -EPERM && res != -ENODEV) {
			dev_err(&acm->data->dev,
					"%s - usb_submit_urb failed: %d\n",
					__func__, res);
		}
		set_bit(index, &acm->read_urbs_free);
		return res;
	}

	return 0;
}

static int acm_submit_read_urbs(struct acm *acm, gfp_t mem_flags)
{
	int res;
	int i;

	for (i = 0; i < acm->rx_buflimit; ++i) {
		res = acm_submit_read_urb(acm, i, mem_flags);
		if (res)
			return res;
	}

	return 0;
}

static void acm_process_read_urb(struct acm *acm, struct urb *urb)
{
	if (!urb->actual_length)
		return;

	tty_insert_flip_string(&acm->port, urb->transfer_buffer,
			urb->actual_length);
	tty_flip_buffer_push(&acm->port);
}

static void acm_read_bulk_callback(struct urb *urb)
{
	struct acm_rb *rb = urb->context;
	struct acm *acm = rb->instance;
	unsigned long flags;
	int status = urb->status;

	dev_vdbg(&acm->data->dev, "%s - urb %d, len %d\n", __func__,
					rb->index, urb->actual_length);

	if (!acm->dev) {
		set_bit(rb->index, &acm->read_urbs_free);
		dev_dbg(&acm->data->dev, "%s - disconnected\n", __func__);
		return;
	}

	if (status) {
		set_bit(rb->index, &acm->read_urbs_free);
		dev_dbg(&acm->data->dev, "%s - non-zero urb status: %d\n",
							__func__, status);
		if ((status != -ENOENT) || (urb->actual_length == 0))
			return;
	}

	usb_mark_last_busy(acm->dev);

	acm_process_read_urb(acm, urb);
	/*
	 * Unthrottle may run on another CPU which needs to see events
	 * in the same order. Submission has an implict barrier
	 */
	smp_mb__before_atomic();
	set_bit(rb->index, &acm->read_urbs_free);

	/* throttle device if requested by tty */
	spin_lock_irqsave(&acm->read_lock, flags);
	acm->throttled = acm->throttle_req;
	if (!acm->throttled) {
		spin_unlock_irqrestore(&acm->read_lock, flags);
		acm_submit_read_urb(acm, rb->index, GFP_ATOMIC);
	} else {
		spin_unlock_irqrestore(&acm->read_lock, flags);
	}
}

/* data interface wrote those outgoing bytes */
static void acm_write_bulk(struct urb *urb)
{
	struct acm_wb *wb = urb->context;
	struct acm *acm = wb->instance;
	unsigned long flags;
	int status = urb->status;

	if (status || (urb->actual_length != urb->transfer_buffer_length))
		dev_vdbg(&acm->data->dev, "%s - len %d/%d, status %d\n",
			__func__,
			urb->actual_length,
			urb->transfer_buffer_length,
			status);

	spin_lock_irqsave(&acm->write_lock, flags);
	acm_write_done(acm, wb);
	spin_unlock_irqrestore(&acm->write_lock, flags);
	schedule_work(&acm->work);
}

static void acm_softint(struct work_struct *work)
{
	struct acm *acm = container_of(work, struct acm, work);

	dev_vdbg(&acm->data->dev, "%s\n", __func__);

	tty_port_tty_wakeup(&acm->port);
}

/*
 * TTY handlers
 */

static int acm_tty_install(struct tty_driver *driver, struct tty_struct *tty)
{
	struct acm *acm;
	int retval;

	dev_dbg(tty->dev, "%s\n", __func__);

	acm = acm_get_by_minor(tty->index);
	if (!acm)
		return -ENODEV;

	retval = tty_standard_install(driver, tty);
	if (retval)
		goto error_init_termios;

	tty->driver_data = acm;

	return 0;

error_init_termios:
	tty_port_put(&acm->port);
	return retval;
}

static int acm_tty_open(struct tty_struct *tty, struct file *filp)
{
	struct acm *acm = tty->driver_data;

	dev_dbg(tty->dev, "%s\n", __func__);

	return tty_port_open(&acm->port, tty, filp);
}

static void acm_port_dtr_rts(struct tty_port *port, int raise)
{
	struct acm *acm = container_of(port, struct acm, port);
	int val;
	int res;

	if (raise)
		val = ACM_CTRL_DTR | ACM_CTRL_RTS;
	else
		val = 0;

	/* FIXME: add missing ctrlout locking throughout driver */
	acm->ctrlout = val;

	res = acm_set_control(acm, val);
	if (res && (acm->ctrl_caps & USB_CDC_CAP_LINE))
		dev_err(&acm->control->dev, "failed to set dtr/rts\n");
}

static int acm_port_activate(struct tty_port *port, struct tty_struct *tty)
{
	struct acm *acm = container_of(port, struct acm, port);
	int retval = -ENODEV;
	int i;

	dev_dbg(&acm->control->dev, "%s\n", __func__);

	mutex_lock(&acm->mutex);
	if (acm->disconnected)
		goto disconnected;

	retval = usb_autopm_get_interface(acm->control);
	if (retval)
		goto error_get_interface;

	/*
	 * FIXME: Why do we need this? Allocating 64K of physically contiguous
	 * memory is really nasty...
	 */
	set_bit(TTY_NO_WRITE_SPLIT, &tty->flags);
	acm->control->needs_remote_wakeup = 1;

	acm->ctrlurb->dev = acm->dev;
	retval = usb_submit_urb(acm->ctrlurb, GFP_KERNEL);
	if (retval) {
		dev_err(&acm->control->dev,
			"%s - usb_submit_urb(ctrl irq) failed\n", __func__);
		goto error_submit_urb;
	}

	acm_tty_set_termios(tty, NULL);

	/*
	 * Unthrottle device in case the TTY was closed while throttled.
	 */
	spin_lock_irq(&acm->read_lock);
	acm->throttled = 0;
	acm->throttle_req = 0;
	spin_unlock_irq(&acm->read_lock);

	retval = acm_submit_read_urbs(acm, GFP_KERNEL);
	if (retval)
		goto error_submit_read_urbs;

	usb_autopm_put_interface(acm->control);

	mutex_unlock(&acm->mutex);

	return 0;

error_submit_read_urbs:
	for (i = 0; i < acm->rx_buflimit; i++)
		usb_kill_urb(acm->read_urbs[i]);
	usb_kill_urb(acm->ctrlurb);
error_submit_urb:
	usb_autopm_put_interface(acm->control);
error_get_interface:
disconnected:
	mutex_unlock(&acm->mutex);

	return usb_translate_errors(retval);
}

static void acm_port_destruct(struct tty_port *port)
{
	struct acm *acm = container_of(port, struct acm, port);

	dev_dbg(&acm->control->dev, "%s\n", __func__);

	acm_release_minor(acm);
	usb_put_intf(acm->control);
	kfree(acm->country_codes);
	kfree(acm);
}

static void acm_port_shutdown(struct tty_port *port)
{
	struct acm *acm = container_of(port, struct acm, port);
	struct urb *urb;
	struct acm_wb *wb;
	int i;

	dev_dbg(&acm->control->dev, "%s\n", __func__);

	/*
	 * Need to grab write_lock to prevent race with resume, but no need to
	 * hold it due to the tty-port initialised flag.
	 */
	spin_lock_irq(&acm->write_lock);
	spin_unlock_irq(&acm->write_lock);

	usb_autopm_get_interface_no_resume(acm->control);
	acm->control->needs_remote_wakeup = 0;
	usb_autopm_put_interface(acm->control);

	for (;;) {
		urb = usb_get_from_anchor(&acm->delayed);
		if (!urb)
			break;
		wb = urb->context;
		wb->use = 0;
		usb_autopm_put_interface_async(acm->control);
	}

	usb_kill_urb(acm->ctrlurb);
	for (i = 0; i < ACM_NW; i++)
		usb_kill_urb(acm->wb[i].urb);
	for (i = 0; i < acm->rx_buflimit; i++)
		usb_kill_urb(acm->read_urbs[i]);
}

static void acm_tty_cleanup(struct tty_struct *tty)
{
	struct acm *acm = tty->driver_data;
	dev_dbg(&acm->control->dev, "%s\n", __func__);
	tty_port_put(&acm->port);
}

static void acm_tty_hangup(struct tty_struct *tty)
{
	struct acm *acm = tty->driver_data;
	dev_dbg(&acm->control->dev, "%s\n", __func__);
	tty_port_hangup(&acm->port);
}

static void acm_tty_close(struct tty_struct *tty, struct file *filp)
{
	struct acm *acm = tty->driver_data;
	dev_dbg(&acm->control->dev, "%s\n", __func__);
	tty_port_close(&acm->port, tty, filp);
}

static int acm_tty_write(struct tty_struct *tty,
					const unsigned char *buf, int count)
{
	struct acm *acm = tty->driver_data;
	int stat;
	unsigned long flags;
	int wbn;
	struct acm_wb *wb;

	if (!count)
		return 0;

	dev_vdbg(&acm->data->dev, "%s - count %d\n", __func__, count);

	spin_lock_irqsave(&acm->write_lock, flags);
	wbn = acm_wb_alloc(acm);
	if (wbn < 0) {
		spin_unlock_irqrestore(&acm->write_lock, flags);
		return 0;
	}
	wb = &acm->wb[wbn];

	if (!acm->dev) {
		wb->use = 0;
		spin_unlock_irqrestore(&acm->write_lock, flags);
		return -ENODEV;
	}

	count = (count > acm->writesize) ? acm->writesize : count;
	dev_vdbg(&acm->data->dev, "%s - write %d\n", __func__, count);
	memcpy(wb->buf, buf, count);
	wb->len = count;

	stat = usb_autopm_get_interface_async(acm->control);
	if (stat) {
		wb->use = 0;
		spin_unlock_irqrestore(&acm->write_lock, flags);
		return stat;
	}

	if (acm->susp_count) {
		usb_anchor_urb(wb->urb, &acm->delayed);
		spin_unlock_irqrestore(&acm->write_lock, flags);
		return count;
	}

	stat = acm_start_wb(acm, wb);
	spin_unlock_irqrestore(&acm->write_lock, flags);

	if (stat < 0)
		return stat;
	return count;
}

static int acm_tty_write_room(struct tty_struct *tty)
{
	struct acm *acm = tty->driver_data;
	/*
	 * Do not let the line discipline to know that we have a reserve,
	 * or it might get too enthusiastic.
	 */
	return acm_wb_is_avail(acm) ? acm->writesize : 0;
}

static int acm_tty_chars_in_buffer(struct tty_struct *tty)
{
	struct acm *acm = tty->driver_data;
	/*
	 * if the device was unplugged then any remaining characters fell out
	 * of the connector ;)
	 */
	if (acm->disconnected)
		return 0;
	/*
	 * This is inaccurate (overcounts), but it works.
	 */
	return (ACM_NW - acm_wb_is_avail(acm)) * acm->writesize;
}

static void acm_tty_throttle(struct tty_struct *tty)
{
	struct acm *acm = tty->driver_data;

	spin_lock_irq(&acm->read_lock);
	acm->throttle_req = 1;
	spin_unlock_irq(&acm->read_lock);
}

static void acm_tty_unthrottle(struct tty_struct *tty)
{
	struct acm *acm = tty->driver_data;
	unsigned int was_throttled;

	spin_lock_irq(&acm->read_lock);
	was_throttled = acm->throttled;
	acm->throttled = 0;
	acm->throttle_req = 0;
	spin_unlock_irq(&acm->read_lock);

	if (was_throttled)
		acm_submit_read_urbs(acm, GFP_KERNEL);
}

static int acm_tty_break_ctl(struct tty_struct *tty, int state)
{
	struct acm *acm = tty->driver_data;
	int retval;

	retval = acm_send_break(acm, state ? 0xffff : 0);
	if (retval < 0)
		dev_dbg(&acm->control->dev, "%s - send break failed\n",
								__func__);
	return retval;
}

static int acm_tty_tiocmget(struct tty_struct *tty)
{
	struct acm *acm = tty->driver_data;

	return (acm->ctrlout & ACM_CTRL_DTR ? TIOCM_DTR : 0) |
	       (acm->ctrlout & ACM_CTRL_RTS ? TIOCM_RTS : 0) |
	       (acm->ctrlin  & ACM_CTRL_DSR ? TIOCM_DSR : 0) |
	       (acm->ctrlin  & ACM_CTRL_RI  ? TIOCM_RI  : 0) |
	       (acm->ctrlin  & ACM_CTRL_DCD ? TIOCM_CD  : 0) |
	       TIOCM_CTS;
}

static int acm_tty_tiocmset(struct tty_struct *tty,
			    unsigned int set, unsigned int clear)
{
	struct acm *acm = tty->driver_data;
	unsigned int newctrl;

	newctrl = acm->ctrlout;
	set = (set & TIOCM_DTR ? ACM_CTRL_DTR : 0) |
					(set & TIOCM_RTS ? ACM_CTRL_RTS : 0);
	clear = (clear & TIOCM_DTR ? ACM_CTRL_DTR : 0) |
					(clear & TIOCM_RTS ? ACM_CTRL_RTS : 0);

	newctrl = (newctrl & ~clear) | set;

	if (acm->ctrlout == newctrl)
		return 0;
	return acm_set_control(acm, acm->ctrlout = newctrl);
}

static int get_serial_info(struct acm *acm, struct serial_struct __user *info)
{
	struct serial_struct tmp;

	if (!info)
		return -EINVAL;

	memset(&tmp, 0, sizeof(tmp));
	tmp.flags = ASYNC_LOW_LATENCY;
	tmp.xmit_fifo_size = acm->writesize;
	tmp.baud_base = le32_to_cpu(acm->line.dwDTERate);
	tmp.close_delay	= acm->port.close_delay / 10;
	tmp.closing_wait = acm->port.closing_wait == ASYNC_CLOSING_WAIT_NONE ?
				ASYNC_CLOSING_WAIT_NONE :
				acm->port.closing_wait / 10;

	if (copy_to_user(info, &tmp, sizeof(tmp)))
		return -EFAULT;
	else
		return 0;
}

static int set_serial_info(struct acm *acm,
				struct serial_struct __user *newinfo)
{
	struct serial_struct new_serial;
	unsigned int closing_wait, close_delay;
	int retval = 0;

	if (copy_from_user(&new_serial, newinfo, sizeof(new_serial)))
		return -EFAULT;

	close_delay = new_serial.close_delay * 10;
	closing_wait = new_serial.closing_wait == ASYNC_CLOSING_WAIT_NONE ?
			ASYNC_CLOSING_WAIT_NONE : new_serial.closing_wait * 10;

	mutex_lock(&acm->port.mutex);

	if (!capable(CAP_SYS_ADMIN)) {
		if ((close_delay != acm->port.close_delay) ||
		    (closing_wait != acm->port.closing_wait))
			retval = -EPERM;
		else
			retval = -EOPNOTSUPP;
	} else {
		acm->port.close_delay  = close_delay;
		acm->port.closing_wait = closing_wait;
	}

	mutex_unlock(&acm->port.mutex);
	return retval;
}

static int wait_serial_change(struct acm *acm, unsigned long arg)
{
	int rv = 0;
	DECLARE_WAITQUEUE(wait, current);
	struct async_icount old, new;

	do {
		spin_lock_irq(&acm->read_lock);
		old = acm->oldcount;
		new = acm->iocount;
		acm->oldcount = new;
		spin_unlock_irq(&acm->read_lock);

		if ((arg & TIOCM_DSR) &&
			old.dsr != new.dsr)
			break;
		if ((arg & TIOCM_CD)  &&
			old.dcd != new.dcd)
			break;
		if ((arg & TIOCM_RI) &&
			old.rng != new.rng)
			break;

		add_wait_queue(&acm->wioctl, &wait);
		set_current_state(TASK_INTERRUPTIBLE);
		schedule();
		remove_wait_queue(&acm->wioctl, &wait);
		if (acm->disconnected) {
			if (arg & TIOCM_CD)
				break;
			else
				rv = -ENODEV;
		} else {
			if (signal_pending(current))
				rv = -ERESTARTSYS;
		}
	} while (!rv);

	

	return rv;
}

static int get_serial_usage(struct acm *acm,
			    struct serial_icounter_struct __user *count)
{
	struct serial_icounter_struct icount;
	int rv = 0;

	memset(&icount, 0, sizeof(icount));
	icount.dsr = acm->iocount.dsr;
	icount.rng = acm->iocount.rng;
	icount.dcd = acm->iocount.dcd;
	icount.frame = acm->iocount.frame;
	icount.overrun = acm->iocount.overrun;
	icount.parity = acm->iocount.parity;
	icount.brk = acm->iocount.brk;

	if (copy_to_user(count, &icount, sizeof(icount)) > 0)
		rv = -EFAULT;

	return rv;
}

static int acm_tty_ioctl(struct tty_struct *tty,
					unsigned int cmd, unsigned long arg)
{
	struct acm *acm = tty->driver_data;
	int rv = -ENOIOCTLCMD;

	switch (cmd) {
	case TIOCGSERIAL: /* gets serial port data */
		rv = get_serial_info(acm, (struct serial_struct __user *) arg);
		break;
	case TIOCSSERIAL:
		rv = set_serial_info(acm, (struct serial_struct __user *) arg);
		break;
	case TIOCMIWAIT:
		rv = usb_autopm_get_interface(acm->control);
		if (rv < 0) {
			rv = -EIO;
			break;
		}
		rv = wait_serial_change(acm, arg);
		usb_autopm_put_interface(acm->control);
		break;
	case TIOCGICOUNT:
		rv = get_serial_usage(acm, (struct serial_icounter_struct __user *) arg);
		break;
	}

	return rv;
}

static void acm_tty_set_termios(struct tty_struct *tty,
						struct ktermios *termios_old)
{
	struct acm *acm = tty->driver_data;
	struct ktermios *termios = &tty->termios;
	struct usb_cdc_line_coding newline;
	int newctrl = acm->ctrlout;

	newline.dwDTERate = cpu_to_le32(tty_get_baud_rate(tty));
	newline.bCharFormat = termios->c_cflag & CSTOPB ? 2 : 0;
	newline.bParityType = termios->c_cflag & PARENB ?
				(termios->c_cflag & PARODD ? 1 : 2) +
				(termios->c_cflag & CMSPAR ? 2 : 0) : 0;
	switch (termios->c_cflag & CSIZE) {
	case CS5:
		newline.bDataBits = 5;
		break;
	case CS6:
		newline.bDataBits = 6;
		break;
	case CS7:
		newline.bDataBits = 7;
		break;
	case CS8:
	default:
		newline.bDataBits = 8;
		break;
	}
	/* FIXME: Needs to clear unsupported bits in the termios */
	acm->clocal = ((termios->c_cflag & CLOCAL) != 0);

	if (C_BAUD(tty) == B0) {
		newline.dwDTERate = acm->line.dwDTERate;
		newctrl &= ~ACM_CTRL_DTR;
	} else if (termios_old && (termios_old->c_cflag & CBAUD) == B0) {
		newctrl |=  ACM_CTRL_DTR;
	}

	if (newctrl != acm->ctrlout)
		acm_set_control(acm, acm->ctrlout = newctrl);

	if (memcmp(&acm->line, &newline, sizeof newline)) {
		memcpy(&acm->line, &newline, sizeof newline);
		dev_dbg(&acm->control->dev, "%s - set line: %d %d %d %d\n",
			__func__,
			le32_to_cpu(newline.dwDTERate),
			newline.bCharFormat, newline.bParityType,
			newline.bDataBits);
		acm_set_line(acm, &acm->line);
	}
}

static const struct tty_port_operations acm_port_ops = {
	.dtr_rts = acm_port_dtr_rts,
	.shutdown = acm_port_shutdown,
	.activate = acm_port_activate,
	.destruct = acm_port_destruct,
};

/*
 * USB probe and disconnect routines.
 */

/* Little helpers: write/read buffers free */
static void acm_write_buffers_free(struct acm *acm)
{
	int i;
	struct acm_wb *wb;
	struct usb_device *usb_dev = interface_to_usbdev(acm->control);

	for (wb = &acm->wb[0], i = 0; i < ACM_NW; i++, wb++)
		usb_free_coherent(usb_dev, acm->writesize, wb->buf, wb->dmah);
}

static void acm_read_buffers_free(struct acm *acm)
{
	struct usb_device *usb_dev = interface_to_usbdev(acm->control);
	int i;

	for (i = 0; i < acm->rx_buflimit; i++)
		usb_free_coherent(usb_dev, acm->readsize,
			  acm->read_buffers[i].base, acm->read_buffers[i].dma);
}

/* Little helper: write buffers allocate */
static int acm_write_buffers_alloc(struct acm *acm)
{
	int i;
	struct acm_wb *wb;

	for (wb = &acm->wb[0], i = 0; i < ACM_NW; i++, wb++) {
		wb->buf = usb_alloc_coherent(acm->dev, acm->writesize, GFP_KERNEL,
		    &wb->dmah);
		if (!wb->buf) {
			while (i != 0) {
				--i;
				--wb;
				usb_free_coherent(acm->dev, acm->writesize,
				    wb->buf, wb->dmah);
			}
			return -ENOMEM;
		}
	}
	return 0;
}

static int acm_probe(struct usb_interface *intf,
		     const struct usb_device_id *id)
{
	struct usb_cdc_union_desc *union_header = NULL;
	struct usb_cdc_country_functional_desc *cfd = NULL;
	unsigned char *buffer = intf->altsetting->extra;
	int buflen = intf->altsetting->extralen;
	struct usb_interface *control_interface;
	struct usb_interface *data_interface;
	struct usb_endpoint_descriptor *epctrl = NULL;
	struct usb_endpoint_descriptor *epread = NULL;
	struct usb_endpoint_descriptor *epwrite = NULL;
	struct usb_device *usb_dev = interface_to_usbdev(intf);
	struct acm *acm;
	int minor;
	int ctrlsize, readsize;
	u8 *buf;
	u8 ac_management_function = 0;
	u8 call_management_function = 0;
	int call_interface_num = -1;
	int data_interface_num = -1;
	unsigned long quirks;
	int num_rx_buf;
	int i;
	unsigned int elength = 0;
	int combined_interfaces = 0;
	struct device *tty_dev;
	int rv = -ENOMEM;

	/* normal quirks */
	quirks = (unsigned long)id->driver_info;

	if (quirks == IGNORE_DEVICE)
		return -ENODEV;

	num_rx_buf = (quirks == SINGLE_RX_URB) ? 1 : ACM_NR;

	/* handle quirks deadly to normal probing*/
	if (quirks == NO_UNION_NORMAL) {
		data_interface = usb_ifnum_to_if(usb_dev, 1);
		control_interface = usb_ifnum_to_if(usb_dev, 0);
		/* we would crash */
		if (!data_interface || !control_interface)
			return -ENODEV;
		goto skip_normal_probe;
	}

	/* normal probing*/
	if (!buffer) {
		dev_err(&intf->dev, "Weird descriptor references\n");
		return -EINVAL;
	}

	if (!buflen) {
		if (intf->cur_altsetting->endpoint &&
				intf->cur_altsetting->endpoint->extralen &&
				intf->cur_altsetting->endpoint->extra) {
			dev_dbg(&intf->dev,
				"Seeking extra descriptors on endpoint\n");
			buflen = intf->cur_altsetting->endpoint->extralen;
			buffer = intf->cur_altsetting->endpoint->extra;
		} else {
			dev_err(&intf->dev,
				"Zero length descriptor references\n");
			return -EINVAL;
		}
	}

	while (buflen >= 3) { /* minimum length making sense */
		elength = buffer[0];
		if (!elength) {
			dev_err(&intf->dev, "skipping garbage byte\n");
			elength = 1;
			goto next_desc;
		}
		if (buffer[1] != USB_DT_CS_INTERFACE) {
			dev_err(&intf->dev, "skipping garbage\n");
			goto next_desc;
		}

		switch (buffer[2]) {
		case USB_CDC_UNION_TYPE: /* we've found it */
			if (elength < sizeof(struct usb_cdc_union_desc))
				goto next_desc;
			if (union_header) {
				dev_err(&intf->dev, "More than one "
					"union descriptor, skipping ...\n");
				goto next_desc;
			}
			union_header = (struct usb_cdc_union_desc *)buffer;
			break;
		case USB_CDC_COUNTRY_TYPE: /* export through sysfs*/
			if (elength < sizeof(struct usb_cdc_country_functional_desc))
				goto next_desc;
			cfd = (struct usb_cdc_country_functional_desc *)buffer;
			break;
		case USB_CDC_HEADER_TYPE: /* maybe check version */
			break; /* for now we ignore it */
		case USB_CDC_ACM_TYPE:
			if (elength < 4)
				goto next_desc;
			ac_management_function = buffer[3];
			break;
		case USB_CDC_CALL_MANAGEMENT_TYPE:
			if (elength < 5)
				goto next_desc;
			call_management_function = buffer[3];
			call_interface_num = buffer[4];
			break;
		default:
			/*
			 * there are LOTS more CDC descriptors that
			 * could legitimately be found here.
			 */
			dev_dbg(&intf->dev, "Ignoring descriptor: "
					"type %02x, length %ud\n",
					buffer[2], elength);
			break;
		}
next_desc:
		buflen -= elength;
		buffer += elength;
	}

	if (!union_header) {
		if (call_interface_num > 0) {
			dev_dbg(&intf->dev, "No union descriptor, using call management descriptor\n");
			/* quirks for Droids MuIn LCD */
			if (quirks & NO_DATA_INTERFACE)
				data_interface = usb_ifnum_to_if(usb_dev, 0);
			else
				data_interface = usb_ifnum_to_if(usb_dev, (data_interface_num = call_interface_num));
			control_interface = intf;
		} else {
			if (intf->cur_altsetting->desc.bNumEndpoints != 3) {
				dev_dbg(&intf->dev,"No union descriptor, giving up\n");
				return -ENODEV;
			} else {
				dev_warn(&intf->dev,"No union descriptor, testing for castrated device\n");
				combined_interfaces = 1;
				control_interface = data_interface = intf;
				goto look_for_collapsed_interface;
			}
		}
	} else {
		control_interface = usb_ifnum_to_if(usb_dev, union_header->bMasterInterface0);
		data_interface = usb_ifnum_to_if(usb_dev, (data_interface_num = union_header->bSlaveInterface0));
	}

	if (!control_interface || !data_interface) {
		dev_dbg(&intf->dev, "no interfaces\n");
		return -ENODEV;
	}

	if (data_interface_num != call_interface_num)
		dev_dbg(&intf->dev, "Separate call control interface. That is not fully supported.\n");

	if (control_interface == data_interface) {
		/* some broken devices designed for windows work this way */
		dev_warn(&intf->dev,"Control and data interfaces are not separated!\n");
		combined_interfaces = 1;
		/* a popular other OS doesn't use it */
		quirks |= NO_CAP_LINE;
		if (data_interface->cur_altsetting->desc.bNumEndpoints != 3) {
			dev_err(&intf->dev, "This needs exactly 3 endpoints\n");
			return -EINVAL;
		}
look_for_collapsed_interface:
		for (i = 0; i < 3; i++) {
			struct usb_endpoint_descriptor *ep;
			ep = &data_interface->cur_altsetting->endpoint[i].desc;

			if (usb_endpoint_is_int_in(ep))
				epctrl = ep;
			else if (usb_endpoint_is_bulk_out(ep))
				epwrite = ep;
			else if (usb_endpoint_is_bulk_in(ep))
				epread = ep;
			else
				return -EINVAL;
		}
		if (!epctrl || !epread || !epwrite)
			return -ENODEV;
		else
			goto made_compressed_probe;
	}

skip_normal_probe:

	/*workaround for switched interfaces */
	if (data_interface->cur_altsetting->desc.bInterfaceClass
						!= CDC_DATA_INTERFACE_TYPE) {
		if (control_interface->cur_altsetting->desc.bInterfaceClass
						== CDC_DATA_INTERFACE_TYPE) {
			dev_dbg(&intf->dev,
				"Your device has switched interfaces.\n");
			swap(control_interface, data_interface);
		} else {
			return -EINVAL;
		}
	}

	/* Accept probe requests only for the control interface */
	if (!combined_interfaces && intf != control_interface)
		return -ENODEV;

	if (!combined_interfaces && usb_interface_claimed(data_interface)) {
		/* valid in this context */
		dev_dbg(&intf->dev, "The data interface isn't available\n");
		return -EBUSY;
	}


	if (data_interface->cur_altsetting->desc.bNumEndpoints < 2 ||
	    control_interface->cur_altsetting->desc.bNumEndpoints == 0)
		return -EINVAL;

	epctrl = &control_interface->cur_altsetting->endpoint[0].desc;
	epread = &data_interface->cur_altsetting->endpoint[0].desc;
	epwrite = &data_interface->cur_altsetting->endpoint[1].desc;


	/* workaround for switched endpoints */
	if (!usb_endpoint_dir_in(epread)) {
		/* descriptors are swapped */
		dev_dbg(&intf->dev,
			"The data interface has switched endpoints\n");
		swap(epread, epwrite);
	}
made_compressed_probe:
	dev_dbg(&intf->dev, "interfaces are valid\n");

	acm = kzalloc(sizeof(struct acm), GFP_KERNEL);
	if (acm == NULL)
		goto alloc_fail;

	minor = acm_alloc_minor(acm);
	if (minor < 0) {
		dev_err(&intf->dev, "no more free acm devices\n");
		kfree(acm);
		return -ENODEV;
	}

	ctrlsize = usb_endpoint_maxp(epctrl);
	readsize = usb_endpoint_maxp(epread) *
				(quirks == SINGLE_RX_URB ? 1 : 2);
	acm->combined_interfaces = combined_interfaces;
	acm->writesize = usb_endpoint_maxp(epwrite) * 20;
	acm->control = control_interface;
	acm->data = data_interface;
	acm->minor = minor;
	acm->dev = usb_dev;
	acm->ctrl_caps = ac_management_function;
	if (quirks & NO_CAP_LINE)
		acm->ctrl_caps &= ~USB_CDC_CAP_LINE;
	acm->ctrlsize = ctrlsize;
	acm->readsize = readsize;
	acm->rx_buflimit = num_rx_buf;
	INIT_WORK(&acm->work, acm_softint);
	init_waitqueue_head(&acm->wioctl);
	spin_lock_init(&acm->write_lock);
	spin_lock_init(&acm->read_lock);
	mutex_init(&acm->mutex);
	acm->is_int_ep = usb_endpoint_xfer_int(epread);
	if (acm->is_int_ep)
		acm->bInterval = epread->bInterval;
	tty_port_init(&acm->port);
	acm->port.ops = &acm_port_ops;
	init_usb_anchor(&acm->delayed);
	acm->quirks = quirks;

	buf = usb_alloc_coherent(usb_dev, ctrlsize, GFP_KERNEL, &acm->ctrl_dma);
	if (!buf)
		goto alloc_fail2;
	acm->ctrl_buffer = buf;

	if (acm_write_buffers_alloc(acm) < 0)
		goto alloc_fail4;

	acm->ctrlurb = usb_alloc_urb(0, GFP_KERNEL);
	if (!acm->ctrlurb)
		goto alloc_fail5;

	for (i = 0; i < num_rx_buf; i++) {
		struct acm_rb *rb = &(acm->read_buffers[i]);
		struct urb *urb;

		rb->base = usb_alloc_coherent(acm->dev, readsize, GFP_KERNEL,
								&rb->dma);
		if (!rb->base)
			goto alloc_fail6;
		rb->index = i;
		rb->instance = acm;

		urb = usb_alloc_urb(0, GFP_KERNEL);
		if (!urb)
			goto alloc_fail6;

		urb->transfer_flags |= URB_NO_TRANSFER_DMA_MAP;
		urb->transfer_dma = rb->dma;
		if (acm->is_int_ep) {
			usb_fill_int_urb(urb, acm->dev,
					 usb_rcvintpipe(usb_dev, epread->bEndpointAddress),
					 rb->base,
					 acm->readsize,
					 acm_read_bulk_callback, rb,
					 acm->bInterval);
		} else {
			usb_fill_bulk_urb(urb, acm->dev,
					  usb_rcvbulkpipe(usb_dev, epread->bEndpointAddress),
					  rb->base,
					  acm->readsize,
					  acm_read_bulk_callback, rb);
		}

		acm->read_urbs[i] = urb;
		__set_bit(i, &acm->read_urbs_free);
	}
	for (i = 0; i < ACM_NW; i++) {
		struct acm_wb *snd = &(acm->wb[i]);

		snd->urb = usb_alloc_urb(0, GFP_KERNEL);
		if (snd->urb == NULL)
			goto alloc_fail7;

		if (usb_endpoint_xfer_int(epwrite))
			usb_fill_int_urb(snd->urb, usb_dev,
				usb_sndintpipe(usb_dev, epwrite->bEndpointAddress),
				NULL, acm->writesize, acm_write_bulk, snd, epwrite->bInterval);
		else
			usb_fill_bulk_urb(snd->urb, usb_dev,
				usb_sndbulkpipe(usb_dev, epwrite->bEndpointAddress),
				NULL, acm->writesize, acm_write_bulk, snd);
		snd->urb->transfer_flags |= URB_NO_TRANSFER_DMA_MAP;
		if (quirks & SEND_ZERO_PACKET)
			snd->urb->transfer_flags |= URB_ZERO_PACKET;
		snd->instance = acm;
	}

	usb_set_intfdata(intf, acm);

	i = device_create_file(&intf->dev, &dev_attr_bmCapabilities);
	if (i < 0)
		goto alloc_fail7;

	if (cfd) { /* export the country data */
		acm->country_codes = kmalloc(cfd->bLength - 4, GFP_KERNEL);
		if (!acm->country_codes)
			goto skip_countries;
		acm->country_code_size = cfd->bLength - 4;
		memcpy(acm->country_codes, (u8 *)&cfd->wCountyCode0,
							cfd->bLength - 4);
		acm->country_rel_date = cfd->iCountryCodeRelDate;

		i = device_create_file(&intf->dev, &dev_attr_wCountryCodes);
		if (i < 0) {
			kfree(acm->country_codes);
			acm->country_codes = NULL;
			acm->country_code_size = 0;
			goto skip_countries;
		}

		i = device_create_file(&intf->dev,
						&dev_attr_iCountryCodeRelDate);
		if (i < 0) {
			device_remove_file(&intf->dev, &dev_attr_wCountryCodes);
			kfree(acm->country_codes);
			acm->country_codes = NULL;
			acm->country_code_size = 0;
			goto skip_countries;
		}
	}

skip_countries:
	usb_fill_int_urb(acm->ctrlurb, usb_dev,
			 usb_rcvintpipe(usb_dev, epctrl->bEndpointAddress),
			 acm->ctrl_buffer, ctrlsize, acm_ctrl_irq, acm,
			 /* works around buggy devices */
			 epctrl->bInterval ? epctrl->bInterval : 16);
	acm->ctrlurb->transfer_flags |= URB_NO_TRANSFER_DMA_MAP;
	acm->ctrlurb->transfer_dma = acm->ctrl_dma;

	dev_info(&intf->dev, "ttyACM%d: USB ACM device\n", minor);

	acm->line.dwDTERate = cpu_to_le32(9600);
	acm->line.bDataBits = 8;
	acm_set_line(acm, &acm->line);

	usb_driver_claim_interface(&acm_driver, data_interface, acm);
	usb_set_intfdata(data_interface, acm);

	usb_get_intf(control_interface);
	tty_dev = tty_port_register_device(&acm->port, acm_tty_driver, minor,
			&control_interface->dev);
	if (IS_ERR(tty_dev)) {
		rv = PTR_ERR(tty_dev);
		goto alloc_fail8;
	}

	if (quirks & CLEAR_HALT_CONDITIONS) {
		usb_clear_halt(usb_dev, usb_rcvbulkpipe(usb_dev, epread->bEndpointAddress));
		usb_clear_halt(usb_dev, usb_sndbulkpipe(usb_dev, epwrite->bEndpointAddress));
	}

	return 0;
alloc_fail8:
	if (acm->country_codes) {
		device_remove_file(&acm->control->dev,
				&dev_attr_wCountryCodes);
		device_remove_file(&acm->control->dev,
				&dev_attr_iCountryCodeRelDate);
		kfree(acm->country_codes);
	}
	device_remove_file(&acm->control->dev, &dev_attr_bmCapabilities);
alloc_fail7:
	usb_set_intfdata(intf, NULL);
	for (i = 0; i < ACM_NW; i++)
		usb_free_urb(acm->wb[i].urb);
alloc_fail6:
	for (i = 0; i < num_rx_buf; i++)
		usb_free_urb(acm->read_urbs[i]);
	acm_read_buffers_free(acm);
	usb_free_urb(acm->ctrlurb);
alloc_fail5:
	acm_write_buffers_free(acm);
alloc_fail4:
	usb_free_coherent(usb_dev, ctrlsize, acm->ctrl_buffer, acm->ctrl_dma);
alloc_fail2:
	acm_release_minor(acm);
	kfree(acm);
alloc_fail:
	return rv;
}

static void stop_data_traffic(struct acm *acm)
{
	int i;

	dev_dbg(&acm->control->dev, "%s\n", __func__);

	usb_kill_urb(acm->ctrlurb);
	for (i = 0; i < ACM_NW; i++)
		usb_kill_urb(acm->wb[i].urb);
	for (i = 0; i < acm->rx_buflimit; i++)
		usb_kill_urb(acm->read_urbs[i]);

	cancel_work_sync(&acm->work);
}

static void acm_disconnect(struct usb_interface *intf)
{
	struct acm *acm = usb_get_intfdata(intf);
	struct usb_device *usb_dev = interface_to_usbdev(intf);
	struct tty_struct *tty;
	int i;

	dev_dbg(&intf->dev, "%s\n", __func__);

	/* sibling interface is already cleaning up */
	if (!acm)
		return;

	mutex_lock(&acm->mutex);
	acm->disconnected = true;
	if (acm->country_codes) {
		device_remove_file(&acm->control->dev,
				&dev_attr_wCountryCodes);
		device_remove_file(&acm->control->dev,
				&dev_attr_iCountryCodeRelDate);
	}
	wake_up_all(&acm->wioctl);
	device_remove_file(&acm->control->dev, &dev_attr_bmCapabilities);
	usb_set_intfdata(acm->control, NULL);
	usb_set_intfdata(acm->data, NULL);
	mutex_unlock(&acm->mutex);

	tty = tty_port_tty_get(&acm->port);
	if (tty) {
		tty_vhangup(tty);
		tty_kref_put(tty);
	}

	stop_data_traffic(acm);

	tty_unregister_device(acm_tty_driver, acm->minor);

	usb_free_urb(acm->ctrlurb);
	for (i = 0; i < ACM_NW; i++)
		usb_free_urb(acm->wb[i].urb);
	for (i = 0; i < acm->rx_buflimit; i++)
		usb_free_urb(acm->read_urbs[i]);
	acm_write_buffers_free(acm);
	usb_free_coherent(usb_dev, acm->ctrlsize, acm->ctrl_buffer, acm->ctrl_dma);
	acm_read_buffers_free(acm);

	if (!acm->combined_interfaces)
		usb_driver_release_interface(&acm_driver, intf == acm->control ?
					acm->data : acm->control);

	tty_port_put(&acm->port);
}

#ifdef CONFIG_PM
static int acm_suspend(struct usb_interface *intf, pm_message_t message)
{
	struct acm *acm = usb_get_intfdata(intf);
	int cnt;

	spin_lock_irq(&acm->write_lock);
	if (PMSG_IS_AUTO(message)) {
		if (acm->transmitting) {
			spin_unlock_irq(&acm->write_lock);
			return -EBUSY;
		}
	}
	cnt = acm->susp_count++;
	spin_unlock_irq(&acm->write_lock);

	if (cnt)
		return 0;

	stop_data_traffic(acm);

	return 0;
}

static int acm_resume(struct usb_interface *intf)
{
	struct acm *acm = usb_get_intfdata(intf);
	struct urb *urb;
	int rv = 0;

	spin_lock_irq(&acm->write_lock);

	if (--acm->susp_count)
		goto out;

	if (test_bit(ASYNCB_INITIALIZED, &acm->port.flags)) {
		rv = usb_submit_urb(acm->ctrlurb, GFP_ATOMIC);

		for (;;) {
			urb = usb_get_from_anchor(&acm->delayed);
			if (!urb)
				break;

			acm_start_wb(acm, urb->context);
		}

		/*
		 * delayed error checking because we must
		 * do the write path at all cost
		 */
		if (rv < 0)
			goto out;

		rv = acm_submit_read_urbs(acm, GFP_ATOMIC);
	}
out:
	spin_unlock_irq(&acm->write_lock);

	return rv;
}

static int acm_reset_resume(struct usb_interface *intf)
{
	struct acm *acm = usb_get_intfdata(intf);

	if (test_bit(ASYNCB_INITIALIZED, &acm->port.flags))
		tty_port_tty_hangup(&acm->port, false);

	return acm_resume(intf);
}

#endif /* CONFIG_PM */

#define NOKIA_PCSUITE_ACM_INFO(x) \
		USB_DEVICE_AND_INTERFACE_INFO(0x0421, x, \
		USB_CLASS_COMM, USB_CDC_SUBCLASS_ACM, \
		USB_CDC_ACM_PROTO_VENDOR)

#define SAMSUNG_PCSUITE_ACM_INFO(x) \
		USB_DEVICE_AND_INTERFACE_INFO(0x04e7, x, \
		USB_CLASS_COMM, USB_CDC_SUBCLASS_ACM, \
		USB_CDC_ACM_PROTO_VENDOR)

/*
 * USB driver structure.
 */

static const struct usb_device_id acm_ids[] = {
	/* quirky and broken devices */
	{ USB_DEVICE(0x076d, 0x0006), /* Denso Cradle CU-321 */
	.driver_info = NO_UNION_NORMAL, },/* has no union descriptor */
	{ USB_DEVICE(0x17ef, 0x7000), /* Lenovo USB modem */
	.driver_info = NO_UNION_NORMAL, },/* has no union descriptor */
	{ USB_DEVICE(0x0870, 0x0001), /* Metricom GS Modem */
	.driver_info = NO_UNION_NORMAL, /* has no union descriptor */
	},
	{ USB_DEVICE(0x0e8d, 0x0003), /* FIREFLY, MediaTek Inc; andrey.arapov@gmail.com */
	.driver_info = NO_UNION_NORMAL, /* has no union descriptor */
	},
	{ USB_DEVICE(0x0e8d, 0x3329), /* MediaTek Inc GPS */
	.driver_info = NO_UNION_NORMAL, /* has no union descriptor */
	},
	{ USB_DEVICE(0x0482, 0x0203), /* KYOCERA AH-K3001V */
	.driver_info = NO_UNION_NORMAL, /* has no union descriptor */
	},
	{ USB_DEVICE(0x079b, 0x000f), /* BT On-Air USB MODEM */
	.driver_info = NO_UNION_NORMAL, /* has no union descriptor */
	},
	{ USB_DEVICE(0x0ace, 0x1602), /* ZyDAS 56K USB MODEM */
	.driver_info = SINGLE_RX_URB,
	},
	{ USB_DEVICE(0x0ace, 0x1608), /* ZyDAS 56K USB MODEM */
	.driver_info = SINGLE_RX_URB, /* firmware bug */
	},
	{ USB_DEVICE(0x0ace, 0x1611), /* ZyDAS 56K USB MODEM - new version */
	.driver_info = SINGLE_RX_URB, /* firmware bug */
	},
	{ USB_DEVICE(0x11ca, 0x0201), /* VeriFone Mx870 Gadget Serial */
	.driver_info = SINGLE_RX_URB,
	},
<<<<<<< HEAD
	{ USB_DEVICE(0x1965, 0x0018), /* Uniden UBC125XLT */
	.driver_info = NO_UNION_NORMAL, /* has no union descriptor */
	},
=======
>>>>>>> cff1ae5d
	{ USB_DEVICE(0x22b8, 0x7000), /* Motorola Q Phone */
	.driver_info = NO_UNION_NORMAL, /* has no union descriptor */
	},
	{ USB_DEVICE(0x0803, 0x3095), /* Zoom Telephonics Model 3095F USB MODEM */
	.driver_info = NO_UNION_NORMAL, /* has no union descriptor */
	},
	{ USB_DEVICE(0x0572, 0x1321), /* Conexant USB MODEM CX93010 */
	.driver_info = NO_UNION_NORMAL, /* has no union descriptor */
	},
	{ USB_DEVICE(0x0572, 0x1324), /* Conexant USB MODEM RD02-D400 */
	.driver_info = NO_UNION_NORMAL, /* has no union descriptor */
	},
	{ USB_DEVICE(0x0572, 0x1328), /* Shiro / Aztech USB MODEM UM-3100 */
	.driver_info = NO_UNION_NORMAL, /* has no union descriptor */
	},
	{ USB_DEVICE(0x20df, 0x0001), /* Simtec Electronics Entropy Key */
	.driver_info = QUIRK_CONTROL_LINE_STATE, },
	{ USB_DEVICE(0x2184, 0x001c) },	/* GW Instek AFG-2225 */
	{ USB_DEVICE(0x2184, 0x0036) },	/* GW Instek AFG-125 */
	{ USB_DEVICE(0x22b8, 0x6425), /* Motorola MOTOMAGX phones */
	},
	/* Motorola H24 HSPA module: */
	{ USB_DEVICE(0x22b8, 0x2d91) }, /* modem                                */
	{ USB_DEVICE(0x22b8, 0x2d92),   /* modem           + diagnostics        */
	.driver_info = NO_UNION_NORMAL, /* handle only modem interface          */
	},
	{ USB_DEVICE(0x22b8, 0x2d93),   /* modem + AT port                      */
	.driver_info = NO_UNION_NORMAL, /* handle only modem interface          */
	},
	{ USB_DEVICE(0x22b8, 0x2d95),   /* modem + AT port + diagnostics        */
	.driver_info = NO_UNION_NORMAL, /* handle only modem interface          */
	},
	{ USB_DEVICE(0x22b8, 0x2d96),   /* modem                         + NMEA */
	.driver_info = NO_UNION_NORMAL, /* handle only modem interface          */
	},
	{ USB_DEVICE(0x22b8, 0x2d97),   /* modem           + diagnostics + NMEA */
	.driver_info = NO_UNION_NORMAL, /* handle only modem interface          */
	},
	{ USB_DEVICE(0x22b8, 0x2d99),   /* modem + AT port               + NMEA */
	.driver_info = NO_UNION_NORMAL, /* handle only modem interface          */
	},
	{ USB_DEVICE(0x22b8, 0x2d9a),   /* modem + AT port + diagnostics + NMEA */
	.driver_info = NO_UNION_NORMAL, /* handle only modem interface          */
	},

	{ USB_DEVICE(0x0572, 0x1329), /* Hummingbird huc56s (Conexant) */
	.driver_info = NO_UNION_NORMAL, /* union descriptor misplaced on
					   data interface instead of
					   communications interface.
					   Maybe we should define a new
					   quirk for this. */
	},
	{ USB_DEVICE(0x0572, 0x1340), /* Conexant CX93010-2x UCMxx */
	.driver_info = NO_UNION_NORMAL,
	},
	{ USB_DEVICE(0x05f9, 0x4002), /* PSC Scanning, Magellan 800i */
	.driver_info = NO_UNION_NORMAL,
	},
	{ USB_DEVICE(0x1bbb, 0x0003), /* Alcatel OT-I650 */
	.driver_info = NO_UNION_NORMAL, /* reports zero length descriptor */
	},
	{ USB_DEVICE(0x1576, 0x03b1), /* Maretron USB100 */
	.driver_info = NO_UNION_NORMAL, /* reports zero length descriptor */
	},
	{ USB_DEVICE(0xfff0, 0x0100), /* DATECS FP-2000 */
	.driver_info = NO_UNION_NORMAL, /* reports zero length descriptor */
	},
	{ USB_DEVICE(0x09d8, 0x0320), /* Elatec GmbH TWN3 */
	.driver_info = NO_UNION_NORMAL, /* has misplaced union descriptor */
	},
<<<<<<< HEAD
	{ USB_DEVICE(0x0ca6, 0xa050), /* Castles VEGA3000 */
	.driver_info = NO_UNION_NORMAL, /* reports zero length descriptor */
	},
=======
>>>>>>> cff1ae5d

	{ USB_DEVICE(0x2912, 0x0001), /* ATOL FPrint */
	.driver_info = CLEAR_HALT_CONDITIONS,
	},

	/* Nokia S60 phones expose two ACM channels. The first is
	 * a modem and is picked up by the standard AT-command
	 * information below. The second is 'vendor-specific' but
	 * is treated as a serial device at the S60 end, so we want
	 * to expose it on Linux too. */
	{ NOKIA_PCSUITE_ACM_INFO(0x042D), }, /* Nokia 3250 */
	{ NOKIA_PCSUITE_ACM_INFO(0x04D8), }, /* Nokia 5500 Sport */
	{ NOKIA_PCSUITE_ACM_INFO(0x04C9), }, /* Nokia E50 */
	{ NOKIA_PCSUITE_ACM_INFO(0x0419), }, /* Nokia E60 */
	{ NOKIA_PCSUITE_ACM_INFO(0x044D), }, /* Nokia E61 */
	{ NOKIA_PCSUITE_ACM_INFO(0x0001), }, /* Nokia E61i */
	{ NOKIA_PCSUITE_ACM_INFO(0x0475), }, /* Nokia E62 */
	{ NOKIA_PCSUITE_ACM_INFO(0x0508), }, /* Nokia E65 */
	{ NOKIA_PCSUITE_ACM_INFO(0x0418), }, /* Nokia E70 */
	{ NOKIA_PCSUITE_ACM_INFO(0x0425), }, /* Nokia N71 */
	{ NOKIA_PCSUITE_ACM_INFO(0x0486), }, /* Nokia N73 */
	{ NOKIA_PCSUITE_ACM_INFO(0x04DF), }, /* Nokia N75 */
	{ NOKIA_PCSUITE_ACM_INFO(0x000e), }, /* Nokia N77 */
	{ NOKIA_PCSUITE_ACM_INFO(0x0445), }, /* Nokia N80 */
	{ NOKIA_PCSUITE_ACM_INFO(0x042F), }, /* Nokia N91 & N91 8GB */
	{ NOKIA_PCSUITE_ACM_INFO(0x048E), }, /* Nokia N92 */
	{ NOKIA_PCSUITE_ACM_INFO(0x0420), }, /* Nokia N93 */
	{ NOKIA_PCSUITE_ACM_INFO(0x04E6), }, /* Nokia N93i  */
	{ NOKIA_PCSUITE_ACM_INFO(0x04B2), }, /* Nokia 5700 XpressMusic */
	{ NOKIA_PCSUITE_ACM_INFO(0x0134), }, /* Nokia 6110 Navigator (China) */
	{ NOKIA_PCSUITE_ACM_INFO(0x046E), }, /* Nokia 6110 Navigator */
	{ NOKIA_PCSUITE_ACM_INFO(0x002f), }, /* Nokia 6120 classic &  */
	{ NOKIA_PCSUITE_ACM_INFO(0x0088), }, /* Nokia 6121 classic */
	{ NOKIA_PCSUITE_ACM_INFO(0x00fc), }, /* Nokia 6124 classic */
	{ NOKIA_PCSUITE_ACM_INFO(0x0042), }, /* Nokia E51 */
	{ NOKIA_PCSUITE_ACM_INFO(0x00b0), }, /* Nokia E66 */
	{ NOKIA_PCSUITE_ACM_INFO(0x00ab), }, /* Nokia E71 */
	{ NOKIA_PCSUITE_ACM_INFO(0x0481), }, /* Nokia N76 */
	{ NOKIA_PCSUITE_ACM_INFO(0x0007), }, /* Nokia N81 & N81 8GB */
	{ NOKIA_PCSUITE_ACM_INFO(0x0071), }, /* Nokia N82 */
	{ NOKIA_PCSUITE_ACM_INFO(0x04F0), }, /* Nokia N95 & N95-3 NAM */
	{ NOKIA_PCSUITE_ACM_INFO(0x0070), }, /* Nokia N95 8GB  */
	{ NOKIA_PCSUITE_ACM_INFO(0x00e9), }, /* Nokia 5320 XpressMusic */
	{ NOKIA_PCSUITE_ACM_INFO(0x0099), }, /* Nokia 6210 Navigator, RM-367 */
	{ NOKIA_PCSUITE_ACM_INFO(0x0128), }, /* Nokia 6210 Navigator, RM-419 */
	{ NOKIA_PCSUITE_ACM_INFO(0x008f), }, /* Nokia 6220 Classic */
	{ NOKIA_PCSUITE_ACM_INFO(0x00a0), }, /* Nokia 6650 */
	{ NOKIA_PCSUITE_ACM_INFO(0x007b), }, /* Nokia N78 */
	{ NOKIA_PCSUITE_ACM_INFO(0x0094), }, /* Nokia N85 */
	{ NOKIA_PCSUITE_ACM_INFO(0x003a), }, /* Nokia N96 & N96-3  */
	{ NOKIA_PCSUITE_ACM_INFO(0x00e9), }, /* Nokia 5320 XpressMusic */
	{ NOKIA_PCSUITE_ACM_INFO(0x0108), }, /* Nokia 5320 XpressMusic 2G */
	{ NOKIA_PCSUITE_ACM_INFO(0x01f5), }, /* Nokia N97, RM-505 */
	{ NOKIA_PCSUITE_ACM_INFO(0x02e3), }, /* Nokia 5230, RM-588 */
	{ NOKIA_PCSUITE_ACM_INFO(0x0178), }, /* Nokia E63 */
	{ NOKIA_PCSUITE_ACM_INFO(0x010e), }, /* Nokia E75 */
	{ NOKIA_PCSUITE_ACM_INFO(0x02d9), }, /* Nokia 6760 Slide */
	{ NOKIA_PCSUITE_ACM_INFO(0x01d0), }, /* Nokia E52 */
	{ NOKIA_PCSUITE_ACM_INFO(0x0223), }, /* Nokia E72 */
	{ NOKIA_PCSUITE_ACM_INFO(0x0275), }, /* Nokia X6 */
	{ NOKIA_PCSUITE_ACM_INFO(0x026c), }, /* Nokia N97 Mini */
	{ NOKIA_PCSUITE_ACM_INFO(0x0154), }, /* Nokia 5800 XpressMusic */
	{ NOKIA_PCSUITE_ACM_INFO(0x04ce), }, /* Nokia E90 */
	{ NOKIA_PCSUITE_ACM_INFO(0x01d4), }, /* Nokia E55 */
	{ NOKIA_PCSUITE_ACM_INFO(0x0302), }, /* Nokia N8 */
	{ NOKIA_PCSUITE_ACM_INFO(0x0335), }, /* Nokia E7 */
	{ NOKIA_PCSUITE_ACM_INFO(0x03cd), }, /* Nokia C7 */
	{ SAMSUNG_PCSUITE_ACM_INFO(0x6651), }, /* Samsung GTi8510 (INNOV8) */

	/* Support for Owen devices */
	{ USB_DEVICE(0x03eb, 0x0030), }, /* Owen SI30 */

	/* NOTE: non-Nokia COMM/ACM/0xff is likely MSFT RNDIS... NOT a modem! */

	/* Support for Droids MuIn LCD */
	{ USB_DEVICE(0x04d8, 0x000b),
	.driver_info = NO_DATA_INTERFACE,
	},

#if IS_ENABLED(CONFIG_INPUT_IMS_PCU)
	{ USB_DEVICE(0x04d8, 0x0082),	/* Application mode */
	.driver_info = IGNORE_DEVICE,
	},
	{ USB_DEVICE(0x04d8, 0x0083),	/* Bootloader mode */
	.driver_info = IGNORE_DEVICE,
	},
#endif

	/*Samsung phone in firmware update mode */
	{ USB_DEVICE(0x04e8, 0x685d),
	.driver_info = IGNORE_DEVICE,
	},

	/* Exclude Infineon Flash Loader utility */
	{ USB_DEVICE(0x058b, 0x0041),
	.driver_info = IGNORE_DEVICE,
	},

	/* control interfaces without any protocol set */
	{ USB_INTERFACE_INFO(USB_CLASS_COMM, USB_CDC_SUBCLASS_ACM,
		USB_CDC_PROTO_NONE) },

	/* control interfaces with various AT-command sets */
	{ USB_INTERFACE_INFO(USB_CLASS_COMM, USB_CDC_SUBCLASS_ACM,
		USB_CDC_ACM_PROTO_AT_V25TER) },
	{ USB_INTERFACE_INFO(USB_CLASS_COMM, USB_CDC_SUBCLASS_ACM,
		USB_CDC_ACM_PROTO_AT_PCCA101) },
	{ USB_INTERFACE_INFO(USB_CLASS_COMM, USB_CDC_SUBCLASS_ACM,
		USB_CDC_ACM_PROTO_AT_PCCA101_WAKE) },
	{ USB_INTERFACE_INFO(USB_CLASS_COMM, USB_CDC_SUBCLASS_ACM,
		USB_CDC_ACM_PROTO_AT_GSM) },
	{ USB_INTERFACE_INFO(USB_CLASS_COMM, USB_CDC_SUBCLASS_ACM,
		USB_CDC_ACM_PROTO_AT_3G) },
	{ USB_INTERFACE_INFO(USB_CLASS_COMM, USB_CDC_SUBCLASS_ACM,
		USB_CDC_ACM_PROTO_AT_CDMA) },

	{ USB_DEVICE(0x1519, 0x0452), /* Intel 7260 modem */
	.driver_info = SEND_ZERO_PACKET,
	},

	{ }
};

MODULE_DEVICE_TABLE(usb, acm_ids);

static struct usb_driver acm_driver = {
	.name =		"cdc_acm",
	.probe =	acm_probe,
	.disconnect =	acm_disconnect,
#ifdef CONFIG_PM
	.suspend =	acm_suspend,
	.resume =	acm_resume,
	.reset_resume =	acm_reset_resume,
#endif
	.id_table =	acm_ids,
#ifdef CONFIG_PM
	.supports_autosuspend = 1,
#endif
	.disable_hub_initiated_lpm = 1,
};

/*
 * TTY driver structures.
 */

static const struct tty_operations acm_ops = {
	.install =		acm_tty_install,
	.open =			acm_tty_open,
	.close =		acm_tty_close,
	.cleanup =		acm_tty_cleanup,
	.hangup =		acm_tty_hangup,
	.write =		acm_tty_write,
	.write_room =		acm_tty_write_room,
	.ioctl =		acm_tty_ioctl,
	.throttle =		acm_tty_throttle,
	.unthrottle =		acm_tty_unthrottle,
	.chars_in_buffer =	acm_tty_chars_in_buffer,
	.break_ctl =		acm_tty_break_ctl,
	.set_termios =		acm_tty_set_termios,
	.tiocmget =		acm_tty_tiocmget,
	.tiocmset =		acm_tty_tiocmset,
};

/*
 * Init / exit.
 */

static int __init acm_init(void)
{
	int retval;
	acm_tty_driver = alloc_tty_driver(ACM_TTY_MINORS);
	if (!acm_tty_driver)
		return -ENOMEM;
	acm_tty_driver->driver_name = "acm",
	acm_tty_driver->name = "ttyACM",
	acm_tty_driver->major = ACM_TTY_MAJOR,
	acm_tty_driver->minor_start = 0,
	acm_tty_driver->type = TTY_DRIVER_TYPE_SERIAL,
	acm_tty_driver->subtype = SERIAL_TYPE_NORMAL,
	acm_tty_driver->flags = TTY_DRIVER_REAL_RAW | TTY_DRIVER_DYNAMIC_DEV;
	acm_tty_driver->init_termios = tty_std_termios;
	acm_tty_driver->init_termios.c_cflag = B9600 | CS8 | CREAD |
								HUPCL | CLOCAL;
	tty_set_operations(acm_tty_driver, &acm_ops);

	retval = tty_register_driver(acm_tty_driver);
	if (retval) {
		put_tty_driver(acm_tty_driver);
		return retval;
	}

	retval = usb_register(&acm_driver);
	if (retval) {
		tty_unregister_driver(acm_tty_driver);
		put_tty_driver(acm_tty_driver);
		return retval;
	}

	printk(KERN_INFO KBUILD_MODNAME ": " DRIVER_DESC "\n");

	return 0;
}

static void __exit acm_exit(void)
{
	usb_deregister(&acm_driver);
	tty_unregister_driver(acm_tty_driver);
	put_tty_driver(acm_tty_driver);
	idr_destroy(&acm_minors);
}

module_init(acm_init);
module_exit(acm_exit);

MODULE_AUTHOR(DRIVER_AUTHOR);
MODULE_DESCRIPTION(DRIVER_DESC);
MODULE_LICENSE("GPL");
MODULE_ALIAS_CHARDEV_MAJOR(ACM_TTY_MAJOR);<|MERGE_RESOLUTION|>--- conflicted
+++ resolved
@@ -1698,12 +1698,9 @@
 	{ USB_DEVICE(0x11ca, 0x0201), /* VeriFone Mx870 Gadget Serial */
 	.driver_info = SINGLE_RX_URB,
 	},
-<<<<<<< HEAD
 	{ USB_DEVICE(0x1965, 0x0018), /* Uniden UBC125XLT */
 	.driver_info = NO_UNION_NORMAL, /* has no union descriptor */
 	},
-=======
->>>>>>> cff1ae5d
 	{ USB_DEVICE(0x22b8, 0x7000), /* Motorola Q Phone */
 	.driver_info = NO_UNION_NORMAL, /* has no union descriptor */
 	},
@@ -1774,12 +1771,9 @@
 	{ USB_DEVICE(0x09d8, 0x0320), /* Elatec GmbH TWN3 */
 	.driver_info = NO_UNION_NORMAL, /* has misplaced union descriptor */
 	},
-<<<<<<< HEAD
 	{ USB_DEVICE(0x0ca6, 0xa050), /* Castles VEGA3000 */
 	.driver_info = NO_UNION_NORMAL, /* reports zero length descriptor */
 	},
-=======
->>>>>>> cff1ae5d
 
 	{ USB_DEVICE(0x2912, 0x0001), /* ATOL FPrint */
 	.driver_info = CLEAR_HALT_CONDITIONS,
