#
# Block device driver configuration
#

menuconfig MD
	bool "Multiple devices driver support (RAID and LVM)"
	depends on BLOCK
	select SRCU
	help
	  Support multiple physical spindles through a single logical device.
	  Required for RAID and logical volume management.

if MD

config BLK_DEV_MD
	tristate "RAID support"
	---help---
	  This driver lets you combine several hard disk partitions into one
	  logical block device. This can be used to simply append one
	  partition to another one or to combine several redundant hard disks
	  into a RAID1/4/5 device so as to provide protection against hard
	  disk failures. This is called "Software RAID" since the combining of
	  the partitions is done by the kernel. "Hardware RAID" means that the
	  combining is done by a dedicated controller; if you have such a
	  controller, you do not need to say Y here.

	  More information about Software RAID on Linux is contained in the
	  Software RAID mini-HOWTO, available from
	  <http://www.tldp.org/docs.html#howto>. There you will also learn
	  where to get the supporting user space utilities raidtools.

	  If unsure, say N.

config MD_AUTODETECT
	bool "Autodetect RAID arrays during kernel boot"
	depends on BLK_DEV_MD=y
	default y
	---help---
	  If you say Y here, then the kernel will try to autodetect raid
	  arrays as part of its boot process. 

	  If you don't use raid and say Y, this autodetection can cause 
	  a several-second delay in the boot time due to various
	  synchronisation steps that are part of this step.

	  If unsure, say Y.

config MD_LINEAR
	tristate "Linear (append) mode"
	depends on BLK_DEV_MD
	---help---
	  If you say Y here, then your multiple devices driver will be able to
	  use the so-called linear mode, i.e. it will combine the hard disk
	  partitions by simply appending one to the other.

	  To compile this as a module, choose M here: the module
	  will be called linear.

	  If unsure, say Y.

config MD_RAID0
	tristate "RAID-0 (striping) mode"
	depends on BLK_DEV_MD
	---help---
	  If you say Y here, then your multiple devices driver will be able to
	  use the so-called raid0 mode, i.e. it will combine the hard disk
	  partitions into one logical device in such a fashion as to fill them
	  up evenly, one chunk here and one chunk there. This will increase
	  the throughput rate if the partitions reside on distinct disks.

	  Information about Software RAID on Linux is contained in the
	  Software-RAID mini-HOWTO, available from
	  <http://www.tldp.org/docs.html#howto>. There you will also
	  learn where to get the supporting user space utilities raidtools.

	  To compile this as a module, choose M here: the module
	  will be called raid0.

	  If unsure, say Y.

config MD_RAID1
	tristate "RAID-1 (mirroring) mode"
	depends on BLK_DEV_MD
	---help---
	  A RAID-1 set consists of several disk drives which are exact copies
	  of each other.  In the event of a mirror failure, the RAID driver
	  will continue to use the operational mirrors in the set, providing
	  an error free MD (multiple device) to the higher levels of the
	  kernel.  In a set with N drives, the available space is the capacity
	  of a single drive, and the set protects against a failure of (N - 1)
	  drives.

	  Information about Software RAID on Linux is contained in the
	  Software-RAID mini-HOWTO, available from
	  <http://www.tldp.org/docs.html#howto>.  There you will also
	  learn where to get the supporting user space utilities raidtools.

	  If you want to use such a RAID-1 set, say Y.  To compile this code
	  as a module, choose M here: the module will be called raid1.

	  If unsure, say Y.

config MD_RAID10
	tristate "RAID-10 (mirrored striping) mode"
	depends on BLK_DEV_MD
	---help---
	  RAID-10 provides a combination of striping (RAID-0) and
	  mirroring (RAID-1) with easier configuration and more flexible
	  layout.
	  Unlike RAID-0, but like RAID-1, RAID-10 requires all devices to
	  be the same size (or at least, only as much as the smallest device
	  will be used).
	  RAID-10 provides a variety of layouts that provide different levels
	  of redundancy and performance.

	  RAID-10 requires mdadm-1.7.0 or later, available at:

	  ftp://ftp.kernel.org/pub/linux/utils/raid/mdadm/

	  If unsure, say Y.

config MD_RAID456
	tristate "RAID-4/RAID-5/RAID-6 mode"
	depends on BLK_DEV_MD
	select RAID6_PQ
	select LIBCRC32C
	select ASYNC_MEMCPY
	select ASYNC_XOR
	select ASYNC_PQ
	select ASYNC_RAID6_RECOV
	---help---
	  A RAID-5 set of N drives with a capacity of C MB per drive provides
	  the capacity of C * (N - 1) MB, and protects against a failure
	  of a single drive. For a given sector (row) number, (N - 1) drives
	  contain data sectors, and one drive contains the parity protection.
	  For a RAID-4 set, the parity blocks are present on a single drive,
	  while a RAID-5 set distributes the parity across the drives in one
	  of the available parity distribution methods.

	  A RAID-6 set of N drives with a capacity of C MB per drive
	  provides the capacity of C * (N - 2) MB, and protects
	  against a failure of any two drives. For a given sector
	  (row) number, (N - 2) drives contain data sectors, and two
	  drives contains two independent redundancy syndromes.  Like
	  RAID-5, RAID-6 distributes the syndromes across the drives
	  in one of the available parity distribution methods.

	  Information about Software RAID on Linux is contained in the
	  Software-RAID mini-HOWTO, available from
	  <http://www.tldp.org/docs.html#howto>. There you will also
	  learn where to get the supporting user space utilities raidtools.

	  If you want to use such a RAID-4/RAID-5/RAID-6 set, say Y.  To
	  compile this code as a module, choose M here: the module
	  will be called raid456.

	  If unsure, say Y.

config MD_MULTIPATH
	tristate "Multipath I/O support"
	depends on BLK_DEV_MD
	help
	  MD_MULTIPATH provides a simple multi-path personality for use
	  the MD framework.  It is not under active development.  New
	  projects should consider using DM_MULTIPATH which has more
	  features and more testing.

	  If unsure, say N.

config MD_FAULTY
	tristate "Faulty test module for MD"
	depends on BLK_DEV_MD
	help
	  The "faulty" module allows for a block device that occasionally returns
	  read or write errors.  It is useful for testing.

	  In unsure, say N.


config MD_CLUSTER
	tristate "Cluster Support for MD (EXPERIMENTAL)"
	depends on BLK_DEV_MD
	depends on DLM
	default n
	---help---
	Clustering support for MD devices. This enables locking and
	synchronization across multiple systems on the cluster, so all
	nodes in the cluster can access the MD devices simultaneously.

	This brings the redundancy (and uptime) of RAID levels across the
	nodes of the cluster.

	If unsure, say N.

source "drivers/md/bcache/Kconfig"

config BLK_DEV_DM_BUILTIN
	bool

config BLK_DEV_DM
	tristate "Device mapper support"
	select BLK_DEV_DM_BUILTIN
	---help---
	  Device-mapper is a low level volume manager.  It works by allowing
	  people to specify mappings for ranges of logical sectors.  Various
	  mapping types are available, in addition people may write their own
	  modules containing custom mappings if they wish.

	  Higher level volume managers such as LVM2 use this driver.

	  To compile this as a module, choose M here: the module will be
	  called dm-mod.

	  If unsure, say N.

config DM_MQ_DEFAULT
	bool "request-based DM: use blk-mq I/O path by default"
	depends on BLK_DEV_DM
	---help---
	  This option enables the blk-mq based I/O path for request-based
	  DM devices by default.  With the option the dm_mod.use_blk_mq
	  module/boot option defaults to Y, without it to N, but it can
	  still be overriden either way.

	  If unsure say N.

config DM_DEBUG
	bool "Device mapper debugging support"
	depends on BLK_DEV_DM
	---help---
	  Enable this for messages that may help debug device-mapper problems.

	  If unsure, say N.

config DM_BUFIO
       tristate
       depends on BLK_DEV_DM
       ---help---
	 This interface allows you to do buffered I/O on a device and acts
	 as a cache, holding recently-read blocks in memory and performing
	 delayed writes.

config DM_BIO_PRISON
       tristate
       depends on BLK_DEV_DM
       ---help---
	 Some bio locking schemes used by other device-mapper targets
	 including thin provisioning.

source "drivers/md/persistent-data/Kconfig"

config DM_CRYPT
	tristate "Crypt target support"
	depends on BLK_DEV_DM
	select CRYPTO
	select CRYPTO_CBC
	---help---
	  This device-mapper target allows you to create a device that
	  transparently encrypts the data on it. You'll need to activate
	  the ciphers you're going to use in the cryptoapi configuration.

	  For further information on dm-crypt and userspace tools see:
	  <https://gitlab.com/cryptsetup/cryptsetup/wikis/DMCrypt>

	  To compile this code as a module, choose M here: the module will
	  be called dm-crypt.

	  If unsure, say N.

config DM_DEFAULT_KEY
	tristate "Default-key crypt target support"
	depends on BLK_DEV_DM
	depends on PFK
	---help---
	  This (currently Android-specific) device-mapper target allows you to
	  create a device that assigns a default encryption key to bios that
	  don't already have one.  This can sit between inline cryptographic
	  acceleration hardware and filesystems that use it.  This ensures that
	  where the filesystem doesn't explicitly specify a key, such as for
	  filesystem metadata, a default key will be used instead, leaving no
	  sectors unencrypted.

	  To compile this code as a module, choose M here: the module will be
	  called dm-default-key.

	  If unsure, say N.

config DM_REQ_CRYPT
	tristate "Req Crypt target support"
	depends on BLK_DEV_DM
	select XTS
	select CRYPTO_XTS
	---help---
	  This request based device-mapper target allows you to create a device that
	  transparently encrypts the data on it. You'll need to activate
	  the ciphers you're going to use in the cryptoapi configuration.
	  The DM REQ CRYPT operates on requests (bigger payloads) to utilize
	  crypto hardware better.

	  To compile this code as a module, choose M here: the module will
	  be called dm-req-crypt.

	  If unsure, say N.

config DM_SNAPSHOT
       tristate "Snapshot target"
       depends on BLK_DEV_DM
       select DM_BUFIO
       ---help---
         Allow volume managers to take writable snapshots of a device.

config DM_THIN_PROVISIONING
       tristate "Thin provisioning target"
       depends on BLK_DEV_DM
       select DM_PERSISTENT_DATA
       select DM_BIO_PRISON
       ---help---
         Provides thin provisioning and snapshots that share a data store.

config DM_CACHE
       tristate "Cache target (EXPERIMENTAL)"
       depends on BLK_DEV_DM
       default n
       select DM_PERSISTENT_DATA
       select DM_BIO_PRISON
       ---help---
         dm-cache attempts to improve performance of a block device by
         moving frequently used data to a smaller, higher performance
         device.  Different 'policy' plugins can be used to change the
         algorithms used to select which blocks are promoted, demoted,
         cleaned etc.  It supports writeback and writethrough modes.

config DM_CACHE_MQ
       tristate "MQ Cache Policy (EXPERIMENTAL)"
       depends on DM_CACHE
       default y
       ---help---
         A cache policy that uses a multiqueue ordered by recent hit
         count to select which blocks should be promoted and demoted.
         This is meant to be a general purpose policy.  It prioritises
         reads over writes.

config DM_CACHE_SMQ
       tristate "Stochastic MQ Cache Policy (EXPERIMENTAL)"
       depends on DM_CACHE
       default y
       ---help---
         A cache policy that uses a multiqueue ordered by recent hits
         to select which blocks should be promoted and demoted.
         This is meant to be a general purpose policy.  It prioritises
         reads over writes.  This SMQ policy (vs MQ) offers the promise
         of less memory utilization, improved performance and increased
         adaptability in the face of changing workloads.

config DM_CACHE_CLEANER
       tristate "Cleaner Cache Policy (EXPERIMENTAL)"
       depends on DM_CACHE
       default y
       ---help---
         A simple cache policy that writes back all data to the
         origin.  Used when decommissioning a dm-cache.

config DM_ERA
       tristate "Era target (EXPERIMENTAL)"
       depends on BLK_DEV_DM
       default n
       select DM_PERSISTENT_DATA
       select DM_BIO_PRISON
       ---help---
         dm-era tracks which parts of a block device are written to
         over time.  Useful for maintaining cache coherency when using
         vendor snapshots.

config DM_MIRROR
       tristate "Mirror target"
       depends on BLK_DEV_DM
       ---help---
         Allow volume managers to mirror logical volumes, also
         needed for live data migration tools such as 'pvmove'.

config DM_LOG_USERSPACE
	tristate "Mirror userspace logging"
	depends on DM_MIRROR && NET
	select CONNECTOR
	---help---
	  The userspace logging module provides a mechanism for
	  relaying the dm-dirty-log API to userspace.  Log designs
	  which are more suited to userspace implementation (e.g.
	  shared storage logs) or experimental logs can be implemented
	  by leveraging this framework.

config DM_RAID
       tristate "RAID 1/4/5/6/10 target"
       depends on BLK_DEV_DM
       select MD_RAID0
       select MD_RAID1
       select MD_RAID10
       select MD_RAID456
       select BLK_DEV_MD
       ---help---
	 A dm target that supports RAID1, RAID10, RAID4, RAID5 and RAID6 mappings

	 A RAID-5 set of N drives with a capacity of C MB per drive provides
	 the capacity of C * (N - 1) MB, and protects against a failure
	 of a single drive. For a given sector (row) number, (N - 1) drives
	 contain data sectors, and one drive contains the parity protection.
	 For a RAID-4 set, the parity blocks are present on a single drive,
	 while a RAID-5 set distributes the parity across the drives in one
	 of the available parity distribution methods.

	 A RAID-6 set of N drives with a capacity of C MB per drive
	 provides the capacity of C * (N - 2) MB, and protects
	 against a failure of any two drives. For a given sector
	 (row) number, (N - 2) drives contain data sectors, and two
	 drives contains two independent redundancy syndromes.  Like
	 RAID-5, RAID-6 distributes the syndromes across the drives
	 in one of the available parity distribution methods.

config DM_ZERO
	tristate "Zero target"
	depends on BLK_DEV_DM
	---help---
	  A target that discards writes, and returns all zeroes for
	  reads.  Useful in some recovery situations.

config DM_MULTIPATH
	tristate "Multipath target"
	depends on BLK_DEV_DM
	# nasty syntax but means make DM_MULTIPATH independent
	# of SCSI_DH if the latter isn't defined but if
	# it is, DM_MULTIPATH must depend on it.  We get a build
	# error if SCSI_DH=m and DM_MULTIPATH=y
	depends on !SCSI_DH || SCSI
	---help---
	  Allow volume managers to support multipath hardware.

config DM_MULTIPATH_QL
	tristate "I/O Path Selector based on the number of in-flight I/Os"
	depends on DM_MULTIPATH
	---help---
	  This path selector is a dynamic load balancer which selects
	  the path with the least number of in-flight I/Os.

	  If unsure, say N.

config DM_MULTIPATH_ST
	tristate "I/O Path Selector based on the service time"
	depends on DM_MULTIPATH
	---help---
	  This path selector is a dynamic load balancer which selects
	  the path expected to complete the incoming I/O in the shortest
	  time.

	  If unsure, say N.

config DM_DELAY
	tristate "I/O delaying target"
	depends on BLK_DEV_DM
	---help---
	A target that delays reads and/or writes and can send
	them to different devices.  Useful for testing.

	If unsure, say N.

config DM_UEVENT
	bool "DM uevents"
	depends on BLK_DEV_DM
	---help---
	Generate udev events for DM events.

config DM_FLAKEY
       tristate "Flakey target"
       depends on BLK_DEV_DM
       ---help---
         A target that intermittently fails I/O for debugging purposes.

config DM_VERITY
	tristate "Verity target support"
	depends on BLK_DEV_DM
	select CRYPTO
	select CRYPTO_HASH
	select DM_BUFIO
	---help---
	  This device-mapper target creates a read-only device that
	  transparently validates the data on one underlying device against
	  a pre-generated tree of cryptographic checksums stored on a second
	  device.

	  You'll need to activate the digests you're going to use in the
	  cryptoapi configuration.

	  To compile this code as a module, choose M here: the module will
	  be called dm-verity.

	  If unsure, say N.

config DM_VERITY_FEC
	bool "Verity forward error correction support"
	depends on DM_VERITY
	select REED_SOLOMON
	select REED_SOLOMON_DEC8
	---help---
	  Add forward error correction support to dm-verity. This option
	  makes it possible to use pre-generated error correction data to
	  recover from corrupted blocks.

	  If unsure, say N.

config DM_SWITCH
	tristate "Switch target support (EXPERIMENTAL)"
	depends on BLK_DEV_DM
	---help---
	  This device-mapper target creates a device that supports an arbitrary
	  mapping of fixed-size regions of I/O across a fixed set of paths.
	  The path used for any specific region can be switched dynamically
	  by sending the target a message.

	  To compile this code as a module, choose M here: the module will
	  be called dm-switch.

	  If unsure, say N.

config DM_LOG_WRITES
	tristate "Log writes target support"
	depends on BLK_DEV_DM
	---help---
	  This device-mapper target takes two devices, one device to use
	  normally, one to log all write operations done to the first device.
	  This is for use by file system developers wishing to verify that
	  their fs is writing a consistent file system at all times by allowing
	  them to replay the log in a variety of ways and to check the
	  contents.

	  To compile this code as a module, choose M here: the module will
	  be called dm-log-writes.

	  If unsure, say N.

config DM_VERITY_AVB
	tristate "Support AVB specific verity error behavior"
	depends on DM_VERITY
	---help---
	  Enables Android Verified Boot platform-specific error
	  behavior. In particular, it will modify the vbmeta partition
	  specified on the kernel command-line when non-transient error
	  occurs (followed by a panic).

	  If unsure, say N.

config DM_ANDROID_VERITY
	tristate "Android verity target support"
	depends on DM_VERITY
	depends on X509_CERTIFICATE_PARSER
	depends on SYSTEM_TRUSTED_KEYRING
	depends on PUBLIC_KEY_ALGO_RSA
	depends on KEYS
	depends on ASYMMETRIC_KEY_TYPE
	depends on ASYMMETRIC_PUBLIC_KEY_SUBTYPE
	depends on MD_LINEAR
	---help---
	  This device-mapper target is virtually a VERITY target. This
	  target is setup by reading the metadata contents piggybacked
	  to the actual data blocks in the block device. The signature
	  of the metadata contents are verified against the key included
	  in the system keyring. Upon success, the underlying verity
	  target is setup.
<<<<<<< HEAD
=======

config DM_BOW
	tristate "Create a device that backs up all changes to free blocks"
	depends on BLK_DEV_DM
	---help---
	  This device-mapper target takes a device and keeps a log of all
	  changes using free blocks identified by issuing a trim command.
	  This can then be restored by running a command line utility,
	  or committed by simply replacing the target.

	  If unsure, say N.

>>>>>>> bbb87553
endif # MD<|MERGE_RESOLUTION|>--- conflicted
+++ resolved
@@ -564,8 +564,6 @@
 	  of the metadata contents are verified against the key included
 	  in the system keyring. Upon success, the underlying verity
 	  target is setup.
-<<<<<<< HEAD
-=======
 
 config DM_BOW
 	tristate "Create a device that backs up all changes to free blocks"
@@ -578,5 +576,4 @@
 
 	  If unsure, say N.
 
->>>>>>> bbb87553
 endif # MD