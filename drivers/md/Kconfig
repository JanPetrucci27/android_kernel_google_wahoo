#
# Block device driver configuration
#

menuconfig MD
	bool "Multiple devices driver support (RAID and LVM)"
	depends on BLOCK
	select SRCU
	help
	  Support multiple physical spindles through a single logical device.
	  Required for RAID and logical volume management.

if MD

config BLK_DEV_MD
	tristate "RAID support"
	---help---
	  This driver lets you combine several hard disk partitions into one
	  logical block device. This can be used to simply append one
	  partition to another one or to combine several redundant hard disks
	  into a RAID1/4/5 device so as to provide protection against hard
	  disk failures. This is called "Software RAID" since the combining of
	  the partitions is done by the kernel. "Hardware RAID" means that the
	  combining is done by a dedicated controller; if you have such a
	  controller, you do not need to say Y here.

	  More information about Software RAID on Linux is contained in the
	  Software RAID mini-HOWTO, available from
	  <http://www.tldp.org/docs.html#howto>. There you will also learn
	  where to get the supporting user space utilities raidtools.

	  If unsure, say N.

config MD_AUTODETECT
	bool "Autodetect RAID arrays during kernel boot"
	depends on BLK_DEV_MD=y
	default y
	---help---
	  If you say Y here, then the kernel will try to autodetect raid
	  arrays as part of its boot process. 

	  If you don't use raid and say Y, this autodetection can cause 
	  a several-second delay in the boot time due to various
	  synchronisation steps that are part of this step.

	  If unsure, say Y.

config MD_LINEAR
	tristate "Linear (append) mode"
	depends on BLK_DEV_MD
	---help---
	  If you say Y here, then your multiple devices driver will be able to
	  use the so-called linear mode, i.e. it will combine the hard disk
	  partitions by simply appending one to the other.

	  To compile this as a module, choose M here: the module
	  will be called linear.

	  If unsure, say Y.

config MD_RAID0
	tristate "RAID-0 (striping) mode"
	depends on BLK_DEV_MD
	---help---
	  If you say Y here, then your multiple devices driver will be able to
	  use the so-called raid0 mode, i.e. it will combine the hard disk
	  partitions into one logical device in such a fashion as to fill them
	  up evenly, one chunk here and one chunk there. This will increase
	  the throughput rate if the partitions reside on distinct disks.

	  Information about Software RAID on Linux is contained in the
	  Software-RAID mini-HOWTO, available from
	  <http://www.tldp.org/docs.html#howto>. There you will also
	  learn where to get the supporting user space utilities raidtools.

	  To compile this as a module, choose M here: the module
	  will be called raid0.

	  If unsure, say Y.

config MD_RAID1
	tristate "RAID-1 (mirroring) mode"
	depends on BLK_DEV_MD
	---help---
	  A RAID-1 set consists of several disk drives which are exact copies
	  of each other.  In the event of a mirror failure, the RAID driver
	  will continue to use the operational mirrors in the set, providing
	  an error free MD (multiple device) to the higher levels of the
	  kernel.  In a set with N drives, the available space is the capacity
	  of a single drive, and the set protects against a failure of (N - 1)
	  drives.

	  Information about Software RAID on Linux is contained in the
	  Software-RAID mini-HOWTO, available from
	  <http://www.tldp.org/docs.html#howto>.  There you will also
	  learn where to get the supporting user space utilities raidtools.

	  If you want to use such a RAID-1 set, say Y.  To compile this code
	  as a module, choose M here: the module will be called raid1.

	  If unsure, say Y.

config MD_RAID10
	tristate "RAID-10 (mirrored striping) mode"
	depends on BLK_DEV_MD
	---help---
	  RAID-10 provides a combination of striping (RAID-0) and
	  mirroring (RAID-1) with easier configuration and more flexible
	  layout.
	  Unlike RAID-0, but like RAID-1, RAID-10 requires all devices to
	  be the same size (or at least, only as much as the smallest device
	  will be used).
	  RAID-10 provides a variety of layouts that provide different levels
	  of redundancy and performance.

	  RAID-10 requires mdadm-1.7.0 or later, available at:

	  ftp://ftp.kernel.org/pub/linux/utils/raid/mdadm/

	  If unsure, say Y.

config MD_RAID456
	tristate "RAID-4/RAID-5/RAID-6 mode"
	depends on BLK_DEV_MD
	select RAID6_PQ
	select LIBCRC32C
	select ASYNC_MEMCPY
	select ASYNC_XOR
	select ASYNC_PQ
	select ASYNC_RAID6_RECOV
	---help---
	  A RAID-5 set of N drives with a capacity of C MB per drive provides
	  the capacity of C * (N - 1) MB, and protects against a failure
	  of a single drive. For a given sector (row) number, (N - 1) drives
	  contain data sectors, and one drive contains the parity protection.
	  For a RAID-4 set, the parity blocks are present on a single drive,
	  while a RAID-5 set distributes the parity across the drives in one
	  of the available parity distribution methods.

	  A RAID-6 set of N drives with a capacity of C MB per drive
	  provides the capacity of C * (N - 2) MB, and protects
	  against a failure of any two drives. For a given sector
	  (row) number, (N - 2) drives contain data sectors, and two
	  drives contains two independent redundancy syndromes.  Like
	  RAID-5, RAID-6 distributes the syndromes across the drives
	  in one of the available parity distribution methods.

	  Information about Software RAID on Linux is contained in the
	  Software-RAID mini-HOWTO, available from
	  <http://www.tldp.org/docs.html#howto>. There you will also
	  learn where to get the supporting user space utilities raidtools.

	  If you want to use such a RAID-4/RAID-5/RAID-6 set, say Y.  To
	  compile this code as a module, choose M here: the module
	  will be called raid456.

	  If unsure, say Y.

config MD_MULTIPATH
	tristate "Multipath I/O support"
	depends on BLK_DEV_MD
	help
	  MD_MULTIPATH provides a simple multi-path personality for use
	  the MD framework.  It is not under active development.  New
	  projects should consider using DM_MULTIPATH which has more
	  features and more testing.

	  If unsure, say N.

config MD_FAULTY
	tristate "Faulty test module for MD"
	depends on BLK_DEV_MD
	help
	  The "faulty" module allows for a block device that occasionally returns
	  read or write errors.  It is useful for testing.

	  In unsure, say N.


config MD_CLUSTER
	tristate "Cluster Support for MD (EXPERIMENTAL)"
	depends on BLK_DEV_MD
	depends on DLM
	default n
	---help---
	Clustering support for MD devices. This enables locking and
	synchronization across multiple systems on the cluster, so all
	nodes in the cluster can access the MD devices simultaneously.

	This brings the redundancy (and uptime) of RAID levels across the
	nodes of the cluster.

	If unsure, say N.

source "drivers/md/bcache/Kconfig"

config BLK_DEV_DM_BUILTIN
	bool

config BLK_DEV_DM
	tristate "Device mapper support"
	select BLK_DEV_DM_BUILTIN
	---help---
	  Device-mapper is a low level volume manager.  It works by allowing
	  people to specify mappings for ranges of logical sectors.  Various
	  mapping types are available, in addition people may write their own
	  modules containing custom mappings if they wish.

	  Higher level volume managers such as LVM2 use this driver.

	  To compile this as a module, choose M here: the module will be
	  called dm-mod.

	  If unsure, say N.

config DM_MQ_DEFAULT
	bool "request-based DM: use blk-mq I/O path by default"
	depends on BLK_DEV_DM
	---help---
	  This option enables the blk-mq based I/O path for request-based
	  DM devices by default.  With the option the dm_mod.use_blk_mq
	  module/boot option defaults to Y, without it to N, but it can
	  still be overriden either way.

	  If unsure say N.

config DM_DEBUG
	bool "Device mapper debugging support"
	depends on BLK_DEV_DM
	---help---
	  Enable this for messages that may help debug device-mapper problems.

	  If unsure, say N.

config DM_BUFIO
       tristate
       depends on BLK_DEV_DM
       ---help---
	 This interface allows you to do buffered I/O on a device and acts
	 as a cache, holding recently-read blocks in memory and performing
	 delayed writes.

config DM_BIO_PRISON
       tristate
       depends on BLK_DEV_DM
       ---help---
	 Some bio locking schemes used by other device-mapper targets
	 including thin provisioning.

source "drivers/md/persistent-data/Kconfig"

config DM_CRYPT
	tristate "Crypt target support"
	depends on BLK_DEV_DM
	select CRYPTO
	select CRYPTO_CBC
	---help---
	  This device-mapper target allows you to create a device that
	  transparently encrypts the data on it. You'll need to activate
	  the ciphers you're going to use in the cryptoapi configuration.

	  For further information on dm-crypt and userspace tools see:
	  <https://gitlab.com/cryptsetup/cryptsetup/wikis/DMCrypt>

	  To compile this code as a module, choose M here: the module will
	  be called dm-crypt.

	  If unsure, say N.

config DM_DEFAULT_KEY
	tristate "Default-key crypt target support"
	depends on BLK_DEV_DM
	depends on PFK
	---help---
	  This (currently Android-specific) device-mapper target allows you to
	  create a device that assigns a default encryption key to bios that
	  don't already have one.  This can sit between inline cryptographic
	  acceleration hardware and filesystems that use it.  This ensures that
	  where the filesystem doesn't explicitly specify a key, such as for
	  filesystem metadata, a default key will be used instead, leaving no
	  sectors unencrypted.

	  To compile this code as a module, choose M here: the module will be
	  called dm-default-key.

	  If unsure, say N.

config DM_REQ_CRYPT
	tristate "Req Crypt target support"
	depends on BLK_DEV_DM
	select XTS
	select CRYPTO_XTS
	---help---
	  This request based device-mapper target allows you to create a device that
	  transparently encrypts the data on it. You'll need to activate
	  the ciphers you're going to use in the cryptoapi configuration.
	  The DM REQ CRYPT operates on requests (bigger payloads) to utilize
	  crypto hardware better.

	  To compile this code as a module, choose M here: the module will
	  be called dm-req-crypt.

	  If unsure, say N.

config DM_SNAPSHOT
       tristate "Snapshot target"
       depends on BLK_DEV_DM
       select DM_BUFIO
       ---help---
         Allow volume managers to take writable snapshots of a device.

config DM_THIN_PROVISIONING
       tristate "Thin provisioning target"
       depends on BLK_DEV_DM
       select DM_PERSISTENT_DATA
       select DM_BIO_PRISON
       ---help---
         Provides thin provisioning and snapshots that share a data store.

config DM_CACHE
       tristate "Cache target (EXPERIMENTAL)"
       depends on BLK_DEV_DM
       default n
       select DM_PERSISTENT_DATA
       select DM_BIO_PRISON
       ---help---
         dm-cache attempts to improve performance of a block device by
         moving frequently used data to a smaller, higher performance
         device.  Different 'policy' plugins can be used to change the
         algorithms used to select which blocks are promoted, demoted,
         cleaned etc.  It supports writeback and writethrough modes.

config DM_CACHE_MQ
       tristate "MQ Cache Policy (EXPERIMENTAL)"
       depends on DM_CACHE
       default y
       ---help---
         A cache policy that uses a multiqueue ordered by recent hit
         count to select which blocks should be promoted and demoted.
         This is meant to be a general purpose policy.  It prioritises
         reads over writes.

config DM_CACHE_SMQ
       tristate "Stochastic MQ Cache Policy (EXPERIMENTAL)"
       depends on DM_CACHE
       default y
       ---help---
         A cache policy that uses a multiqueue ordered by recent hits
         to select which blocks should be promoted and demoted.
         This is meant to be a general purpose policy.  It prioritises
         reads over writes.  This SMQ policy (vs MQ) offers the promise
         of less memory utilization, improved performance and increased
         adaptability in the face of changing workloads.

config DM_CACHE_CLEANER
       tristate "Cleaner Cache Policy (EXPERIMENTAL)"
       depends on DM_CACHE
       default y
       ---help---
         A simple cache policy that writes back all data to the
         origin.  Used when decommissioning a dm-cache.

config DM_ERA
       tristate "Era target (EXPERIMENTAL)"
       depends on BLK_DEV_DM
       default n
       select DM_PERSISTENT_DATA
       select DM_BIO_PRISON
       ---help---
         dm-era tracks which parts of a block device are written to
         over time.  Useful for maintaining cache coherency when using
         vendor snapshots.

config DM_MIRROR
       tristate "Mirror target"
       depends on BLK_DEV_DM
       ---help---
         Allow volume managers to mirror logical volumes, also
         needed for live data migration tools such as 'pvmove'.

config DM_LOG_USERSPACE
	tristate "Mirror userspace logging"
	depends on DM_MIRROR && NET
	select CONNECTOR
	---help---
	  The userspace logging module provides a mechanism for
	  relaying the dm-dirty-log API to userspace.  Log designs
	  which are more suited to userspace implementation (e.g.
	  shared storage logs) or experimental logs can be implemented
	  by leveraging this framework.

config DM_RAID
       tristate "RAID 1/4/5/6/10 target"
       depends on BLK_DEV_DM
       select MD_RAID0
       select MD_RAID1
       select MD_RAID10
       select MD_RAID456
       select BLK_DEV_MD
       ---help---
	 A dm target that supports RAID1, RAID10, RAID4, RAID5 and RAID6 mappings

	 A RAID-5 set of N drives with a capacity of C MB per drive provides
	 the capacity of C * (N - 1) MB, and protects against a failure
	 of a single drive. For a given sector (row) number, (N - 1) drives
	 contain data sectors, and one drive contains the parity protection.
	 For a RAID-4 set, the parity blocks are present on a single drive,
	 while a RAID-5 set distributes the parity across the drives in one
	 of the available parity distribution methods.

	 A RAID-6 set of N drives with a capacity of C MB per drive
	 provides the capacity of C * (N - 2) MB, and protects
	 against a failure of any two drives. For a given sector
	 (row) number, (N - 2) drives contain data sectors, and two
	 drives contains two independent redundancy syndromes.  Like
	 RAID-5, RAID-6 distributes the syndromes across the drives
	 in one of the available parity distribution methods.

config DM_ZERO
	tristate "Zero target"
	depends on BLK_DEV_DM
	---help---
	  A target that discards writes, and returns all zeroes for
	  reads.  Useful in some recovery situations.

config DM_MULTIPATH
	tristate "Multipath target"
	depends on BLK_DEV_DM
	# nasty syntax but means make DM_MULTIPATH independent
	# of SCSI_DH if the latter isn't defined but if
	# it is, DM_MULTIPATH must depend on it.  We get a build
	# error if SCSI_DH=m and DM_MULTIPATH=y
	depends on !SCSI_DH || SCSI
	---help---
	  Allow volume managers to support multipath hardware.

config DM_MULTIPATH_QL
	tristate "I/O Path Selector based on the number of in-flight I/Os"
	depends on DM_MULTIPATH
	---help---
	  This path selector is a dynamic load balancer which selects
	  the path with the least number of in-flight I/Os.

	  If unsure, say N.

config DM_MULTIPATH_ST
	tristate "I/O Path Selector based on the service time"
	depends on DM_MULTIPATH
	---help---
	  This path selector is a dynamic load balancer which selects
	  the path expected to complete the incoming I/O in the shortest
	  time.

	  If unsure, say N.

config DM_DELAY
	tristate "I/O delaying target"
	depends on BLK_DEV_DM
	---help---
	A target that delays reads and/or writes and can send
	them to different devices.  Useful for testing.

	If unsure, say N.

config DM_UEVENT
	bool "DM uevents"
	depends on BLK_DEV_DM
	---help---
	Generate udev events for DM events.

config DM_FLAKEY
       tristate "Flakey target"
       depends on BLK_DEV_DM
       ---help---
         A target that intermittently fails I/O for debugging purposes.

config DM_VERITY
	tristate "Verity target support"
	depends on BLK_DEV_DM
	select CRYPTO
	select CRYPTO_HASH
	select DM_BUFIO
	---help---
	  This device-mapper target creates a read-only device that
	  transparently validates the data on one underlying device against
	  a pre-generated tree of cryptographic checksums stored on a second
	  device.

	  You'll need to activate the digests you're going to use in the
	  cryptoapi configuration.

	  To compile this code as a module, choose M here: the module will
	  be called dm-verity.

	  If unsure, say N.

config DM_VERITY_FEC
	bool "Verity forward error correction support"
	depends on DM_VERITY
	select REED_SOLOMON
	select REED_SOLOMON_DEC8
	---help---
	  Add forward error correction support to dm-verity. This option
	  makes it possible to use pre-generated error correction data to
	  recover from corrupted blocks.

	  If unsure, say N.

config DM_SWITCH
	tristate "Switch target support (EXPERIMENTAL)"
	depends on BLK_DEV_DM
	---help---
	  This device-mapper target creates a device that supports an arbitrary
	  mapping of fixed-size regions of I/O across a fixed set of paths.
	  The path used for any specific region can be switched dynamically
	  by sending the target a message.

	  To compile this code as a module, choose M here: the module will
	  be called dm-switch.

	  If unsure, say N.

config DM_LOG_WRITES
	tristate "Log writes target support"
	depends on BLK_DEV_DM
	---help---
	  This device-mapper target takes two devices, one device to use
	  normally, one to log all write operations done to the first device.
	  This is for use by file system developers wishing to verify that
	  their fs is writing a consistent file system at all times by allowing
	  them to replay the log in a variety of ways and to check the
	  contents.

	  To compile this code as a module, choose M here: the module will
	  be called dm-log-writes.

	  If unsure, say N.

config DM_VERITY_AVB
	tristate "Support AVB specific verity error behavior"
	depends on DM_VERITY
	---help---
	  Enables Android Verified Boot platform-specific error
	  behavior. In particular, it will modify the vbmeta partition
	  specified on the kernel command-line when non-transient error
	  occurs (followed by a panic).

	  If unsure, say N.

config DM_ANDROID_VERITY
<<<<<<< HEAD
	tristate "Android verity target support"
	depends on DM_VERITY
=======
	bool "Android verity target support"
	depends on DM_VERITY=y
>>>>>>> 449846c3
	depends on X509_CERTIFICATE_PARSER
	depends on SYSTEM_TRUSTED_KEYRING
	depends on PUBLIC_KEY_ALGO_RSA
	depends on KEYS
	depends on ASYMMETRIC_KEY_TYPE
	depends on ASYMMETRIC_PUBLIC_KEY_SUBTYPE
<<<<<<< HEAD
	depends on MD_LINEAR
=======
	depends on MD_LINEAR=y
>>>>>>> 449846c3
	---help---
	  This device-mapper target is virtually a VERITY target. This
	  target is setup by reading the metadata contents piggybacked
	  to the actual data blocks in the block device. The signature
	  of the metadata contents are verified against the key included
	  in the system keyring. Upon success, the underlying verity
	  target is setup.

<<<<<<< HEAD
config DM_BOW
	tristate "Create a device that backs up all changes to free blocks"
	depends on BLK_DEV_DM
	---help---
	  This device-mapper target takes a device and keeps a log of all
	  changes using free blocks identified by issuing a trim command.
	  This can then be restored by running a command line utility,
	  or committed by simply replacing the target.

	  If unsure, say N.

=======
config DM_ANDROID_VERITY_AT_MOST_ONCE_DEFAULT_ENABLED
	bool "Verity will validate blocks at most once"
   depends on DM_VERITY
   ---help---
	  Default enables at_most_once option for dm-verity

	  Verify data blocks only the first time they are read from the
	  data device, rather than every time.  This reduces the overhead
	  of dm-verity so that it can be used on systems that are memory
	  and/or CPU constrained.  However, it provides a reduced level
	  of security because only offline tampering of the data device's
	  content will be detected, not online tampering.

	  Hash blocks are still verified each time they are read from the
	  hash device, since verification of hash blocks is less performance
	  critical than data blocks, and a hash block will not be verified
	  any more after all the data blocks it covers have been verified anyway.

	  If unsure, say N.
>>>>>>> 449846c3
endif # MD<|MERGE_RESOLUTION|>--- conflicted
+++ resolved
@@ -548,24 +548,15 @@
 	  If unsure, say N.
 
 config DM_ANDROID_VERITY
-<<<<<<< HEAD
-	tristate "Android verity target support"
-	depends on DM_VERITY
-=======
 	bool "Android verity target support"
 	depends on DM_VERITY=y
->>>>>>> 449846c3
 	depends on X509_CERTIFICATE_PARSER
 	depends on SYSTEM_TRUSTED_KEYRING
 	depends on PUBLIC_KEY_ALGO_RSA
 	depends on KEYS
 	depends on ASYMMETRIC_KEY_TYPE
 	depends on ASYMMETRIC_PUBLIC_KEY_SUBTYPE
-<<<<<<< HEAD
-	depends on MD_LINEAR
-=======
 	depends on MD_LINEAR=y
->>>>>>> 449846c3
 	---help---
 	  This device-mapper target is virtually a VERITY target. This
 	  target is setup by reading the metadata contents piggybacked
@@ -574,19 +565,6 @@
 	  in the system keyring. Upon success, the underlying verity
 	  target is setup.
 
-<<<<<<< HEAD
-config DM_BOW
-	tristate "Create a device that backs up all changes to free blocks"
-	depends on BLK_DEV_DM
-	---help---
-	  This device-mapper target takes a device and keeps a log of all
-	  changes using free blocks identified by issuing a trim command.
-	  This can then be restored by running a command line utility,
-	  or committed by simply replacing the target.
-
-	  If unsure, say N.
-
-=======
 config DM_ANDROID_VERITY_AT_MOST_ONCE_DEFAULT_ENABLED
 	bool "Verity will validate blocks at most once"
    depends on DM_VERITY
@@ -606,5 +584,16 @@
 	  any more after all the data blocks it covers have been verified anyway.
 
 	  If unsure, say N.
->>>>>>> 449846c3
+
+config DM_BOW
+	tristate "Create a device that backs up all changes to free blocks"
+	depends on BLK_DEV_DM
+	---help---
+	  This device-mapper target takes a device and keeps a log of all
+	  changes using free blocks identified by issuing a trim command.
+	  This can then be restored by running a command line utility,
+	  or committed by simply replacing the target.
+
+	  If unsure, say N.
+
 endif # MD