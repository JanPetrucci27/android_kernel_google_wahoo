--- conflicted
+++ resolved
@@ -1035,7 +1035,6 @@
 	else
 		num_touch_data = 1;
 	offset += 1;
-<<<<<<< HEAD
 
 	for (m = 0; m < num_touch_data; m++) {
 		/* Skip past timestamp */
@@ -1065,37 +1064,6 @@
 				input_report_abs(sc->touchpad, ABS_MT_POSITION_Y, y);
 			}
 
-=======
-
-	for (m = 0; m < num_touch_data; m++) {
-		/* Skip past timestamp */
-		offset += 1;
-
-		/*
-		 * The first 7 bits of the first byte is a counter and bit 8 is
-		 * a touch indicator that is 0 when pressed and 1 when not
-		 * pressed.
-		 * The next 3 bytes are two 12 bit touch coordinates, X and Y.
-		 * The data for the second touch is in the same format and
-		 * immediately follows the data for the first.
-		 */
-		for (n = 0; n < 2; n++) {
-			u16 x, y;
-			bool active;
-
-			x = rd[offset+1] | ((rd[offset+2] & 0xF) << 8);
-			y = ((rd[offset+2] & 0xF0) >> 4) | (rd[offset+3] << 4);
-
-			active = !(rd[offset] >> 7);
-			input_mt_slot(sc->touchpad, n);
-			input_mt_report_slot_state(sc->touchpad, MT_TOOL_FINGER, active);
-
-			if (active) {
-				input_report_abs(sc->touchpad, ABS_MT_POSITION_X, x);
-				input_report_abs(sc->touchpad, ABS_MT_POSITION_Y, y);
-			}
-
->>>>>>> 449846c3
 			offset += 4;
 		}
 		input_mt_sync_frame(sc->touchpad);
@@ -1302,21 +1270,12 @@
 	ret = input_mt_init_slots(sc->touchpad, touch_count, INPUT_MT_POINTER);
 	if (ret < 0)
 		goto err;
-<<<<<<< HEAD
 
 	/* We map the button underneath the touchpad to BTN_LEFT. */
 	__set_bit(EV_KEY, sc->touchpad->evbit);
 	__set_bit(BTN_LEFT, sc->touchpad->keybit);
 	__set_bit(INPUT_PROP_BUTTONPAD, sc->touchpad->propbit);
 
-=======
-
-	/* We map the button underneath the touchpad to BTN_LEFT. */
-	__set_bit(EV_KEY, sc->touchpad->evbit);
-	__set_bit(BTN_LEFT, sc->touchpad->keybit);
-	__set_bit(INPUT_PROP_BUTTONPAD, sc->touchpad->propbit);
-
->>>>>>> 449846c3
 	input_set_abs_params(sc->touchpad, ABS_MT_POSITION_X, 0, w, 0, 0);
 	input_set_abs_params(sc->touchpad, ABS_MT_POSITION_Y, 0, h, 0, 0);
 
@@ -2525,17 +2484,10 @@
 				void (*send_output_report)(struct sony_sc *))
 {
 	sc->send_output_report = send_output_report;
-<<<<<<< HEAD
 
 	if (!sc->state_worker_initialized)
 		INIT_WORK(&sc->state_worker, sony_state_worker);
 
-=======
-
-	if (!sc->state_worker_initialized)
-		INIT_WORK(&sc->state_worker, sony_state_worker);
-
->>>>>>> 449846c3
 	sc->state_worker_initialized = 1;
 }
 
@@ -2697,7 +2649,6 @@
 				hid_warn(sc->hdev,
 				 "can't create sysfs bt_poll_interval attribute err: %d\n",
 				 ret);
-<<<<<<< HEAD
 		}
 
 		if (sc->quirks & DUALSHOCK4_DONGLE) {
@@ -2706,16 +2657,6 @@
 			sc->ds4_dongle_state = DONGLE_DISCONNECTED;
 		}
 
-=======
-		}
-
-		if (sc->quirks & DUALSHOCK4_DONGLE) {
-			INIT_WORK(&sc->hotplug_worker, dualshock4_calibration_work);
-			sc->hotplug_worker_initialized = 1;
-			sc->ds4_dongle_state = DONGLE_DISCONNECTED;
-		}
-
->>>>>>> 449846c3
 		sony_init_output_report(sc, dualshock4_send_output_report);
 	} else if (sc->quirks & MOTION_CONTROLLER) {
 		sony_init_output_report(sc, motion_send_output_report);
@@ -2829,67 +2770,6 @@
 	if (!(hdev->claimed & HID_CLAIMED_INPUT)) {
 		hid_err(hdev, "failed to claim input\n");
 		hid_hw_stop(hdev);
-		return -ENODEV;
-	}
-
-	return ret;
-}
-
-static int sony_probe(struct hid_device *hdev, const struct hid_device_id *id)
-{
-	int ret;
-	unsigned long quirks = id->driver_data;
-	struct sony_sc *sc;
-	unsigned int connect_mask = HID_CONNECT_DEFAULT;
-
-	sc = devm_kzalloc(&hdev->dev, sizeof(*sc), GFP_KERNEL);
-	if (sc == NULL) {
-		hid_err(hdev, "can't alloc sony descriptor\n");
-		return -ENOMEM;
-	}
-
-	spin_lock_init(&sc->lock);
-
-	sc->quirks = quirks;
-	hid_set_drvdata(hdev, sc);
-	sc->hdev = hdev;
-
-	ret = hid_parse(hdev);
-	if (ret) {
-		hid_err(hdev, "parse failed\n");
-		return ret;
-	}
-
-	if (sc->quirks & VAIO_RDESC_CONSTANT)
-		connect_mask |= HID_CONNECT_HIDDEV_FORCE;
-	else if (sc->quirks & SIXAXIS_CONTROLLER)
-		connect_mask |= HID_CONNECT_HIDDEV_FORCE;
-
-	/* Patch the hw version on DS3/4 compatible devices, so applications can
-	 * distinguish between the default HID mappings and the mappings defined
-	 * by the Linux game controller spec. This is important for the SDL2
-	 * library, which has a game controller database, which uses device ids
-	 * in combination with version as a key.
-	 */
-	if (sc->quirks & (SIXAXIS_CONTROLLER | DUALSHOCK4_CONTROLLER))
-		hdev->version |= 0x8000;
-
-	ret = hid_hw_start(hdev, connect_mask);
-	if (ret) {
-		hid_err(hdev, "hw start failed\n");
-		return ret;
-	}
-
-	/* sony_input_configured can fail, but this doesn't result
-	 * in hid_hw_start failures (intended). Check whether
-	 * the HID layer claimed the device else fail.
-	 * We don't know the actual reason for the failure, most
-	 * likely it is due to EEXIST in case of double connection
-	 * of USB and Bluetooth, but could have been due to ENOMEM
-	 * or other reasons as well.
-	 */
-	if (!(hdev->claimed & HID_CLAIMED_INPUT)) {
-		hid_err(hdev, "failed to claim input\n");
 		return -ENODEV;
 	}
 
