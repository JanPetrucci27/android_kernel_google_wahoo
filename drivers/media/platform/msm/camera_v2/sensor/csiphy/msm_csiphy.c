/* Copyright (c) 2011-2016, The Linux Foundation. All rights reserved.
 *
 * This program is free software; you can redistribute it and/or modify
 * it under the terms of the GNU General Public License version 2 and
 * only version 2 as published by the Free Software Foundation.
 *
 * This program is distributed in the hope that it will be useful,
 * but WITHOUT ANY WARRANTY; without even the implied warranty of
 * MERCHANTABILITY or FITNESS FOR A PARTICULAR PURPOSE.  See the
 * GNU General Public License for more details.
 */

#include <linux/delay.h>
#include <linux/clk.h>
#include <linux/io.h>
#include <linux/of.h>
#include <linux/module.h>
#include <linux/irqreturn.h>
#include "msm_csiphy.h"
#include "msm_sd.h"
#include "include/msm_csiphy_2_0_hwreg.h"
#include "include/msm_csiphy_2_2_hwreg.h"
#include "include/msm_csiphy_3_0_hwreg.h"
#include "include/msm_csiphy_3_1_hwreg.h"
#include "include/msm_csiphy_3_2_hwreg.h"
#include "include/msm_csiphy_3_4_2_hwreg.h"
#include "include/msm_csiphy_3_5_hwreg.h"
#include "include/msm_csiphy_5_0_hwreg.h"
#include "include/msm_csiphy_5_0_1_hwreg.h"
#include "cam_hw_ops.h"

#define DBG_CSIPHY 0
#define SOF_DEBUG_ENABLE 1
#define SOF_DEBUG_DISABLE 0

#define V4L2_IDENT_CSIPHY                        50003
#define CSIPHY_VERSION_V22                        0x01
#define CSIPHY_VERSION_V20                        0x00
#define CSIPHY_VERSION_V30                        0x10
#define CSIPHY_VERSION_V31                        0x31
#define CSIPHY_VERSION_V32                        0x32
#define CSIPHY_VERSION_V342                       0x342
#define CSIPHY_VERSION_V35                        0x35
#define CSIPHY_VERSION_V50                        0x500
#define CSIPHY_VERSION_V501                       0x501
#define MSM_CSIPHY_DRV_NAME                      "msm_csiphy"
#define CLK_LANE_OFFSET                             1
#define NUM_LANES_OFFSET                            4

#define CSI_3PHASE_HW                               1
#define MAX_DPHY_DATA_LN                            4
#define CLOCK_OFFSET                              0x700
#define CSIPHY_SOF_DEBUG_COUNT                      2

#undef CDBG
#define CDBG(fmt, args...) pr_debug(fmt, ##args)

static struct v4l2_file_operations msm_csiphy_v4l2_subdev_fops;

static void msm_csiphy_write_settings(
	struct csiphy_device *csiphy_dev,
	struct csiphy_settings_t csiphy_settings)
{
	int i = 0;

	for (i = 0; i < MAX_CSIPHY_SETTINGS; i++) {
		if (csiphy_settings.settings[i].addr == 0 &&
			csiphy_settings.settings[i].data == 0)
			break;

		msm_camera_io_w(csiphy_settings.settings[i].data,
			csiphy_dev->base + csiphy_settings.settings[i].addr);
	}
}

static void msm_csiphy_cphy_irq_config(
	struct csiphy_device *csiphy_dev,
	struct msm_camera_csiphy_params *csiphy_params)
{
	void __iomem *csiphybase;

	csiphybase = csiphy_dev->base;
	msm_camera_io_w(csiphy_dev->ctrl_reg->csiphy_3ph_reg.
		mipi_csiphy_3ph_cmn_ctrl11.data,
		csiphybase + csiphy_dev->ctrl_reg->csiphy_3ph_reg.
		mipi_csiphy_3ph_cmn_ctrl11.addr);
	msm_camera_io_w(csiphy_dev->ctrl_reg->csiphy_3ph_reg.
		mipi_csiphy_3ph_cmn_ctrl12.data,
		csiphybase + csiphy_dev->ctrl_reg->csiphy_3ph_reg.
		mipi_csiphy_3ph_cmn_ctrl12.addr);
	msm_camera_io_w(csiphy_dev->ctrl_reg->csiphy_3ph_reg.
		mipi_csiphy_3ph_cmn_ctrl13.data,
		csiphybase + csiphy_dev->ctrl_reg->csiphy_3ph_reg.
		mipi_csiphy_3ph_cmn_ctrl13.addr);
	msm_camera_io_w(csiphy_dev->ctrl_reg->csiphy_3ph_reg.
		mipi_csiphy_3ph_cmn_ctrl14.data,
		csiphybase + csiphy_dev->ctrl_reg->csiphy_3ph_reg.
		mipi_csiphy_3ph_cmn_ctrl14.addr);
	msm_camera_io_w(csiphy_dev->ctrl_reg->csiphy_3ph_reg.
		mipi_csiphy_3ph_cmn_ctrl15.data,
		csiphybase + csiphy_dev->ctrl_reg->csiphy_3ph_reg.
		mipi_csiphy_3ph_cmn_ctrl15.addr);
	msm_camera_io_w(csiphy_dev->ctrl_reg->csiphy_3ph_reg.
		mipi_csiphy_3ph_cmn_ctrl16.data,
		csiphybase + csiphy_dev->ctrl_reg->csiphy_3ph_reg.
		mipi_csiphy_3ph_cmn_ctrl16.addr);
	msm_camera_io_w(csiphy_dev->ctrl_reg->csiphy_3ph_reg.
		mipi_csiphy_3ph_cmn_ctrl17.data,
		csiphybase + csiphy_dev->ctrl_reg->csiphy_3ph_reg.
		mipi_csiphy_3ph_cmn_ctrl17.addr);
	msm_camera_io_w(csiphy_dev->ctrl_reg->csiphy_3ph_reg.
		mipi_csiphy_3ph_cmn_ctrl18.data,
		csiphybase + csiphy_dev->ctrl_reg->csiphy_3ph_reg.
		mipi_csiphy_3ph_cmn_ctrl18.addr);
	msm_camera_io_w(csiphy_dev->ctrl_reg->csiphy_3ph_reg.
		mipi_csiphy_3ph_cmn_ctrl19.data,
		csiphybase + csiphy_dev->ctrl_reg->csiphy_3ph_reg.
		mipi_csiphy_3ph_cmn_ctrl19.addr);
	msm_camera_io_w(csiphy_dev->ctrl_reg->csiphy_3ph_reg.
		mipi_csiphy_3ph_cmn_ctrl20.data,
		csiphybase + csiphy_dev->ctrl_reg->csiphy_3ph_reg.
		mipi_csiphy_3ph_cmn_ctrl20.addr);
	msm_camera_io_w(csiphy_dev->ctrl_reg->csiphy_3ph_reg.
		mipi_csiphy_3ph_cmn_ctrl21.data,
		csiphybase + csiphy_dev->ctrl_reg->csiphy_3ph_reg.
		mipi_csiphy_3ph_cmn_ctrl21.addr);
}

static int msm_csiphy_3phase_lane_config(
	struct csiphy_device *csiphy_dev,
	struct msm_camera_csiphy_params *csiphy_params)
{
	uint8_t i = 0;
	uint16_t lane_mask = 0, lane_enable = 0, temp;
	void __iomem *csiphybase;

	csiphybase = csiphy_dev->base;
	lane_mask = csiphy_params->lane_mask & 0x7;
	while (lane_mask != 0) {
		temp = (i << 1)+1;
		lane_enable |= ((lane_mask & 0x1) << temp);
		lane_mask >>= 1;
		i++;
	}
	msm_camera_io_w(lane_enable,
		csiphybase + csiphy_dev->ctrl_reg->csiphy_3ph_reg.
		mipi_csiphy_3ph_cmn_ctrl5.addr);
	msm_camera_io_w(csiphy_dev->ctrl_reg->csiphy_3ph_reg.
		mipi_csiphy_3ph_cmn_ctrl6.data,
		csiphybase + csiphy_dev->ctrl_reg->csiphy_3ph_reg.
		mipi_csiphy_3ph_cmn_ctrl6.addr);
	lane_mask = csiphy_params->lane_mask & 0x7;
	i = 0;
	while (lane_mask & 0x7) {
		if (!(lane_mask & 0x1)) {
			i++;
			lane_mask >>= 1;
			continue;
		}

		msm_camera_io_w(csiphy_dev->ctrl_reg->csiphy_3ph_reg.
			mipi_csiphy_3ph_lnn_ctrl21.data,
			csiphybase + csiphy_dev->ctrl_reg->csiphy_3ph_reg.
			mipi_csiphy_3ph_lnn_ctrl21.addr + 0x200*i);
		msm_camera_io_w(csiphy_dev->ctrl_reg->csiphy_3ph_reg.
			mipi_csiphy_3ph_lnn_ctrl23.data,
			csiphybase + csiphy_dev->ctrl_reg->csiphy_3ph_reg.
			mipi_csiphy_3ph_lnn_ctrl23.addr + 0x200*i);
		msm_camera_io_w(csiphy_dev->ctrl_reg->csiphy_3ph_reg.
			mipi_csiphy_3ph_lnn_ctrl26.data,
			csiphybase + csiphy_dev->ctrl_reg->csiphy_3ph_reg.
			mipi_csiphy_3ph_lnn_ctrl26.addr + 0x200*i);
		msm_camera_io_w(csiphy_dev->ctrl_reg->csiphy_3ph_reg.
			mipi_csiphy_3ph_lnn_ctrl27.data,
			csiphybase + csiphy_dev->ctrl_reg->csiphy_3ph_reg.
			mipi_csiphy_3ph_lnn_ctrl27.addr + 0x200*i);
		msm_camera_io_w(csiphy_dev->ctrl_reg->csiphy_3ph_reg.
			mipi_csiphy_3ph_lnn_ctrl1.data,
			csiphybase + csiphy_dev->ctrl_reg->csiphy_3ph_reg.
			mipi_csiphy_3ph_lnn_ctrl1.addr + 0x200*i);
		msm_camera_io_w(((csiphy_params->settle_cnt >> 8) & 0xff),
			csiphybase + csiphy_dev->ctrl_reg->csiphy_3ph_reg.
			mipi_csiphy_3ph_lnn_ctrl2.addr + 0x200*i);
		msm_camera_io_w((csiphy_params->settle_cnt & 0xff),
			csiphybase + csiphy_dev->ctrl_reg->csiphy_3ph_reg.
			mipi_csiphy_3ph_lnn_ctrl3.addr + 0x200*i);
		msm_camera_io_w(csiphy_dev->ctrl_reg->csiphy_3ph_reg.
			mipi_csiphy_3ph_lnn_ctrl5.data,
			csiphybase + csiphy_dev->ctrl_reg->csiphy_3ph_reg.
			mipi_csiphy_3ph_lnn_ctrl5.addr + 0x200*i);
		msm_camera_io_w(csiphy_dev->ctrl_reg->csiphy_3ph_reg.
			mipi_csiphy_3ph_lnn_ctrl6.data,
			csiphybase + csiphy_dev->ctrl_reg->csiphy_3ph_reg.
			mipi_csiphy_3ph_lnn_ctrl6.addr + 0x200*i);
		msm_camera_io_w(csiphy_dev->ctrl_reg->csiphy_3ph_reg.
			mipi_csiphy_3ph_lnn_ctrl7.data,
			csiphybase + csiphy_dev->ctrl_reg->csiphy_3ph_reg.
			mipi_csiphy_3ph_lnn_ctrl7.addr + 0x200*i);
		msm_camera_io_w(csiphy_dev->ctrl_reg->csiphy_3ph_reg.
			mipi_csiphy_3ph_lnn_ctrl8.data,
			csiphybase + csiphy_dev->ctrl_reg->csiphy_3ph_reg.
			mipi_csiphy_3ph_lnn_ctrl8.addr + 0x200*i);
		msm_camera_io_w(csiphy_dev->ctrl_reg->csiphy_3ph_reg.
			mipi_csiphy_3ph_lnn_ctrl9.data,
			csiphybase + csiphy_dev->ctrl_reg->csiphy_3ph_reg.
			mipi_csiphy_3ph_lnn_ctrl9.addr + 0x200*i);
		msm_camera_io_w(csiphy_dev->ctrl_reg->csiphy_3ph_reg.
			mipi_csiphy_3ph_lnn_ctrl10.data,
			csiphybase + csiphy_dev->ctrl_reg->csiphy_3ph_reg.
			mipi_csiphy_3ph_lnn_ctrl10.addr + 0x200*i);
		msm_camera_io_w(csiphy_dev->ctrl_reg->csiphy_3ph_reg.
			mipi_csiphy_3ph_lnn_ctrl11.data,
			csiphybase + csiphy_dev->ctrl_reg->csiphy_3ph_reg.
			mipi_csiphy_3ph_lnn_ctrl11.addr + 0x200*i);
		msm_camera_io_w(csiphy_dev->ctrl_reg->csiphy_3ph_reg.
			mipi_csiphy_3ph_lnn_ctrl12.data,
			csiphybase + csiphy_dev->ctrl_reg->csiphy_3ph_reg.
			mipi_csiphy_3ph_lnn_ctrl12.addr + 0x200*i);
		msm_camera_io_w(csiphy_dev->ctrl_reg->csiphy_3ph_reg.
			mipi_csiphy_3ph_lnn_ctrl15.data,
			csiphybase + csiphy_dev->ctrl_reg->csiphy_3ph_reg.
			mipi_csiphy_3ph_lnn_ctrl15.addr + 0x200*i);
		msm_camera_io_w(csiphy_dev->ctrl_reg->csiphy_3ph_reg.
			mipi_csiphy_3ph_lnn_ctrl16.data,
			csiphybase + csiphy_dev->ctrl_reg->csiphy_3ph_reg.
			mipi_csiphy_3ph_lnn_ctrl16.addr + 0x200*i);
		msm_camera_io_w(csiphy_dev->ctrl_reg->csiphy_3ph_reg.
			mipi_csiphy_3ph_lnn_ctrl17.data,
			csiphybase + csiphy_dev->ctrl_reg->csiphy_3ph_reg.
			mipi_csiphy_3ph_lnn_ctrl17.addr + 0x200*i);
		msm_camera_io_w(csiphy_dev->ctrl_reg->csiphy_3ph_reg.
			mipi_csiphy_3ph_lnn_ctrl18.data,
			csiphybase + csiphy_dev->ctrl_reg->csiphy_3ph_reg.
			mipi_csiphy_3ph_lnn_ctrl18.addr + 0x200*i);
		msm_camera_io_w(csiphy_dev->ctrl_reg->csiphy_3ph_reg.
			mipi_csiphy_3ph_lnn_ctrl19.data,
			csiphybase + csiphy_dev->ctrl_reg->csiphy_3ph_reg.
			mipi_csiphy_3ph_lnn_ctrl19.addr + 0x200*i);
		msm_camera_io_w(csiphy_dev->ctrl_reg->csiphy_3ph_reg.
			mipi_csiphy_3ph_lnn_ctrl23.data,
			csiphybase + csiphy_dev->ctrl_reg->csiphy_3ph_reg.
			mipi_csiphy_3ph_lnn_ctrl23.addr + 0x200*i);
		msm_camera_io_w(csiphy_dev->ctrl_reg->csiphy_3ph_reg.
			mipi_csiphy_3ph_lnn_ctrl24.data,
			csiphybase + csiphy_dev->ctrl_reg->csiphy_3ph_reg.
			mipi_csiphy_3ph_lnn_ctrl24.addr + 0x200*i);
		msm_camera_io_w(csiphy_dev->ctrl_reg->csiphy_3ph_reg.
			mipi_csiphy_3ph_lnn_ctrl28.data,
			csiphybase + csiphy_dev->ctrl_reg->csiphy_3ph_reg.
			mipi_csiphy_3ph_lnn_ctrl28.addr + 0x200*i);
		msm_camera_io_w(csiphy_dev->ctrl_reg->csiphy_3ph_reg.
			mipi_csiphy_3ph_lnn_ctrl29.data,
			csiphybase + csiphy_dev->ctrl_reg->csiphy_3ph_reg.
			mipi_csiphy_3ph_lnn_ctrl29.addr + 0x200*i);
		msm_camera_io_w(csiphy_dev->ctrl_reg->csiphy_3ph_reg.
			mipi_csiphy_3ph_lnn_ctrl30.data,
			csiphybase + csiphy_dev->ctrl_reg->csiphy_3ph_reg.
			mipi_csiphy_3ph_lnn_ctrl30.addr + 0x200*i);
		msm_camera_io_w(csiphy_dev->ctrl_reg->csiphy_3ph_reg.
			mipi_csiphy_3ph_lnn_ctrl33.data,
			csiphybase + csiphy_dev->ctrl_reg->csiphy_3ph_reg.
			mipi_csiphy_3ph_lnn_ctrl33.addr + 0x200*i);
		msm_camera_io_w(csiphy_dev->ctrl_reg->csiphy_3ph_reg.
			mipi_csiphy_3ph_lnn_ctrl34.data,
			csiphybase + csiphy_dev->ctrl_reg->csiphy_3ph_reg.
			mipi_csiphy_3ph_lnn_ctrl34.addr + 0x200*i);
		msm_camera_io_w(csiphy_dev->ctrl_reg->csiphy_3ph_reg.
			mipi_csiphy_3ph_lnn_ctrl35.data,
			csiphybase + csiphy_dev->ctrl_reg->csiphy_3ph_reg.
			mipi_csiphy_3ph_lnn_ctrl35.addr + 0x200*i);
		msm_camera_io_w(csiphy_dev->ctrl_reg->csiphy_3ph_reg.
			mipi_csiphy_3ph_lnn_ctrl36.data,
			csiphybase + csiphy_dev->ctrl_reg->csiphy_3ph_reg.
			mipi_csiphy_3ph_lnn_ctrl36.addr + 0x200*i);

		if (ULPM_WAKE_UP_TIMER_MODE == 0x22) {
			msm_camera_io_w(csiphy_dev->ctrl_reg->csiphy_3ph_reg.
				mipi_csiphy_3ph_lnn_ctrl51.data,
				csiphybase + csiphy_dev->ctrl_reg->
				csiphy_3ph_reg.mipi_csiphy_3ph_lnn_ctrl51.addr +
				0x200*i);
		}
		msm_camera_io_w(csiphy_dev->ctrl_reg->csiphy_3ph_reg.
			mipi_csiphy_3ph_lnn_ctrl25.data,
			csiphybase + csiphy_dev->ctrl_reg->csiphy_3ph_reg.
			mipi_csiphy_3ph_lnn_ctrl25.addr + 0x200*i);

		lane_mask >>= 1;
		i++;
	}
	if (csiphy_params->combo_mode == 1) {
		msm_camera_io_w(0x2,
			csiphybase + csiphy_dev->ctrl_reg->csiphy_3ph_reg.
			mipi_csiphy_3ph_cmn_ctrl7.addr);
	} else {
		msm_camera_io_w(0x6,
			csiphybase + csiphy_dev->ctrl_reg->csiphy_3ph_reg.
			mipi_csiphy_3ph_cmn_ctrl7.addr);
	}
	/* Delay for stabilizing the regulator*/
	usleep_range(10, 15);
	msm_csiphy_cphy_irq_config(csiphy_dev, csiphy_params);
	return 0;
}

static int msm_csiphy_3phase_lane_config_v50(
	struct csiphy_device *csiphy_dev,
	struct msm_camera_csiphy_params *csiphy_params)
{
	uint8_t i = 0;
	uint16_t lane_mask = 0, lane_enable = 0, temp;
	void __iomem *csiphybase;

	csiphybase = csiphy_dev->base;
	lane_mask = csiphy_params->lane_mask & 0x7;
	while (lane_mask != 0) {
		temp = (i << 1)+1;
		lane_enable |= ((lane_mask & 0x1) << temp);
		lane_mask >>= 1;
		i++;
	}
	msm_camera_io_w(lane_enable,
		csiphybase + csiphy_dev->ctrl_reg->csiphy_3ph_reg.
		mipi_csiphy_3ph_cmn_ctrl5.addr);
	msm_camera_io_w(csiphy_dev->ctrl_reg->csiphy_3ph_reg.
		mipi_csiphy_3ph_cmn_ctrl6.data,
		csiphybase + csiphy_dev->ctrl_reg->csiphy_3ph_reg.
		mipi_csiphy_3ph_cmn_ctrl6.addr);
	msm_camera_io_w(csiphy_dev->ctrl_reg->csiphy_3ph_reg.
		mipi_csiphy_3ph_cmn_ctrl7_cphy.data,
		csiphybase + csiphy_dev->ctrl_reg->csiphy_3ph_reg.
		mipi_csiphy_3ph_cmn_ctrl7_cphy.addr);

	lane_mask = csiphy_params->lane_mask & 0x7;
	i = 0;
	while (lane_mask & 0x7) {
		if (!(lane_mask & 0x1)) {
			i++;
			lane_mask >>= 1;
			continue;
		}

		msm_camera_io_w(csiphy_dev->ctrl_reg->csiphy_3ph_reg.
			mipi_csiphy_3ph_lnn_ctrl23.data,
			csiphybase + csiphy_dev->ctrl_reg->csiphy_3ph_reg.
			mipi_csiphy_3ph_lnn_ctrl23.addr + 0x200*i);
		msm_camera_io_w(csiphy_dev->ctrl_reg->csiphy_3ph_reg.
			mipi_csiphy_3ph_lnn_ctrl26.data,
			csiphybase + csiphy_dev->ctrl_reg->csiphy_3ph_reg.
			mipi_csiphy_3ph_lnn_ctrl26.addr + 0x200*i);
		msm_camera_io_w(csiphy_dev->ctrl_reg->csiphy_3ph_reg.
			mipi_csiphy_3ph_lnn_ctrl27.data,
			csiphybase + csiphy_dev->ctrl_reg->csiphy_3ph_reg.
			mipi_csiphy_3ph_lnn_ctrl27.addr + 0x200*i);
		msm_camera_io_w(csiphy_dev->ctrl_reg->csiphy_3ph_reg.
			mipi_csiphy_3ph_lnn_ctrl1.data,
			csiphybase + csiphy_dev->ctrl_reg->csiphy_3ph_reg.
			mipi_csiphy_3ph_lnn_ctrl1.addr + 0x200*i);
		msm_camera_io_w((csiphy_params->settle_cnt & 0xff),
			csiphybase + csiphy_dev->ctrl_reg->csiphy_3ph_reg.
			mipi_csiphy_3ph_lnn_ctrl3.addr + 0x200*i);
		msm_camera_io_w(((csiphy_params->settle_cnt >> 8) & 0xff),
			csiphybase + csiphy_dev->ctrl_reg->csiphy_3ph_reg.
			mipi_csiphy_3ph_lnn_ctrl2.addr + 0x200*i);
		msm_camera_io_w(csiphy_dev->ctrl_reg->csiphy_3ph_reg.
			mipi_csiphy_3ph_lnn_ctrl5.data,
			csiphybase + csiphy_dev->ctrl_reg->csiphy_3ph_reg.
			mipi_csiphy_3ph_lnn_ctrl5.addr + 0x200*i);
		msm_camera_io_w(((csiphy_params->settle_cnt >> 8) & 0xff),
			csiphybase + csiphy_dev->ctrl_reg->csiphy_3ph_reg.
			mipi_csiphy_3ph_lnn_ctrl20.addr + 0x200*i);
		msm_camera_io_w(csiphy_dev->ctrl_reg->csiphy_3ph_reg.
			mipi_csiphy_3ph_lnn_ctrl6.data,
			csiphybase + csiphy_dev->ctrl_reg->csiphy_3ph_reg.
			mipi_csiphy_3ph_lnn_ctrl6.addr + 0x200*i);
		msm_camera_io_w(csiphy_dev->ctrl_reg->csiphy_3ph_reg.
			mipi_csiphy_3ph_lnn_ctrl7.data,
			csiphybase + csiphy_dev->ctrl_reg->csiphy_3ph_reg.
			mipi_csiphy_3ph_lnn_ctrl7.addr + 0x200*i);
		msm_camera_io_w(csiphy_dev->ctrl_reg->csiphy_3ph_reg.
			mipi_csiphy_3ph_lnn_ctrl8.data,
			csiphybase + csiphy_dev->ctrl_reg->csiphy_3ph_reg.
			mipi_csiphy_3ph_lnn_ctrl8.addr + 0x200*i);
		msm_camera_io_w(csiphy_dev->ctrl_reg->csiphy_3ph_reg.
			mipi_csiphy_3ph_lnn_ctrl9.data,
			csiphybase + csiphy_dev->ctrl_reg->csiphy_3ph_reg.
			mipi_csiphy_3ph_lnn_ctrl9.addr + 0x200*i);
		msm_camera_io_w(csiphy_dev->ctrl_reg->csiphy_3ph_reg.
			mipi_csiphy_3ph_lnn_ctrl10.data,
			csiphybase + csiphy_dev->ctrl_reg->csiphy_3ph_reg.
			mipi_csiphy_3ph_lnn_ctrl10.addr + 0x200*i);
		msm_camera_io_w(csiphy_dev->ctrl_reg->csiphy_3ph_reg.
			mipi_csiphy_3ph_lnn_ctrl11.data,
			csiphybase + csiphy_dev->ctrl_reg->csiphy_3ph_reg.
			mipi_csiphy_3ph_lnn_ctrl11.addr + 0x200*i);
		msm_camera_io_w(csiphy_dev->ctrl_reg->csiphy_3ph_reg.
			mipi_csiphy_3ph_lnn_ctrl17.data,
			csiphybase + csiphy_dev->ctrl_reg->csiphy_3ph_reg.
			mipi_csiphy_3ph_lnn_ctrl17.addr + 0x200*i);
		msm_camera_io_w(csiphy_dev->ctrl_reg->csiphy_3ph_reg.
			mipi_csiphy_3ph_lnn_ctrl24.data,
			csiphybase + csiphy_dev->ctrl_reg->csiphy_3ph_reg.
			mipi_csiphy_3ph_lnn_ctrl24.addr + 0x200*i);
		if (ULPM_WAKE_UP_TIMER_MODE == 0x22) {
			msm_camera_io_w(csiphy_dev->ctrl_reg->csiphy_3ph_reg.
				mipi_csiphy_3ph_lnn_ctrl51.data,
				csiphybase + csiphy_dev->ctrl_reg->
				csiphy_3ph_reg.mipi_csiphy_3ph_lnn_ctrl51.addr +
				0x200*i);
		}
		msm_camera_io_w(csiphy_dev->ctrl_reg->csiphy_3ph_reg.
			mipi_csiphy_3ph_lnn_ctrl25.data,
			csiphybase + csiphy_dev->ctrl_reg->csiphy_3ph_reg.
			mipi_csiphy_3ph_lnn_ctrl25.addr + 0x200*i);
		msm_camera_io_w(csiphy_dev->ctrl_reg->csiphy_3ph_reg.
			mipi_csiphy_3ph_lnn_ctrl55.data,
			csiphybase + csiphy_dev->ctrl_reg->csiphy_3ph_reg.
			mipi_csiphy_3ph_lnn_ctrl55.addr + 0x200*i);

		lane_mask >>= 1;
		i++;
	}
	/* Delay for stabilizing the regulator*/
	usleep_range(10, 15);
	msm_csiphy_cphy_irq_config(csiphy_dev, csiphy_params);
	return 0;
}

static int msm_csiphy_2phase_lane_config(
	struct csiphy_device *csiphy_dev,
	struct msm_camera_csiphy_params *csiphy_params)
{
	uint32_t val = 0, lane_enable = 0, clk_lane, mask = 1;
	uint16_t lane_mask = 0, i = 0, offset;
	void __iomem *csiphybase;

	csiphybase = csiphy_dev->base;
	lane_mask = csiphy_params->lane_mask & 0x1f;
	for (i = 0; i < MAX_DPHY_DATA_LN; i++) {
		if (mask == 0x2) {
			if (lane_mask & mask)
				lane_enable |= 0x80;
			i--;
		} else if (lane_mask & mask)
			lane_enable |= 0x1 << (i<<1);
		mask <<= 1;
	}
	CDBG("%s:%d lane_enable: %d\n", __func__, __LINE__, lane_enable);

	msm_camera_io_w(lane_enable,
		csiphybase + csiphy_dev->ctrl_reg->csiphy_3ph_reg.
		mipi_csiphy_3ph_cmn_ctrl5.addr);
	msm_camera_io_w(csiphy_dev->ctrl_reg->csiphy_3ph_reg.
		mipi_csiphy_3ph_cmn_ctrl6.data,
		csiphybase + csiphy_dev->ctrl_reg->csiphy_3ph_reg.
		mipi_csiphy_3ph_cmn_ctrl6.addr);

	for (i = 0, mask = 0x1; i < MAX_DPHY_DATA_LN; i++) {
		if (!(lane_mask & mask)) {
			if (mask == 0x2)
				i--;
			mask <<= 0x1;
			continue;
		}
		if (mask == 0x2) {
			val = 4;
			offset = CLOCK_OFFSET;
			clk_lane = 1;
			i--;
		} else {
			offset = 0x200*i;
			val = 0;
			clk_lane = 0;
		}

		if (csiphy_params->combo_mode == 1) {
			val |= 0xA;
			if (mask == csiphy_dev->ctrl_reg->
				csiphy_reg.combo_clk_mask) {
				val |= 0x4;
				clk_lane = 1;
			}
		}
		msm_camera_io_w(csiphy_dev->ctrl_reg->csiphy_3ph_reg.
			mipi_csiphy_2ph_lnn_cfg7.data,
			csiphybase + csiphy_dev->ctrl_reg->csiphy_3ph_reg.
			mipi_csiphy_2ph_lnn_cfg7.addr + offset);
		msm_camera_io_w(csiphy_dev->ctrl_reg->csiphy_3ph_reg.
			mipi_csiphy_2ph_lnn_cfg6.data,
			csiphybase + csiphy_dev->ctrl_reg->csiphy_3ph_reg.
			mipi_csiphy_2ph_lnn_cfg6.addr + offset);
		msm_camera_io_w(csiphy_dev->ctrl_reg->csiphy_3ph_reg.
			mipi_csiphy_2ph_lnn_cfg8.data,
			csiphybase + csiphy_dev->ctrl_reg->csiphy_3ph_reg.
			mipi_csiphy_2ph_lnn_cfg8.addr + offset);
		msm_camera_io_w(val, csiphybase +
			csiphy_dev->ctrl_reg->csiphy_3ph_reg.
			mipi_csiphy_2ph_lnn_misc1.addr + offset);
		msm_camera_io_w(csiphy_dev->ctrl_reg->csiphy_3ph_reg.
			mipi_csiphy_2ph_lnn_ctrl15.data,
			csiphybase + csiphy_dev->ctrl_reg->csiphy_3ph_reg.
			mipi_csiphy_2ph_lnn_ctrl15.addr + offset);
		msm_camera_io_w(csiphy_dev->ctrl_reg->csiphy_3ph_reg.
			mipi_csiphy_2ph_lnn_cfg2.data,
			csiphybase + csiphy_dev->ctrl_reg->csiphy_3ph_reg.
			mipi_csiphy_2ph_lnn_cfg2.addr + offset);

		msm_camera_io_w((csiphy_params->settle_cnt & 0xFF),
			csiphybase + csiphy_dev->ctrl_reg->csiphy_3ph_reg.
			mipi_csiphy_2ph_lnn_cfg3.addr + offset);

		if (clk_lane == 1) {
			msm_camera_io_w(csiphy_dev->ctrl_reg->csiphy_3ph_reg.
				mipi_csiphy_3ph_lnck_cfg1.data, csiphybase +
				csiphy_dev->ctrl_reg->csiphy_3ph_reg.
				mipi_csiphy_3ph_lnck_cfg1.addr);

			msm_camera_io_w(csiphy_dev->ctrl_reg->csiphy_3ph_reg.
				mipi_csiphy_2ph_lnn_cfg4.data, csiphybase +
				csiphy_dev->ctrl_reg->csiphy_3ph_reg.
				mipi_csiphy_2ph_lnn_cfg4.addr + offset);
		} else {
			msm_camera_io_w(csiphy_dev->ctrl_reg->csiphy_3ph_reg.
				mipi_csiphy_2ph_lnn_cfg1.data,
				csiphybase +
				csiphy_dev->ctrl_reg->csiphy_3ph_reg.
				mipi_csiphy_2ph_lnn_cfg1.addr + offset);
		}
		if (csiphy_dev->hw_version == CSIPHY_VERSION_V342 &&
			csiphy_params->combo_mode == 1) {
			msm_camera_io_w(0x52,
				csiphybase +
				csiphy_dev->ctrl_reg->csiphy_3ph_reg.
				mipi_csiphy_2ph_lnn_cfg5.addr + offset);
		} else {
			msm_camera_io_w(csiphy_dev->ctrl_reg->csiphy_3ph_reg.
				mipi_csiphy_2ph_lnn_cfg5.data,
				csiphybase +
				csiphy_dev->ctrl_reg->csiphy_3ph_reg.
				mipi_csiphy_2ph_lnn_cfg5.addr + offset);
		}
		if (clk_lane == 1 &&
			csiphy_dev->hw_version == CSIPHY_VERSION_V342) {
			msm_camera_io_w(0x1f,
				csiphybase +
				csiphy_dev->ctrl_reg->csiphy_3ph_reg.
				mipi_csiphy_2ph_lnn_cfg9.addr + offset);
		} else {
			msm_camera_io_w(csiphy_dev->ctrl_reg->csiphy_3ph_reg.
				mipi_csiphy_2ph_lnn_cfg9.data,
				csiphybase +
				csiphy_dev->ctrl_reg->csiphy_3ph_reg.
				mipi_csiphy_2ph_lnn_cfg9.addr + offset);
		}
		msm_camera_io_w(csiphy_dev->ctrl_reg->csiphy_3ph_reg.
			mipi_csiphy_2ph_lnn_test_imp.data,
			csiphybase + csiphy_dev->ctrl_reg->csiphy_3ph_reg.
			mipi_csiphy_2ph_lnn_test_imp.addr + offset);
		if (csiphy_dev->hw_version == CSIPHY_VERSION_V342) {
			msm_camera_io_w(csiphy_dev->ctrl_reg->csiphy_3ph_reg.
				mipi_csiphy_2ph_lnn_ctrl5.data,
				csiphybase +
				csiphy_dev->ctrl_reg->csiphy_3ph_reg.
				mipi_csiphy_2ph_lnn_ctrl5.addr + offset);
		}
		mask <<= 1;
	}
	if (csiphy_dev->hw_version == CSIPHY_VERSION_V342 &&
		csiphy_params->combo_mode != 1) {
		msm_camera_io_w(csiphy_dev->ctrl_reg->csiphy_3ph_reg.
			mipi_csiphy_3ph_cmn_ctrl0.data,
			csiphy_dev->base + csiphy_dev->ctrl_reg->csiphy_3ph_reg.
			mipi_csiphy_3ph_cmn_ctrl0.addr);
	}
	msm_csiphy_cphy_irq_config(csiphy_dev, csiphy_params);
	return 0;
}

static int msm_csiphy_2phase_lane_config_v50(
	struct csiphy_device *csiphy_dev,
	struct msm_camera_csiphy_params *csiphy_params)
{
	uint32_t lane_enable = 0, mask = 1;
	uint16_t lane_mask = 0, i = 0, offset;
	void __iomem *csiphybase;

	csiphybase = csiphy_dev->base;
	lane_mask = csiphy_params->lane_mask & 0x1f;

	lane_enable = msm_camera_io_r(csiphybase +
		csiphy_dev->ctrl_reg->csiphy_3ph_reg.
		mipi_csiphy_3ph_cmn_ctrl5.addr);

    /* write settle count and lane_enable */
	for (i = 0; i < MAX_DPHY_DATA_LN; i++) {
		if (mask == 0x2) {
			if (lane_mask & mask)
				lane_enable |= 0x80;
			i--;
			offset = CLOCK_OFFSET;
		} else if (lane_mask & mask) {
			lane_enable |= 0x1 << (i<<1);
			offset = 0x200*i;
		}

		if (lane_mask & mask)
			msm_camera_io_w((csiphy_params->settle_cnt & 0xFF),
				csiphybase + csiphy_dev->ctrl_reg->
				csiphy_3ph_reg.
				mipi_csiphy_2ph_lnn_cfg2.addr + offset);
		mask <<= 1;
	}
	CDBG("%s:%d lane_enable: 0x%x\n", __func__, __LINE__, lane_enable);

	msm_camera_io_w(lane_enable,
		csiphybase + csiphy_dev->ctrl_reg->csiphy_3ph_reg.
		mipi_csiphy_3ph_cmn_ctrl5.addr);

    /* write mode specific settings */
	if (csiphy_params->combo_mode == 1)
		msm_csiphy_write_settings(csiphy_dev,
			csiphy_dev->ctrl_reg->csiphy_combo_mode_settings);
	else {
		msm_camera_io_w(csiphy_dev->ctrl_reg->csiphy_3ph_reg.
			mipi_csiphy_3ph_cmn_ctrl6.data,
			csiphybase + csiphy_dev->ctrl_reg->csiphy_3ph_reg.
			mipi_csiphy_3ph_cmn_ctrl6.addr);
		msm_camera_io_w(csiphy_dev->ctrl_reg->csiphy_3ph_reg.
			mipi_csiphy_3ph_cmn_ctrl7.data,
			csiphybase + csiphy_dev->ctrl_reg->csiphy_3ph_reg.
			mipi_csiphy_3ph_cmn_ctrl7.addr);
		msm_camera_io_w(csiphy_dev->ctrl_reg->csiphy_3ph_reg.
			mipi_csiphy_2ph_lnck_ctrl10.data,
			csiphybase +
			csiphy_dev->ctrl_reg->csiphy_3ph_reg.
			mipi_csiphy_2ph_lnck_ctrl10.addr);
		msm_camera_io_w(csiphy_dev->ctrl_reg->csiphy_3ph_reg.
			mipi_csiphy_2ph_lnck_ctrl3.data, csiphybase +
			csiphy_dev->ctrl_reg->csiphy_3ph_reg.
			mipi_csiphy_2ph_lnck_ctrl3.addr);

		for (i = 0, mask = 0x1; i < MAX_DPHY_DATA_LN; i++) {
			if (!(lane_mask & mask)) {
				if (mask == 0x2)
					i--;
				mask <<= 0x1;
				continue;
			}
			if (mask == 0x2) {
				offset = CLOCK_OFFSET;
				i--;
			} else {
				offset = 0x200*i;
			}

			msm_camera_io_w(csiphy_dev->ctrl_reg->
				csiphy_3ph_reg.
				mipi_csiphy_2ph_lnn_ctrl11.data,
				csiphybase + csiphy_dev->ctrl_reg->
				csiphy_3ph_reg.
				mipi_csiphy_2ph_lnn_ctrl11.addr + offset);
			msm_camera_io_w(csiphy_dev->ctrl_reg->
				csiphy_3ph_reg.
				mipi_csiphy_2ph_lnn_ctrl13.data,
				csiphybase + csiphy_dev->ctrl_reg->
				csiphy_3ph_reg.
				mipi_csiphy_2ph_lnn_ctrl13.addr + offset);
			msm_camera_io_w(csiphy_dev->ctrl_reg->
				csiphy_3ph_reg.
				mipi_csiphy_2ph_lnn_cfg7.data,
				csiphybase + csiphy_dev->ctrl_reg->
				csiphy_3ph_reg.
				mipi_csiphy_2ph_lnn_cfg7.addr + offset);
			msm_camera_io_w(csiphy_dev->ctrl_reg->
				csiphy_3ph_reg.
				mipi_csiphy_2ph_lnn_cfg5.data,
				csiphybase + csiphy_dev->ctrl_reg->
				csiphy_3ph_reg.
				mipi_csiphy_2ph_lnn_cfg5.addr + offset);
			msm_camera_io_w(csiphy_dev->ctrl_reg->
				csiphy_3ph_reg.
				mipi_csiphy_2ph_lnn_ctrl15.data,
				csiphybase + csiphy_dev->ctrl_reg->
				csiphy_3ph_reg.
				mipi_csiphy_2ph_lnn_ctrl15.addr + offset);
			msm_camera_io_w(csiphy_dev->ctrl_reg->
				csiphy_3ph_reg.
				mipi_csiphy_2ph_lnn_ctrl0.data,
				csiphybase + csiphy_dev->ctrl_reg->
				csiphy_3ph_reg.
				mipi_csiphy_2ph_lnn_ctrl0.addr + offset);
			msm_camera_io_w(csiphy_dev->ctrl_reg->
				csiphy_3ph_reg.
				mipi_csiphy_2ph_lnn_cfg1.data,
				csiphybase + csiphy_dev->ctrl_reg->
				csiphy_3ph_reg.
				mipi_csiphy_2ph_lnn_cfg1.addr + offset);
			msm_camera_io_w(csiphy_dev->ctrl_reg->
				csiphy_3ph_reg.
				mipi_csiphy_2ph_lnn_cfg4.data, csiphybase +
				csiphy_dev->ctrl_reg->csiphy_3ph_reg.
				mipi_csiphy_2ph_lnn_cfg4.addr + offset);
			msm_camera_io_w(csiphy_dev->ctrl_reg->
				csiphy_3ph_reg.
				mipi_csiphy_2ph_lnn_ctrl14.data,
				csiphybase + csiphy_dev->ctrl_reg->
				csiphy_3ph_reg.
				mipi_csiphy_2ph_lnn_ctrl14.addr + offset);
			mask <<= 1;
		}
	}
	msm_csiphy_cphy_irq_config(csiphy_dev, csiphy_params);
	return 0;
}

static int msm_csiphy_lane_config(struct csiphy_device *csiphy_dev,
	struct msm_camera_csiphy_params *csiphy_params)
{
	int rc = 0;
	int j = 0, curr_lane = 0;
	uint32_t val = 0;
	long clk_rate = 0;
	uint8_t lane_cnt = 0;
	uint16_t lane_mask = 0;
	void __iomem *csiphybase;
	uint8_t csiphy_id = csiphy_dev->pdev->id;
	int32_t lane_val = 0, lane_right = 0, num_lanes = 0;
	int ratio = 1;

	csiphybase = csiphy_dev->base;
	if (!csiphybase) {
		pr_err("%s: csiphybase NULL\n", __func__);
		return -EINVAL;
	}

	csiphy_dev->lane_mask[csiphy_id] |= csiphy_params->lane_mask;
	lane_mask = csiphy_dev->lane_mask[csiphy_id];
	lane_cnt = csiphy_params->lane_cnt;
	if (csiphy_params->lane_cnt < 1 || csiphy_params->lane_cnt > 4) {
		pr_err("%s: unsupported lane cnt %d\n",
			__func__, csiphy_params->lane_cnt);
		return rc;
	}

	clk_rate = (csiphy_params->csiphy_clk > 0)
			? csiphy_params->csiphy_clk :
			csiphy_dev->csiphy_max_clk;
	clk_rate = msm_camera_clk_set_rate(&csiphy_dev->pdev->dev,
		csiphy_dev->csiphy_clk[csiphy_dev->csiphy_clk_index],
		clk_rate);
	if (clk_rate < 0) {
		pr_err("csiphy_clk_set_rate failed\n");
		return -EINVAL;
	}

	if (clk_rate < csiphy_dev->csiphy_max_clk &&
		clk_rate > 0) {
		ratio = csiphy_dev->csiphy_max_clk/clk_rate;
		csiphy_params->settle_cnt = csiphy_params->settle_cnt/ratio;
	}
	CDBG("%s csiphy_params, mask = 0x%x cnt = %d\n",
		__func__,
		csiphy_params->lane_mask,
		csiphy_params->lane_cnt);
	CDBG("%s csiphy_params, settle cnt = 0x%x csid %d\n",
		__func__, csiphy_params->settle_cnt,
		csiphy_params->csid_core);

	if (csiphy_dev->hw_version >= CSIPHY_VERSION_V30 &&
		csiphy_dev->clk_mux_base != NULL &&
		csiphy_dev->hw_version < CSIPHY_VERSION_V50) {
		val = msm_camera_io_r(csiphy_dev->clk_mux_base);
		if (csiphy_params->combo_mode &&
			(csiphy_params->lane_mask & 0x18) == 0x18) {
			val &= ~0xf0;
			val |= csiphy_params->csid_core << 4;
		} else {
			val &= ~0xf;
			val |= csiphy_params->csid_core;
		}
		msm_camera_io_w(val, csiphy_dev->clk_mux_base);
		CDBG("%s clk mux addr %pK val 0x%x\n", __func__,
			csiphy_dev->clk_mux_base, val);
		/* ensure write is done */
		mb();
	}

	csiphy_dev->csi_3phase = csiphy_params->csi_3phase;
	if (csiphy_dev->csiphy_3phase == CSI_3PHASE_HW) {
		if (csiphy_dev->csi_3phase == 1) {
			rc = msm_camera_clk_enable(&csiphy_dev->pdev->dev,
				csiphy_dev->csiphy_3p_clk_info,
				csiphy_dev->csiphy_3p_clk, 2, true);
			if (csiphy_dev->hw_dts_version >= CSIPHY_VERSION_V50)
				rc = msm_csiphy_3phase_lane_config_v50(
					csiphy_dev, csiphy_params);
			else
				rc = msm_csiphy_3phase_lane_config(csiphy_dev,
					csiphy_params);
			csiphy_dev->num_irq_registers = 20;
		} else {
			if (csiphy_dev->hw_dts_version >= CSIPHY_VERSION_V50)
				rc = msm_csiphy_2phase_lane_config_v50(
					csiphy_dev, csiphy_params);
			else
				rc = msm_csiphy_2phase_lane_config(csiphy_dev,
					csiphy_params);
			csiphy_dev->num_irq_registers = 11;
		}
		if (rc < 0) {
			pr_err("%s:%d: Error in setting lane configuration\n",
				__func__, __LINE__);
		}
		return rc;
	}

	msm_camera_io_w(0x1, csiphybase + csiphy_dev->ctrl_reg->
		csiphy_reg.mipi_csiphy_glbl_t_init_cfg0_addr);
	msm_camera_io_w(0x1, csiphybase + csiphy_dev->ctrl_reg->
		csiphy_reg.mipi_csiphy_t_wakeup_cfg0_addr);

	if (csiphy_dev->hw_version < CSIPHY_VERSION_V30) {
		val = 0x3;
		msm_camera_io_w((lane_mask << 2) | val,
				csiphybase +
				csiphy_dev->ctrl_reg->
				csiphy_reg.mipi_csiphy_glbl_pwr_cfg_addr);
		msm_camera_io_w(0x10, csiphybase +
			csiphy_dev->ctrl_reg->csiphy_reg.
			mipi_csiphy_lnck_cfg2_addr);
		msm_camera_io_w(csiphy_params->settle_cnt,
			csiphybase +
			csiphy_dev->ctrl_reg->csiphy_reg.
			mipi_csiphy_lnck_cfg3_addr);
		msm_camera_io_w(0x24,
			csiphybase + csiphy_dev->ctrl_reg->
			csiphy_reg.mipi_csiphy_interrupt_mask0_addr);
		msm_camera_io_w(0x24,
			csiphybase + csiphy_dev->ctrl_reg->
			csiphy_reg.mipi_csiphy_interrupt_clear0_addr);
	} else {
		val = 0x1;
		msm_camera_io_w((lane_mask << 1) | val,
				csiphybase +
				csiphy_dev->ctrl_reg->
				csiphy_reg.mipi_csiphy_glbl_pwr_cfg_addr);
		msm_camera_io_w(csiphy_params->combo_mode <<
			csiphy_dev->ctrl_reg->csiphy_reg.
			mipi_csiphy_mode_config_shift,
			csiphybase +
			csiphy_dev->ctrl_reg->csiphy_reg.
			mipi_csiphy_glbl_reset_addr);
	}

	lane_mask &= 0x1f;
	while (lane_mask & 0x1f) {
		if (!(lane_mask & 0x1)) {
			j++;
			lane_mask >>= 1;
			continue;
		}
		msm_camera_io_w(0x10,
			csiphybase + csiphy_dev->ctrl_reg->csiphy_reg.
			mipi_csiphy_lnn_cfg2_addr + 0x40*j);
		msm_camera_io_w(csiphy_params->settle_cnt,
			csiphybase + csiphy_dev->ctrl_reg->csiphy_reg.
			mipi_csiphy_lnn_cfg3_addr + 0x40*j);
		msm_camera_io_w(csiphy_dev->ctrl_reg->csiphy_reg.
			mipi_csiphy_interrupt_mask_val, csiphybase +
			csiphy_dev->ctrl_reg->csiphy_reg.
			mipi_csiphy_interrupt_mask_addr + 0x4*j);
		msm_camera_io_w(csiphy_dev->ctrl_reg->csiphy_reg.
			mipi_csiphy_interrupt_mask_val, csiphybase +
			csiphy_dev->ctrl_reg->csiphy_reg.
			mipi_csiphy_interrupt_clear_addr + 0x4*j);
		if (csiphy_dev->is_3_1_20nm_hw == 1) {
			if (j > CLK_LANE_OFFSET) {
				lane_right = 0x8;
				num_lanes = (lane_cnt - curr_lane)
					<< NUM_LANES_OFFSET;
				if (lane_cnt < curr_lane) {
					pr_err("%s: Lane_cnt is less than curr_lane number\n",
						__func__);
					return -EINVAL;
				}
				lane_val = lane_right|num_lanes;
			} else if (j == 1) {
				lane_val = 0x4;
			}
			if (csiphy_params->combo_mode == 1) {
				/*
				* In the case of combo mode, the clock is always
				* 4th lane for the second sensor.
				* So check whether the sensor is of one lane
				* sensor and curr_lane for 0.
				*/
				if (curr_lane == 0 &&
					((csiphy_params->lane_mask &
						0x18) == 0x18))
					lane_val = 0x4;
			}
			msm_camera_io_w(lane_val, csiphybase +
				csiphy_dev->ctrl_reg->csiphy_reg.
				mipi_csiphy_lnn_misc1_addr + 0x40*j);
			msm_camera_io_w(0x17, csiphybase +
				csiphy_dev->ctrl_reg->csiphy_reg.
				mipi_csiphy_lnn_test_imp + 0x40*j);
			curr_lane++;
		}
		j++;
		lane_mask >>= 1;
	}
	return rc;
}

void msm_csiphy_disable_irq(
	struct csiphy_device *csiphy_dev)
{
	void __iomem *csiphybase;

	csiphybase = csiphy_dev->base;
	msm_camera_io_w(0,
		csiphybase + csiphy_dev->ctrl_reg->csiphy_3ph_reg.
		mipi_csiphy_3ph_cmn_ctrl11.addr);
	msm_camera_io_w(0,
		csiphybase + csiphy_dev->ctrl_reg->csiphy_3ph_reg.
		mipi_csiphy_3ph_cmn_ctrl12.addr);
	msm_camera_io_w(0,
		csiphybase + csiphy_dev->ctrl_reg->csiphy_3ph_reg.
		mipi_csiphy_3ph_cmn_ctrl13.addr);
	msm_camera_io_w(0,
		csiphybase + csiphy_dev->ctrl_reg->csiphy_3ph_reg.
		mipi_csiphy_3ph_cmn_ctrl14.addr);
	msm_camera_io_w(0,
		csiphybase + csiphy_dev->ctrl_reg->csiphy_3ph_reg.
		mipi_csiphy_3ph_cmn_ctrl15.addr);
	msm_camera_io_w(0,
		csiphybase + csiphy_dev->ctrl_reg->csiphy_3ph_reg.
		mipi_csiphy_3ph_cmn_ctrl16.addr);
	msm_camera_io_w(0,
		csiphybase + csiphy_dev->ctrl_reg->csiphy_3ph_reg.
		mipi_csiphy_3ph_cmn_ctrl17.addr);
	msm_camera_io_w(0,
		csiphybase + csiphy_dev->ctrl_reg->csiphy_3ph_reg.
		mipi_csiphy_3ph_cmn_ctrl18.addr);
	msm_camera_io_w(0,
		csiphybase + csiphy_dev->ctrl_reg->csiphy_3ph_reg.
		mipi_csiphy_3ph_cmn_ctrl19.addr);
	msm_camera_io_w(0,
		csiphybase + csiphy_dev->ctrl_reg->csiphy_3ph_reg.
		mipi_csiphy_3ph_cmn_ctrl20.addr);
	msm_camera_io_w(0,
		csiphybase + csiphy_dev->ctrl_reg->csiphy_3ph_reg.
		mipi_csiphy_3ph_cmn_ctrl21.addr);
}

static irqreturn_t msm_csiphy_irq(int irq_num, void *data)
{
	uint32_t irq;
	int i;
	struct csiphy_device *csiphy_dev = data;

	if (csiphy_dev->csiphy_sof_debug == SOF_DEBUG_ENABLE) {
		if (csiphy_dev->csiphy_sof_debug_count < CSIPHY_SOF_DEBUG_COUNT)
			csiphy_dev->csiphy_sof_debug_count++;
		else {
			msm_csiphy_disable_irq(csiphy_dev);
			return IRQ_HANDLED;
		}
	}

	for (i = 0; i < csiphy_dev->num_irq_registers; i++) {
		irq = msm_camera_io_r(
			csiphy_dev->base +
			csiphy_dev->ctrl_reg->csiphy_reg.
			mipi_csiphy_interrupt_status0_addr + 0x4*i);
		msm_camera_io_w(irq,
			csiphy_dev->base +
			csiphy_dev->ctrl_reg->csiphy_reg.
			mipi_csiphy_interrupt_clear0_addr + 0x4*i);
		pr_err_ratelimited(
			"%s CSIPHY%d_IRQ_STATUS_ADDR%d = 0x%x\n",
			__func__, csiphy_dev->pdev->id, i, irq);
		msm_camera_io_w(0x0,
			csiphy_dev->base +
			csiphy_dev->ctrl_reg->csiphy_reg.
			mipi_csiphy_interrupt_clear0_addr + 0x4*i);
	}
	msm_camera_io_w(0x1, csiphy_dev->base +
		csiphy_dev->ctrl_reg->
		csiphy_reg.mipi_csiphy_glbl_irq_cmd_addr);
	msm_camera_io_w(0x0, csiphy_dev->base +
		csiphy_dev->ctrl_reg->
		csiphy_reg.mipi_csiphy_glbl_irq_cmd_addr);
	return IRQ_HANDLED;
}

static void msm_csiphy_reset(struct csiphy_device *csiphy_dev)
{
	msm_camera_io_w(0x1, csiphy_dev->base +
		csiphy_dev->ctrl_reg->csiphy_reg.mipi_csiphy_glbl_reset_addr);
	usleep_range(5000, 8000);
	msm_camera_io_w(0x0, csiphy_dev->base +
		csiphy_dev->ctrl_reg->csiphy_reg.mipi_csiphy_glbl_reset_addr);
}

static void msm_csiphy_3ph_reset(struct csiphy_device *csiphy_dev)
{
	msm_camera_io_w(0x1, csiphy_dev->base +
		csiphy_dev->ctrl_reg->csiphy_3ph_reg.
		mipi_csiphy_3ph_cmn_ctrl0.addr);
	usleep_range(5000, 8000);
	msm_camera_io_w(0x0, csiphy_dev->base +
		csiphy_dev->ctrl_reg->csiphy_3ph_reg.
		mipi_csiphy_3ph_cmn_ctrl0.addr);
}

#if DBG_CSIPHY
static int msm_csiphy_init(struct csiphy_device *csiphy_dev)
{
	int rc = 0;
	if (csiphy_dev == NULL) {
		pr_err("%s: csiphy_dev NULL\n", __func__);
		rc = -ENOMEM;
		return rc;
	}

<<<<<<< HEAD
=======
	CDBG("%s:%d called\n", __func__, __LINE__);
	if (csiphy_dev->ref_count++) {
		CDBG("%s csiphy refcount = %d\n", __func__,
			csiphy_dev->ref_count);
		return rc;
	}

	CDBG("%s:%d called\n", __func__, __LINE__);
>>>>>>> bcb35287
	if (csiphy_dev->csiphy_state == CSIPHY_POWER_UP) {
		pr_err("%s: csiphy invalid state %d\n", __func__,
			csiphy_dev->csiphy_state);
		rc = -EINVAL;
		return rc;
	}

<<<<<<< HEAD
	if (csiphy_dev->ref_count++) {
		pr_err("%s csiphy refcount = %d\n", __func__,
			csiphy_dev->ref_count);
		return rc;
	}
=======
>>>>>>> bcb35287
	CDBG("%s:%d called\n", __func__, __LINE__);

	rc = cam_config_ahb_clk(NULL, 0, CAM_AHB_CLIENT_CSIPHY,
			CAM_AHB_SVS_VOTE);
	if (rc < 0) {
		csiphy_dev->ref_count--;
		pr_err("%s: failed to vote for AHB\n", __func__);
		return rc;
	}

	CDBG("%s:%d called\n", __func__, __LINE__);

<<<<<<< HEAD
	if (csiphy_dev->regulator_count) {
		rc = msm_camera_config_vreg(&csiphy_dev->pdev->dev,
			csiphy_dev->csiphy_vreg,
			csiphy_dev->regulator_count, NULL, 0,
			&csiphy_dev->csiphy_reg_ptr[0], 1);
		if (rc < 0) {
			pr_err("%s:%d csid config_vreg failed\n",
				__func__, __LINE__);
			goto csiphy_resource_fail;
		}
		rc = msm_camera_enable_vreg(&csiphy_dev->pdev->dev,
			csiphy_dev->csiphy_vreg,
			csiphy_dev->regulator_count, NULL, 0,
			&csiphy_dev->csiphy_reg_ptr[0], 1);
		if (rc < 0) {
			pr_err("%s:%d csiphy enable_vreg failed\n",
				__func__, __LINE__);
			goto top_vreg_enable_failed;
		}
=======
	rc = msm_camera_config_vreg(&csiphy_dev->pdev->dev,
		csiphy_dev->csiphy_vreg,
		csiphy_dev->regulator_count, NULL, 0,
		&csiphy_dev->csiphy_reg_ptr[0], 1);
	if (rc < 0) {
		pr_err("%s:%d csiphy config_vreg failed\n",
			__func__, __LINE__);
		goto csiphy_resource_fail;
	}
	rc = msm_camera_enable_vreg(&csiphy_dev->pdev->dev,
		csiphy_dev->csiphy_vreg,
		csiphy_dev->regulator_count, NULL, 0,
		&csiphy_dev->csiphy_reg_ptr[0], 1);
	if (rc < 0) {
		pr_err("%s:%d csiphy enable_vreg failed\n",
			__func__, __LINE__);
		goto top_vreg_enable_failed;
>>>>>>> bcb35287
	}

	rc = msm_camera_clk_enable(&csiphy_dev->pdev->dev,
		csiphy_dev->csiphy_clk_info, csiphy_dev->csiphy_clk,
		csiphy_dev->num_clk, true);

	CDBG("%s:%d called\n", __func__, __LINE__);
	if (rc < 0) {
		pr_err("%s: csiphy clk enable failed\n", __func__);
		csiphy_dev->ref_count--;
		goto csiphy_resource_fail;
	}
	CDBG("%s:%d called\n", __func__, __LINE__);

	rc = msm_camera_enable_irq(csiphy_dev->irq, true);
	if (rc < 0)
		pr_err("%s: irq enable failed\n", __func__);

	if (csiphy_dev->csiphy_3phase == CSI_3PHASE_HW)
		msm_csiphy_3ph_reset(csiphy_dev);
	else
		msm_csiphy_reset(csiphy_dev);

	CDBG("%s:%d called\n", __func__, __LINE__);

	if (csiphy_dev->hw_dts_version == CSIPHY_VERSION_V30)
		csiphy_dev->hw_version =
			msm_camera_io_r(csiphy_dev->base +
				 csiphy_dev->ctrl_reg->
				 csiphy_reg.mipi_csiphy_hw_version_addr);
	else
		csiphy_dev->hw_version = csiphy_dev->hw_dts_version;

	CDBG("%s:%d called csiphy_dev->hw_version 0x%x\n", __func__, __LINE__,
		csiphy_dev->hw_version);
	csiphy_dev->csiphy_state = CSIPHY_POWER_UP;
	return 0;

top_vreg_enable_failed:
<<<<<<< HEAD
	if (csiphy_dev->regulator_count) {
		msm_camera_enable_vreg(&csiphy_dev->pdev->dev,
			csiphy_dev->csiphy_vreg,
			csiphy_dev->regulator_count, NULL, 0,
			&csiphy_dev->csiphy_reg_ptr[0], 0);
		msm_camera_config_vreg(&csiphy_dev->pdev->dev,
			csiphy_dev->csiphy_vreg,
			csiphy_dev->regulator_count, NULL, 0,
			&csiphy_dev->csiphy_reg_ptr[0], 0);
	}
=======
	msm_camera_config_vreg(&csiphy_dev->pdev->dev,
		csiphy_dev->csiphy_vreg,
		csiphy_dev->regulator_count, NULL, 0,
		&csiphy_dev->csiphy_reg_ptr[0], 0);
>>>>>>> bcb35287
csiphy_resource_fail:
	if (cam_config_ahb_clk(NULL, 0, CAM_AHB_CLIENT_CSIPHY,
		CAM_AHB_SUSPEND_VOTE) < 0)
		pr_err("%s: failed to vote for AHB\n", __func__);
	return rc;
}
#else
static int msm_csiphy_init(struct csiphy_device *csiphy_dev)
{
	int rc = 0;
	if (csiphy_dev == NULL) {
		pr_err("%s: csiphy_dev NULL\n", __func__);
		rc = -ENOMEM;
		return rc;
	}
	csiphy_dev->csiphy_sof_debug_count = 0;

	CDBG("%s:%d called\n", __func__, __LINE__);
	if (csiphy_dev->ref_count++) {
		CDBG("%s csiphy refcount = %d\n", __func__,
			csiphy_dev->ref_count);
		return rc;
	}

	CDBG("%s:%d called\n", __func__, __LINE__);
	if (csiphy_dev->csiphy_state == CSIPHY_POWER_UP) {
		pr_err("%s: csiphy invalid state %d\n", __func__,
			csiphy_dev->csiphy_state);
		rc = -EINVAL;
		return rc;
	}

<<<<<<< HEAD
	if (csiphy_dev->ref_count++) {
		pr_err("%s csiphy refcount = %d\n", __func__,
			csiphy_dev->ref_count);
		return rc;
	}
=======
>>>>>>> bcb35287
	CDBG("%s:%d called\n", __func__, __LINE__);
	rc = cam_config_ahb_clk(NULL, 0, CAM_AHB_CLIENT_CSIPHY,
			CAM_AHB_SVS_VOTE);
	if (rc < 0) {
		csiphy_dev->ref_count--;
		pr_err("%s: failed to vote for AHB\n", __func__);
		return rc;
	}
<<<<<<< HEAD
	if (csiphy_dev->regulator_count) {
		rc = msm_camera_config_vreg(&csiphy_dev->pdev->dev,
			csiphy_dev->csiphy_vreg,
			csiphy_dev->regulator_count, NULL, 0,
			&csiphy_dev->csiphy_reg_ptr[0], 1);
		if (rc < 0) {
			pr_err("%s:%d csiphy config_vreg failed\n",
				__func__, __LINE__);
			goto csiphy_resource_fail;
		}
		rc = msm_camera_enable_vreg(&csiphy_dev->pdev->dev,
			csiphy_dev->csiphy_vreg,
			csiphy_dev->regulator_count, NULL, 0,
			&csiphy_dev->csiphy_reg_ptr[0], 1);
		if (rc < 0) {
			pr_err("%s:%d csiphy enable_vreg failed\n",
				__func__, __LINE__);
			goto top_vreg_enable_failed;
		}
=======
	rc = msm_camera_config_vreg(&csiphy_dev->pdev->dev,
		csiphy_dev->csiphy_vreg,
		csiphy_dev->regulator_count, NULL, 0,
		&csiphy_dev->csiphy_reg_ptr[0], 1);
	if (rc < 0) {
		pr_err("%s:%d csiphy config_vreg failed\n",
			__func__, __LINE__);
		goto csiphy_resource_fail;
	}
	rc = msm_camera_enable_vreg(&csiphy_dev->pdev->dev,
		csiphy_dev->csiphy_vreg,
		csiphy_dev->regulator_count, NULL, 0,
		&csiphy_dev->csiphy_reg_ptr[0], 1);
	if (rc < 0) {
		pr_err("%s:%d csiphy enable_vreg failed\n",
			__func__, __LINE__);
		goto top_vreg_enable_failed;
>>>>>>> bcb35287
	}

	rc = msm_camera_clk_enable(&csiphy_dev->pdev->dev,
		csiphy_dev->csiphy_clk_info, csiphy_dev->csiphy_clk,
		csiphy_dev->num_clk, true);

	CDBG("%s:%d called\n", __func__, __LINE__);
	if (rc < 0) {
		pr_err("%s: csiphy clk enable failed\n", __func__);
		csiphy_dev->ref_count--;
		goto csiphy_resource_fail;
	}
<<<<<<< HEAD
	CDBG("%s:%d Clk enable success\n", __func__, __LINE__);
=======
	CDBG("%s:%d clk enable success\n", __func__, __LINE__);
>>>>>>> bcb35287

	if (csiphy_dev->csiphy_3phase == CSI_3PHASE_HW)
		msm_csiphy_3ph_reset(csiphy_dev);
	else
		msm_csiphy_reset(csiphy_dev);

	CDBG("%s:%d called\n", __func__, __LINE__);

	if (csiphy_dev->hw_dts_version == CSIPHY_VERSION_V30)
		csiphy_dev->hw_version =
			msm_camera_io_r(csiphy_dev->base +
				 csiphy_dev->ctrl_reg->
				 csiphy_reg.mipi_csiphy_hw_version_addr);
	else
		csiphy_dev->hw_version = csiphy_dev->hw_dts_version;

	csiphy_dev->csiphy_sof_debug = SOF_DEBUG_DISABLE;
	pr_err("%s:%d called csiphy_dev->hw_version 0x%x\n", __func__, __LINE__,
		csiphy_dev->hw_version);
	csiphy_dev->csiphy_state = CSIPHY_POWER_UP;
	return 0;
top_vreg_enable_failed:
<<<<<<< HEAD
	if (csiphy_dev->regulator_count) {
		msm_camera_enable_vreg(&csiphy_dev->pdev->dev,
			csiphy_dev->csiphy_vreg,
			csiphy_dev->regulator_count, NULL, 0,
			&csiphy_dev->csiphy_reg_ptr[0], 0);
		msm_camera_config_vreg(&csiphy_dev->pdev->dev,
			csiphy_dev->csiphy_vreg,
			csiphy_dev->regulator_count, NULL, 0,
			&csiphy_dev->csiphy_reg_ptr[0], 0);
	}
=======
	msm_camera_config_vreg(&csiphy_dev->pdev->dev,
		csiphy_dev->csiphy_vreg,
		csiphy_dev->regulator_count, NULL, 0,
		&csiphy_dev->csiphy_reg_ptr[0], 0);
>>>>>>> bcb35287
csiphy_resource_fail:
	if (cam_config_ahb_clk(NULL, 0, CAM_AHB_CLIENT_CSIPHY,
		CAM_AHB_SUSPEND_VOTE) < 0)
		pr_err("%s: failed to vote for AHB\n", __func__);
	return rc;
}
#endif

#if DBG_CSIPHY
static int msm_csiphy_release(struct csiphy_device *csiphy_dev, void *arg)
{
	int i = 0;
	int rc = 0;
	struct msm_camera_csi_lane_params *csi_lane_params;
	uint16_t csi_lane_mask;
	csi_lane_params = (struct msm_camera_csi_lane_params *)arg;

	if (!csiphy_dev || !csiphy_dev->ref_count) {
		pr_err("%s csiphy dev NULL / ref_count ZERO\n", __func__);
		return 0;
	}

	if (csiphy_dev->csiphy_state != CSIPHY_POWER_UP) {
		pr_err("%s: csiphy invalid state %d\n", __func__,
			csiphy_dev->csiphy_state);
		return -EINVAL;
	}

	if (--csiphy_dev->ref_count) {
		CDBG("%s csiphy refcount = %d\n", __func__,
			csiphy_dev->ref_count);
		return 0;
	}

	if (csiphy_dev->csiphy_3phase == CSI_3PHASE_HW) {
		msm_camera_io_w(0x0,
			csiphy_dev->base + csiphy_dev->ctrl_reg->csiphy_3ph_reg.
			mipi_csiphy_3ph_cmn_ctrl5.addr);
		msm_camera_io_w(0x0,
			csiphy_dev->base + csiphy_dev->ctrl_reg->csiphy_3ph_reg.
			mipi_csiphy_3ph_cmn_ctrl6.addr);
		if (csiphy_dev->hw_dts_version >= CSIPHY_VERSION_V50)
			msm_camera_io_w(0x0,
				csiphy_dev->base +
				csiphy_dev->ctrl_reg->csiphy_3ph_reg.
				mipi_csiphy_3ph_cmn_ctrl7.addr);
	} else if (csiphy_dev->hw_version < CSIPHY_VERSION_V30) {
		csiphy_dev->lane_mask[csiphy_dev->pdev->id] = 0;
		for (i = 0; i < 4; i++)
			msm_camera_io_w(0x0, csiphy_dev->base +
				csiphy_dev->ctrl_reg->csiphy_reg.
				mipi_csiphy_lnn_cfg2_addr + 0x40*i);
		msm_camera_io_w(0x0, csiphy_dev->base +
			csiphy_dev->ctrl_reg->csiphy_reg.
			mipi_csiphy_lnck_cfg2_addr);
		msm_camera_io_w(0x0, csiphy_dev->base +
			csiphy_dev->ctrl_reg->csiphy_reg.
			mipi_csiphy_glbl_pwr_cfg_addr);
	} else {
		if (!csi_lane_params) {
			pr_err("%s:%d failed: csi_lane_params %pK\n", __func__,
				__LINE__, csi_lane_params);
			return -EINVAL;
		}
		csi_lane_mask = (csi_lane_params->csi_lane_mask & 0x1F);

		CDBG("%s csiphy_params, lane assign 0x%x mask = 0x%x\n",
			__func__,
			csi_lane_params->csi_lane_assign,
			csi_lane_params->csi_lane_mask);

		if (!csi_lane_mask)
			csi_lane_mask = 0x1f;

		csiphy_dev->lane_mask[csiphy_dev->pdev->id] &=
			~(csi_lane_mask);
		i = 0;
		while (csi_lane_mask) {
			if (csi_lane_mask & 0x1) {
				msm_camera_io_w(0x0, csiphy_dev->base +
					csiphy_dev->ctrl_reg->csiphy_reg.
					mipi_csiphy_lnn_cfg2_addr + 0x40*i);
				msm_camera_io_w(0x0, csiphy_dev->base +
					csiphy_dev->ctrl_reg->csiphy_reg.
					mipi_csiphy_lnn_misc1_addr + 0x40*i);
				msm_camera_io_w(0x0, csiphy_dev->base +
					csiphy_dev->ctrl_reg->csiphy_reg.
					mipi_csiphy_lnn_test_imp + 0x40*i);
			}
			csi_lane_mask >>= 1;
			i++;
		}
		msm_camera_io_w(0x0, csiphy_dev->base +
			csiphy_dev->ctrl_reg->csiphy_reg.
			mipi_csiphy_lnck_cfg2_addr);
		msm_camera_io_w(0x0, csiphy_dev->base +
			csiphy_dev->ctrl_reg->csiphy_reg.
			mipi_csiphy_glbl_pwr_cfg_addr);
	}

	rc = msm_camera_enable_irq(csiphy_dev->irq, false);

	msm_camera_clk_enable(&csiphy_dev->pdev->dev,
		csiphy_dev->csiphy_clk_info, csiphy_dev->csiphy_clk,
		csiphy_dev->num_clk, false);

	if (csiphy_dev->csiphy_3phase == CSI_3PHASE_HW &&
		csiphy_dev->csi_3phase == 1) {
		msm_camera_clk_enable(&csiphy_dev->pdev->dev,
			csiphy_dev->csiphy_3p_clk_info,
			csiphy_dev->csiphy_3p_clk, 2, false);
	}

<<<<<<< HEAD
	if (csiphy_dev->regulator_count) {
		msm_camera_enable_vreg(&csiphy_dev->pdev->dev,
			csiphy_dev->csiphy_vreg,
			csiphy_dev->regulator_count, NULL, 0,
			&csiphy_dev->csiphy_reg_ptr[0], 0);
		msm_camera_config_vreg(&csiphy_dev->pdev->dev,
			csiphy_dev->csiphy_vreg, csiphy_dev->regulator_count,
			NULL, 0, &csiphy_dev->csiphy_reg_ptr[0], 0);
	}
=======
	msm_camera_enable_vreg(&csiphy_dev->pdev->dev,
		csiphy_dev->csiphy_vreg,
		csiphy_dev->regulator_count, NULL, 0,
		&csiphy_dev->csiphy_reg_ptr[0], 0);
	msm_camera_config_vreg(&csiphy_dev->pdev->dev,
		csiphy_dev->csiphy_vreg, csiphy_dev->regulator_count,
		NULL, 0, &csiphy_dev->csiphy_reg_ptr[0], 0);

>>>>>>> bcb35287
	csiphy_dev->csiphy_state = CSIPHY_POWER_DOWN;

	if (cam_config_ahb_clk(NULL, 0, CAM_AHB_CLIENT_CSIPHY,
		 CAM_AHB_SUSPEND_VOTE) < 0)
		pr_err("%s: failed to remove vote for AHB\n", __func__);
	return 0;
}
#else
static int msm_csiphy_release(struct csiphy_device *csiphy_dev, void *arg)
{
	int i = 0, rc = 0;
	struct msm_camera_csi_lane_params *csi_lane_params;
	uint16_t csi_lane_mask;
	csi_lane_params = (struct msm_camera_csi_lane_params *)arg;

	if (!csiphy_dev || !csiphy_dev->ref_count) {
		pr_err("%s csiphy dev NULL / ref_count ZERO\n", __func__);
		return 0;
	}

	if (csiphy_dev->csiphy_state != CSIPHY_POWER_UP) {
		pr_err("%s: csiphy invalid state %d\n", __func__,
			csiphy_dev->csiphy_state);
		return -EINVAL;
	}

	if (--csiphy_dev->ref_count) {
		pr_err("%s csiphy refcount = %d\n", __func__,
			csiphy_dev->ref_count);
		return 0;
	}

	if (csiphy_dev->csiphy_3phase == CSI_3PHASE_HW) {
		msm_camera_io_w(0x0,
			csiphy_dev->base + csiphy_dev->ctrl_reg->csiphy_3ph_reg.
			mipi_csiphy_3ph_cmn_ctrl5.addr);
		msm_camera_io_w(0x0,
			csiphy_dev->base + csiphy_dev->ctrl_reg->csiphy_3ph_reg.
			mipi_csiphy_3ph_cmn_ctrl6.addr);
		if (csiphy_dev->hw_dts_version >= CSIPHY_VERSION_V50)
			msm_camera_io_w(0x0,
				csiphy_dev->base +
				csiphy_dev->ctrl_reg->csiphy_3ph_reg.
				mipi_csiphy_3ph_cmn_ctrl7.addr);
	} else	if (csiphy_dev->hw_version < CSIPHY_VERSION_V30) {
		csiphy_dev->lane_mask[csiphy_dev->pdev->id] = 0;
		for (i = 0; i < 4; i++)
			msm_camera_io_w(0x0, csiphy_dev->base +
				csiphy_dev->ctrl_reg->csiphy_reg.
				mipi_csiphy_lnn_cfg2_addr + 0x40*i);
		msm_camera_io_w(0x0, csiphy_dev->base +
			csiphy_dev->ctrl_reg->csiphy_reg.
			mipi_csiphy_lnck_cfg2_addr);
		msm_camera_io_w(0x0, csiphy_dev->base +
			csiphy_dev->ctrl_reg->csiphy_reg.
			mipi_csiphy_glbl_pwr_cfg_addr);
	} else {
		if (!csi_lane_params) {
			pr_err("%s:%d failed: csi_lane_params %pK\n", __func__,
				__LINE__, csi_lane_params);
			return -EINVAL;
		}
		csi_lane_mask = (csi_lane_params->csi_lane_mask & 0x1F);

		CDBG("%s csiphy_params, lane assign 0x%x mask = 0x%x\n",
			__func__,
			csi_lane_params->csi_lane_assign,
			csi_lane_params->csi_lane_mask);

		if (!csi_lane_mask)
			csi_lane_mask = 0x1f;

		csiphy_dev->lane_mask[csiphy_dev->pdev->id] &=
			~(csi_lane_mask);
		i = 0;
		while (csi_lane_mask) {
			if (csi_lane_mask & 0x1) {
				msm_camera_io_w(0x0, csiphy_dev->base +
					csiphy_dev->ctrl_reg->csiphy_reg.
					mipi_csiphy_lnn_cfg2_addr + 0x40*i);
				msm_camera_io_w(0x0, csiphy_dev->base +
					csiphy_dev->ctrl_reg->csiphy_reg.
					mipi_csiphy_lnn_misc1_addr + 0x40*i);
				msm_camera_io_w(0x0, csiphy_dev->base +
					csiphy_dev->ctrl_reg->csiphy_reg.
					mipi_csiphy_lnn_test_imp + 0x40*i);
			}
			csi_lane_mask >>= 1;
			i++;
		}
		msm_camera_io_w(0x0, csiphy_dev->base +
			csiphy_dev->ctrl_reg->csiphy_reg.
			mipi_csiphy_lnck_cfg2_addr);
		msm_camera_io_w(0x0, csiphy_dev->base +
			csiphy_dev->ctrl_reg->csiphy_reg.
			mipi_csiphy_glbl_pwr_cfg_addr);
	}
	if (csiphy_dev->csiphy_sof_debug == SOF_DEBUG_ENABLE) {
		rc = msm_camera_enable_irq(csiphy_dev->irq, false);
	}

	msm_camera_clk_enable(&csiphy_dev->pdev->dev,
		csiphy_dev->csiphy_clk_info, csiphy_dev->csiphy_clk,
		csiphy_dev->num_clk, false);
	if (csiphy_dev->csiphy_3phase == CSI_3PHASE_HW &&
		csiphy_dev->csi_3phase == 1) {
		msm_camera_clk_enable(&csiphy_dev->pdev->dev,
			csiphy_dev->csiphy_3p_clk_info,
			csiphy_dev->csiphy_3p_clk, 2, false);
	}

<<<<<<< HEAD
	if (csiphy_dev->regulator_count) {
		msm_camera_enable_vreg(&csiphy_dev->pdev->dev,
			csiphy_dev->csiphy_vreg, csiphy_dev->regulator_count,
			NULL, 0, &csiphy_dev->csiphy_reg_ptr[0], 0);
		msm_camera_config_vreg(&csiphy_dev->pdev->dev,
			csiphy_dev->csiphy_vreg, csiphy_dev->regulator_count,
			NULL, 0, &csiphy_dev->csiphy_reg_ptr[0], 0);
	}
=======
	msm_camera_enable_vreg(&csiphy_dev->pdev->dev,
		csiphy_dev->csiphy_vreg, csiphy_dev->regulator_count,
		NULL, 0, &csiphy_dev->csiphy_reg_ptr[0], 0);
	msm_camera_config_vreg(&csiphy_dev->pdev->dev,
		csiphy_dev->csiphy_vreg, csiphy_dev->regulator_count,
		NULL, 0, &csiphy_dev->csiphy_reg_ptr[0], 0);
>>>>>>> bcb35287

	csiphy_dev->csiphy_state = CSIPHY_POWER_DOWN;

	if (cam_config_ahb_clk(NULL, 0, CAM_AHB_CLIENT_CSIPHY,
		 CAM_AHB_SUSPEND_VOTE) < 0)
		pr_err("%s: failed to remove vote for AHB\n", __func__);
	return 0;
}

#endif
static int32_t msm_csiphy_cmd(struct csiphy_device *csiphy_dev, void *arg)
{
	int rc = 0;
	struct csiphy_cfg_data *cdata = (struct csiphy_cfg_data *)arg;
	struct msm_camera_csiphy_params csiphy_params;
	struct msm_camera_csi_lane_params csi_lane_params;
	if (!csiphy_dev || !cdata) {
		pr_err("%s: csiphy_dev NULL\n", __func__);
		return -EINVAL;
	}

	switch (cdata->cfgtype) {
	case CSIPHY_INIT:
		rc = msm_csiphy_init(csiphy_dev);
		break;
	case CSIPHY_CFG:
		if (copy_from_user(&csiphy_params,
			(void *)cdata->cfg.csiphy_params,
			sizeof(struct msm_camera_csiphy_params))) {
			pr_err("%s: %d failed\n", __func__, __LINE__);
			rc = -EFAULT;
			break;
		}
		csiphy_dev->csiphy_sof_debug = SOF_DEBUG_DISABLE;
		rc = msm_csiphy_lane_config(csiphy_dev, &csiphy_params);
		break;
	case CSIPHY_RELEASE:
		if (copy_from_user(&csi_lane_params,
			(void *)cdata->cfg.csi_lane_params,
			sizeof(struct msm_camera_csi_lane_params))) {
			pr_err("%s: %d failed\n", __func__, __LINE__);
			rc = -EFAULT;
			break;
		}
		rc = msm_csiphy_release(csiphy_dev, &csi_lane_params);
		break;
	default:
		pr_err("%s: %d failed\n", __func__, __LINE__);
		rc = -ENOIOCTLCMD;
		break;
	}
	return rc;
}

static int32_t msm_csiphy_get_subdev_id(struct csiphy_device *csiphy_dev,
	void *arg)
{
	uint32_t *subdev_id = (uint32_t *)arg;
	if (!subdev_id) {
		pr_err("%s:%d failed\n", __func__, __LINE__);
		return -EINVAL;
	}
	*subdev_id = csiphy_dev->pdev->id;
	pr_debug("%s:%d subdev_id %d\n", __func__, __LINE__, *subdev_id);
	return 0;
}

static long msm_csiphy_subdev_ioctl(struct v4l2_subdev *sd,
			unsigned int cmd, void *arg)
{
	int rc = -ENOIOCTLCMD;
	struct csiphy_device *csiphy_dev = v4l2_get_subdevdata(sd);
	if (!csiphy_dev) {
		pr_err("%s:%d failed\n", __func__, __LINE__);
		return  -EINVAL;
	}
	mutex_lock(&csiphy_dev->mutex);
	switch (cmd) {
	case VIDIOC_MSM_SENSOR_GET_SUBDEV_ID:
		rc = msm_csiphy_get_subdev_id(csiphy_dev, arg);
		break;
	case VIDIOC_MSM_CSIPHY_IO_CFG:
		rc = msm_csiphy_cmd(csiphy_dev, arg);
		break;
	case VIDIOC_MSM_CSIPHY_RELEASE:
	case MSM_SD_SHUTDOWN:
		rc = msm_csiphy_release(csiphy_dev, arg);
		break;
	case MSM_SD_NOTIFY_FREEZE:
		if (!csiphy_dev || !csiphy_dev->ctrl_reg ||
				!csiphy_dev->ref_count)
			break;
		if (csiphy_dev->csiphy_sof_debug == SOF_DEBUG_DISABLE) {
			csiphy_dev->csiphy_sof_debug = SOF_DEBUG_ENABLE;
			rc = msm_camera_enable_irq(csiphy_dev->irq, true);
		}
		break;
	case MSM_SD_UNNOTIFY_FREEZE:
		if (!csiphy_dev || !csiphy_dev->ctrl_reg ||
				!csiphy_dev->ref_count)
			break;
		csiphy_dev->csiphy_sof_debug = SOF_DEBUG_DISABLE;
		rc = msm_camera_enable_irq(csiphy_dev->irq, false);
		break;
	default:
		pr_err_ratelimited("%s: command not found\n", __func__);
	}
	mutex_unlock(&csiphy_dev->mutex);
	CDBG("%s:%d\n", __func__, __LINE__);
	return rc;
}

#ifdef CONFIG_COMPAT
static long msm_csiphy_subdev_do_ioctl(
	struct file *file, unsigned int cmd, void *arg)
{
	struct video_device *vdev = video_devdata(file);
	struct v4l2_subdev *sd = vdev_to_v4l2_subdev(vdev);
	struct csiphy_cfg_data32 *u32 =
		(struct csiphy_cfg_data32 *)arg;
	struct csiphy_cfg_data csiphy_data;

	switch (cmd) {
	case VIDIOC_MSM_CSIPHY_IO_CFG32:
		cmd = VIDIOC_MSM_CSIPHY_IO_CFG;
		csiphy_data.cfgtype = u32->cfgtype;
		csiphy_data.cfg.csiphy_params =
			compat_ptr(u32->cfg.csiphy_params);
		return msm_csiphy_subdev_ioctl(sd, cmd, &csiphy_data);
	default:
		return msm_csiphy_subdev_ioctl(sd, cmd, arg);
	}
}

static long msm_csiphy_subdev_fops_ioctl(struct file *file, unsigned int cmd,
	unsigned long arg)
{
	return video_usercopy(file, cmd, arg, msm_csiphy_subdev_do_ioctl);
}
#endif

static const struct v4l2_subdev_internal_ops msm_csiphy_internal_ops;

static struct v4l2_subdev_core_ops msm_csiphy_subdev_core_ops = {
	.ioctl = &msm_csiphy_subdev_ioctl,
};

static const struct v4l2_subdev_ops msm_csiphy_subdev_ops = {
	.core = &msm_csiphy_subdev_core_ops,
};

static int msm_csiphy_get_clk_info(struct csiphy_device *csiphy_dev,
	struct platform_device *pdev)
{
	int i, rc;
	char *csi_3p_clk_name = "csi_phy_3p_clk";
	char *csi_3p_clk_src_name = "csiphy_3p_clk_src";
	uint32_t clk_cnt = 0;

	rc = msm_camera_get_clk_info(csiphy_dev->pdev,
		&csiphy_dev->csiphy_all_clk_info,
		&csiphy_dev->csiphy_all_clk,
		&csiphy_dev->num_all_clk);
	if (rc < 0) {
		pr_err("%s:%d, failed\n", __func__, __LINE__);
		return rc;
	}
	if (csiphy_dev->num_all_clk > CSIPHY_NUM_CLK_MAX) {
		pr_err("%s: invalid count=%zu, max is %d\n", __func__,
			csiphy_dev->num_all_clk, CSIPHY_NUM_CLK_MAX);
		goto MAX_CLK_ERROR;
	}

	for (i = 0; i < csiphy_dev->num_all_clk; i++) {
		if (!strcmp(csiphy_dev->csiphy_all_clk_info[i].clk_name,
			csi_3p_clk_src_name)) {
			csiphy_dev->csiphy_3p_clk_info[0].clk_name =
				csiphy_dev->csiphy_all_clk_info[i].clk_name;
			csiphy_dev->csiphy_3p_clk_info[0].clk_rate =
				csiphy_dev->csiphy_all_clk_info[i].clk_rate;
			csiphy_dev->csiphy_3p_clk[0] =
				csiphy_dev->csiphy_all_clk[i];
			continue;
		} else if (!strcmp(csiphy_dev->csiphy_all_clk_info[i].clk_name,
					csi_3p_clk_name)) {
			csiphy_dev->csiphy_3p_clk_info[1].clk_name =
				csiphy_dev->csiphy_all_clk_info[i].clk_name;
			csiphy_dev->csiphy_3p_clk_info[1].clk_rate =
				csiphy_dev->csiphy_all_clk_info[i].clk_rate;
			csiphy_dev->csiphy_3p_clk[1] =
				csiphy_dev->csiphy_all_clk[i];
			continue;
		}
		csiphy_dev->csiphy_clk_info[clk_cnt].clk_name =
			csiphy_dev->csiphy_all_clk_info[i].clk_name;
		csiphy_dev->csiphy_clk_info[clk_cnt].clk_rate =
			csiphy_dev->csiphy_all_clk_info[i].clk_rate;
		csiphy_dev->csiphy_clk[clk_cnt] =
			csiphy_dev->csiphy_all_clk[clk_cnt];
		if (!strcmp(csiphy_dev->csiphy_clk_info[clk_cnt].clk_name,
				"csiphy_timer_src_clk")) {
			CDBG("%s:%d, copy csiphy_timer_src_clk",
				__func__, __LINE__);
			csiphy_dev->csiphy_max_clk =
				csiphy_dev->csiphy_clk_info[clk_cnt].clk_rate;
			csiphy_dev->csiphy_clk_index = clk_cnt;
		}
		CDBG("%s: clk_rate[%d] = %ld\n", __func__, clk_cnt,
			csiphy_dev->csiphy_clk_info[clk_cnt].clk_rate);
		clk_cnt++;
	}

	csiphy_dev->num_clk = clk_cnt;
MAX_CLK_ERROR:
	msm_camera_put_clk_info(csiphy_dev->pdev,
		&csiphy_dev->csiphy_all_clk_info,
		&csiphy_dev->csiphy_all_clk,
		csiphy_dev->num_all_clk);

	return 0;
}

static int csiphy_probe(struct platform_device *pdev)
{
	struct csiphy_device *new_csiphy_dev;
	int rc = 0;

	new_csiphy_dev = kzalloc(sizeof(struct csiphy_device), GFP_KERNEL);
	if (!new_csiphy_dev) {
		pr_err("%s: no enough memory\n", __func__);
		return -ENOMEM;
	}
	new_csiphy_dev->is_3_1_20nm_hw = 0;
	new_csiphy_dev->ctrl_reg = NULL;
	new_csiphy_dev->ctrl_reg = kzalloc(sizeof(struct csiphy_ctrl_t),
		GFP_KERNEL);
	if (!new_csiphy_dev->ctrl_reg) {
		pr_err("%s:%d kzalloc failed\n", __func__, __LINE__);
		return -ENOMEM;
	}
	v4l2_subdev_init(&new_csiphy_dev->msm_sd.sd, &msm_csiphy_subdev_ops);
	v4l2_set_subdevdata(&new_csiphy_dev->msm_sd.sd, new_csiphy_dev);
	platform_set_drvdata(pdev, &new_csiphy_dev->msm_sd.sd);

	mutex_init(&new_csiphy_dev->mutex);

	if (pdev->dev.of_node) {
		of_property_read_u32((&pdev->dev)->of_node,
			"cell-index", &pdev->id);
		CDBG("%s: device id = %d\n", __func__, pdev->id);
	}

	new_csiphy_dev->pdev = pdev;
	new_csiphy_dev->msm_sd.sd.internal_ops = &msm_csiphy_internal_ops;
	new_csiphy_dev->msm_sd.sd.flags |= V4L2_SUBDEV_FL_HAS_DEVNODE;
	snprintf(new_csiphy_dev->msm_sd.sd.name,
		ARRAY_SIZE(new_csiphy_dev->msm_sd.sd.name), "msm_csiphy");
	media_entity_init(&new_csiphy_dev->msm_sd.sd.entity, 0, NULL, 0);
	new_csiphy_dev->msm_sd.sd.entity.type = MEDIA_ENT_T_V4L2_SUBDEV;
	new_csiphy_dev->msm_sd.sd.entity.group_id = MSM_CAMERA_SUBDEV_CSIPHY;
	new_csiphy_dev->msm_sd.close_seq = MSM_SD_CLOSE_2ND_CATEGORY | 0x4;
	msm_sd_register(&new_csiphy_dev->msm_sd);

	new_csiphy_dev->csiphy_3phase = 0;
	new_csiphy_dev->num_irq_registers = 0x8;

	if (of_device_is_compatible(new_csiphy_dev->pdev->dev.of_node,
		"qcom,csiphy-v2.0")) {
		new_csiphy_dev->ctrl_reg->csiphy_reg = csiphy_v2_0;
		new_csiphy_dev->hw_dts_version = CSIPHY_VERSION_V20;
	} else if (of_device_is_compatible(new_csiphy_dev->pdev->dev.of_node,
		"qcom,csiphy-v2.2")) {
		new_csiphy_dev->ctrl_reg->csiphy_reg = csiphy_v2_2;
		new_csiphy_dev->hw_dts_version = CSIPHY_VERSION_V22;
	} else if (of_device_is_compatible(new_csiphy_dev->pdev->dev.of_node,
		"qcom,csiphy-v3.0")) {
		new_csiphy_dev->ctrl_reg->csiphy_reg = csiphy_v3_0;
		new_csiphy_dev->hw_dts_version = CSIPHY_VERSION_V30;
	} else if (of_device_is_compatible(new_csiphy_dev->pdev->dev.of_node,
		"qcom,csiphy-v3.1")) {
		new_csiphy_dev->ctrl_reg->csiphy_reg = csiphy_v3_1;
		new_csiphy_dev->hw_dts_version = CSIPHY_VERSION_V31;
	} else if (of_device_is_compatible(new_csiphy_dev->pdev->dev.of_node,
		"qcom,csiphy-v3.1.1")) {
		new_csiphy_dev->ctrl_reg->csiphy_reg = csiphy_v3_1;
		new_csiphy_dev->hw_dts_version = CSIPHY_VERSION_V31;
		new_csiphy_dev->is_3_1_20nm_hw = 1;
	} else if (of_device_is_compatible(new_csiphy_dev->pdev->dev.of_node,
		"qcom,csiphy-v3.2")) {
		new_csiphy_dev->ctrl_reg->csiphy_reg = csiphy_v3_2;
		new_csiphy_dev->hw_dts_version = CSIPHY_VERSION_V32;
	} else if (of_device_is_compatible(new_csiphy_dev->pdev->dev.of_node,
		"qcom,csiphy-v3.4.2")) {
		new_csiphy_dev->ctrl_reg->csiphy_3ph_reg = csiphy_v3_4_2_3ph;
		new_csiphy_dev->ctrl_reg->csiphy_reg = csiphy_v3_4_2;
		new_csiphy_dev->hw_dts_version = CSIPHY_VERSION_V342;
		new_csiphy_dev->csiphy_3phase = CSI_3PHASE_HW;
	} else if (of_device_is_compatible(new_csiphy_dev->pdev->dev.of_node,
		"qcom,csiphy-v3.5")) {
		new_csiphy_dev->ctrl_reg->csiphy_3ph_reg = csiphy_v3_5_3ph;
		new_csiphy_dev->ctrl_reg->csiphy_reg = csiphy_v3_5;
		new_csiphy_dev->hw_dts_version = CSIPHY_VERSION_V35;
		new_csiphy_dev->csiphy_3phase = CSI_3PHASE_HW;
	} else if (of_device_is_compatible(new_csiphy_dev->pdev->dev.of_node,
		"qcom,csiphy-v5.0")) {
		new_csiphy_dev->ctrl_reg->csiphy_3ph_reg = csiphy_v5_0_3ph;
		new_csiphy_dev->ctrl_reg->csiphy_reg = csiphy_v5_0;
		new_csiphy_dev->hw_dts_version = CSIPHY_VERSION_V50;
		new_csiphy_dev->csiphy_3phase = CSI_3PHASE_HW;
		new_csiphy_dev->ctrl_reg->csiphy_combo_mode_settings =
			csiphy_combo_mode_v5_0;
	} else if (of_device_is_compatible(new_csiphy_dev->pdev->dev.of_node,
		"qcom,csiphy-v5.01")) {
		new_csiphy_dev->ctrl_reg->csiphy_3ph_reg = csiphy_v5_0_1_3ph;
		new_csiphy_dev->ctrl_reg->csiphy_reg = csiphy_v5_0_1;
		new_csiphy_dev->hw_dts_version = CSIPHY_VERSION_V501;
		new_csiphy_dev->csiphy_3phase = CSI_3PHASE_HW;
		new_csiphy_dev->ctrl_reg->csiphy_combo_mode_settings =
			csiphy_combo_mode_v5_0_1;
	} else {
		pr_err("%s:%d, invalid hw version : 0x%x\n", __func__, __LINE__,
		new_csiphy_dev->hw_dts_version);
		rc =  -EINVAL;
		goto csiphy_no_resource;
	}

	rc = msm_camera_get_dt_vreg_data(pdev->dev.of_node,
		&(new_csiphy_dev->csiphy_vreg),
		&(new_csiphy_dev->regulator_count));
	if (rc < 0) {
		pr_err("%s: get vreg data from dtsi fail\n", __func__);
		rc = -EFAULT;
		goto csiphy_no_resource;
	}
	/* ToDo: Enable 3phase clock for dynamic clock enable/disable */
	rc = msm_csiphy_get_clk_info(new_csiphy_dev, pdev);
	if (rc < 0) {
		pr_err("%s: msm_csiphy_get_clk_info() failed", __func__);
		rc =  -EFAULT;
		goto csiphy_no_resource;
	}

	new_csiphy_dev->base = msm_camera_get_reg_base(pdev, "csiphy", true);
	if (!new_csiphy_dev->base) {
		pr_err("%s: no mem resource?\n", __func__);
		rc = -ENODEV;
		goto csiphy_no_resource;
	}

	if (new_csiphy_dev->hw_dts_version >= CSIPHY_VERSION_V30) {
		new_csiphy_dev->clk_mux_base = msm_camera_get_reg_base(pdev,
					"csiphy_clk_mux", true);
		if (!new_csiphy_dev->clk_mux_base)
			pr_err("%s: no mem resource?\n", __func__);
	}
	new_csiphy_dev->irq = msm_camera_get_irq(pdev, "csiphy");
	if (!new_csiphy_dev->irq) {
		pr_err("%s: no irq resource?\n", __func__);
		rc = -ENODEV;
		goto csiphy_no_irq_resource;
	}
	rc = msm_camera_register_irq(pdev, new_csiphy_dev->irq,
		msm_csiphy_irq, IRQF_TRIGGER_RISING, "csiphy", new_csiphy_dev);
	if (rc < 0) {
		pr_err("%s: irq request fail\n", __func__);
		rc = -EBUSY;
		goto csiphy_no_irq_resource;
	}
	msm_camera_enable_irq(new_csiphy_dev->irq, false);

	msm_cam_copy_v4l2_subdev_fops(&msm_csiphy_v4l2_subdev_fops);
#ifdef CONFIG_COMPAT
	msm_csiphy_v4l2_subdev_fops.compat_ioctl32 =
		msm_csiphy_subdev_fops_ioctl;
#endif
	new_csiphy_dev->msm_sd.sd.devnode->fops =
		&msm_csiphy_v4l2_subdev_fops;
	new_csiphy_dev->csiphy_state = CSIPHY_POWER_DOWN;
	return 0;

csiphy_no_irq_resource:
	if (new_csiphy_dev->hw_dts_version >= CSIPHY_VERSION_V30) {
		msm_camera_put_reg_base(pdev, new_csiphy_dev->clk_mux_base,
			"csiphy_clk_mux", true);
	}
	msm_camera_put_reg_base(pdev, new_csiphy_dev->base, "csiphy", true);
csiphy_no_resource:
	mutex_destroy(&new_csiphy_dev->mutex);
	kfree(new_csiphy_dev->ctrl_reg);
	kfree(new_csiphy_dev);
	return rc;
}

static int msm_csiphy_exit(struct platform_device *pdev)
{
	struct v4l2_subdev *subdev = platform_get_drvdata(pdev);
	struct csiphy_device *csiphy_dev =
		v4l2_get_subdevdata(subdev);

	msm_camera_put_clk_info(pdev,
		&csiphy_dev->csiphy_all_clk_info,
		&csiphy_dev->csiphy_all_clk,
		csiphy_dev->num_all_clk);

	msm_camera_put_reg_base(pdev, csiphy_dev->base, "csiphy", true);
	if (csiphy_dev->hw_dts_version >= CSIPHY_VERSION_V30) {
		msm_camera_put_reg_base(pdev, csiphy_dev->clk_mux_base,
			"csiphy_clk_mux", true);
	}
	kfree(csiphy_dev);
	return 0;
}

static const struct of_device_id msm_csiphy_dt_match[] = {
	{.compatible = "qcom,csiphy"},
	{}
};

MODULE_DEVICE_TABLE(of, msm_csiphy_dt_match);

static struct platform_driver csiphy_driver = {
	.probe = csiphy_probe,
	.remove = msm_csiphy_exit,
	.driver = {
		.name = MSM_CSIPHY_DRV_NAME,
		.owner = THIS_MODULE,
		.of_match_table = msm_csiphy_dt_match,
	},
};

static int __init msm_csiphy_init_module(void)
{
	return platform_driver_register(&csiphy_driver);
}

static void __exit msm_csiphy_exit_module(void)
{
	platform_driver_unregister(&csiphy_driver);
}

module_init(msm_csiphy_init_module);
module_exit(msm_csiphy_exit_module);
MODULE_DESCRIPTION("MSM CSIPHY driver");
MODULE_LICENSE("GPL v2");<|MERGE_RESOLUTION|>--- conflicted
+++ resolved
@@ -1025,8 +1025,6 @@
 		return rc;
 	}
 
-<<<<<<< HEAD
-=======
 	CDBG("%s:%d called\n", __func__, __LINE__);
 	if (csiphy_dev->ref_count++) {
 		CDBG("%s csiphy refcount = %d\n", __func__,
@@ -1035,7 +1033,6 @@
 	}
 
 	CDBG("%s:%d called\n", __func__, __LINE__);
->>>>>>> bcb35287
 	if (csiphy_dev->csiphy_state == CSIPHY_POWER_UP) {
 		pr_err("%s: csiphy invalid state %d\n", __func__,
 			csiphy_dev->csiphy_state);
@@ -1043,14 +1040,6 @@
 		return rc;
 	}
 
-<<<<<<< HEAD
-	if (csiphy_dev->ref_count++) {
-		pr_err("%s csiphy refcount = %d\n", __func__,
-			csiphy_dev->ref_count);
-		return rc;
-	}
-=======
->>>>>>> bcb35287
 	CDBG("%s:%d called\n", __func__, __LINE__);
 
 	rc = cam_config_ahb_clk(NULL, 0, CAM_AHB_CLIENT_CSIPHY,
@@ -1063,27 +1052,6 @@
 
 	CDBG("%s:%d called\n", __func__, __LINE__);
 
-<<<<<<< HEAD
-	if (csiphy_dev->regulator_count) {
-		rc = msm_camera_config_vreg(&csiphy_dev->pdev->dev,
-			csiphy_dev->csiphy_vreg,
-			csiphy_dev->regulator_count, NULL, 0,
-			&csiphy_dev->csiphy_reg_ptr[0], 1);
-		if (rc < 0) {
-			pr_err("%s:%d csid config_vreg failed\n",
-				__func__, __LINE__);
-			goto csiphy_resource_fail;
-		}
-		rc = msm_camera_enable_vreg(&csiphy_dev->pdev->dev,
-			csiphy_dev->csiphy_vreg,
-			csiphy_dev->regulator_count, NULL, 0,
-			&csiphy_dev->csiphy_reg_ptr[0], 1);
-		if (rc < 0) {
-			pr_err("%s:%d csiphy enable_vreg failed\n",
-				__func__, __LINE__);
-			goto top_vreg_enable_failed;
-		}
-=======
 	rc = msm_camera_config_vreg(&csiphy_dev->pdev->dev,
 		csiphy_dev->csiphy_vreg,
 		csiphy_dev->regulator_count, NULL, 0,
@@ -1101,7 +1069,6 @@
 		pr_err("%s:%d csiphy enable_vreg failed\n",
 			__func__, __LINE__);
 		goto top_vreg_enable_failed;
->>>>>>> bcb35287
 	}
 
 	rc = msm_camera_clk_enable(&csiphy_dev->pdev->dev,
@@ -1141,23 +1108,10 @@
 	return 0;
 
 top_vreg_enable_failed:
-<<<<<<< HEAD
-	if (csiphy_dev->regulator_count) {
-		msm_camera_enable_vreg(&csiphy_dev->pdev->dev,
-			csiphy_dev->csiphy_vreg,
-			csiphy_dev->regulator_count, NULL, 0,
-			&csiphy_dev->csiphy_reg_ptr[0], 0);
-		msm_camera_config_vreg(&csiphy_dev->pdev->dev,
-			csiphy_dev->csiphy_vreg,
-			csiphy_dev->regulator_count, NULL, 0,
-			&csiphy_dev->csiphy_reg_ptr[0], 0);
-	}
-=======
 	msm_camera_config_vreg(&csiphy_dev->pdev->dev,
 		csiphy_dev->csiphy_vreg,
 		csiphy_dev->regulator_count, NULL, 0,
 		&csiphy_dev->csiphy_reg_ptr[0], 0);
->>>>>>> bcb35287
 csiphy_resource_fail:
 	if (cam_config_ahb_clk(NULL, 0, CAM_AHB_CLIENT_CSIPHY,
 		CAM_AHB_SUSPEND_VOTE) < 0)
@@ -1190,14 +1144,6 @@
 		return rc;
 	}
 
-<<<<<<< HEAD
-	if (csiphy_dev->ref_count++) {
-		pr_err("%s csiphy refcount = %d\n", __func__,
-			csiphy_dev->ref_count);
-		return rc;
-	}
-=======
->>>>>>> bcb35287
 	CDBG("%s:%d called\n", __func__, __LINE__);
 	rc = cam_config_ahb_clk(NULL, 0, CAM_AHB_CLIENT_CSIPHY,
 			CAM_AHB_SVS_VOTE);
@@ -1206,27 +1152,6 @@
 		pr_err("%s: failed to vote for AHB\n", __func__);
 		return rc;
 	}
-<<<<<<< HEAD
-	if (csiphy_dev->regulator_count) {
-		rc = msm_camera_config_vreg(&csiphy_dev->pdev->dev,
-			csiphy_dev->csiphy_vreg,
-			csiphy_dev->regulator_count, NULL, 0,
-			&csiphy_dev->csiphy_reg_ptr[0], 1);
-		if (rc < 0) {
-			pr_err("%s:%d csiphy config_vreg failed\n",
-				__func__, __LINE__);
-			goto csiphy_resource_fail;
-		}
-		rc = msm_camera_enable_vreg(&csiphy_dev->pdev->dev,
-			csiphy_dev->csiphy_vreg,
-			csiphy_dev->regulator_count, NULL, 0,
-			&csiphy_dev->csiphy_reg_ptr[0], 1);
-		if (rc < 0) {
-			pr_err("%s:%d csiphy enable_vreg failed\n",
-				__func__, __LINE__);
-			goto top_vreg_enable_failed;
-		}
-=======
 	rc = msm_camera_config_vreg(&csiphy_dev->pdev->dev,
 		csiphy_dev->csiphy_vreg,
 		csiphy_dev->regulator_count, NULL, 0,
@@ -1244,7 +1169,6 @@
 		pr_err("%s:%d csiphy enable_vreg failed\n",
 			__func__, __LINE__);
 		goto top_vreg_enable_failed;
->>>>>>> bcb35287
 	}
 
 	rc = msm_camera_clk_enable(&csiphy_dev->pdev->dev,
@@ -1257,11 +1181,7 @@
 		csiphy_dev->ref_count--;
 		goto csiphy_resource_fail;
 	}
-<<<<<<< HEAD
-	CDBG("%s:%d Clk enable success\n", __func__, __LINE__);
-=======
 	CDBG("%s:%d clk enable success\n", __func__, __LINE__);
->>>>>>> bcb35287
 
 	if (csiphy_dev->csiphy_3phase == CSI_3PHASE_HW)
 		msm_csiphy_3ph_reset(csiphy_dev);
@@ -1279,28 +1199,15 @@
 		csiphy_dev->hw_version = csiphy_dev->hw_dts_version;
 
 	csiphy_dev->csiphy_sof_debug = SOF_DEBUG_DISABLE;
-	pr_err("%s:%d called csiphy_dev->hw_version 0x%x\n", __func__, __LINE__,
+	CDBG("%s:%d called csiphy_dev->hw_version 0x%x\n", __func__, __LINE__,
 		csiphy_dev->hw_version);
 	csiphy_dev->csiphy_state = CSIPHY_POWER_UP;
 	return 0;
 top_vreg_enable_failed:
-<<<<<<< HEAD
-	if (csiphy_dev->regulator_count) {
-		msm_camera_enable_vreg(&csiphy_dev->pdev->dev,
-			csiphy_dev->csiphy_vreg,
-			csiphy_dev->regulator_count, NULL, 0,
-			&csiphy_dev->csiphy_reg_ptr[0], 0);
-		msm_camera_config_vreg(&csiphy_dev->pdev->dev,
-			csiphy_dev->csiphy_vreg,
-			csiphy_dev->regulator_count, NULL, 0,
-			&csiphy_dev->csiphy_reg_ptr[0], 0);
-	}
-=======
 	msm_camera_config_vreg(&csiphy_dev->pdev->dev,
 		csiphy_dev->csiphy_vreg,
 		csiphy_dev->regulator_count, NULL, 0,
 		&csiphy_dev->csiphy_reg_ptr[0], 0);
->>>>>>> bcb35287
 csiphy_resource_fail:
 	if (cam_config_ahb_clk(NULL, 0, CAM_AHB_CLIENT_CSIPHY,
 		CAM_AHB_SUSPEND_VOTE) < 0)
@@ -1414,17 +1321,6 @@
 			csiphy_dev->csiphy_3p_clk, 2, false);
 	}
 
-<<<<<<< HEAD
-	if (csiphy_dev->regulator_count) {
-		msm_camera_enable_vreg(&csiphy_dev->pdev->dev,
-			csiphy_dev->csiphy_vreg,
-			csiphy_dev->regulator_count, NULL, 0,
-			&csiphy_dev->csiphy_reg_ptr[0], 0);
-		msm_camera_config_vreg(&csiphy_dev->pdev->dev,
-			csiphy_dev->csiphy_vreg, csiphy_dev->regulator_count,
-			NULL, 0, &csiphy_dev->csiphy_reg_ptr[0], 0);
-	}
-=======
 	msm_camera_enable_vreg(&csiphy_dev->pdev->dev,
 		csiphy_dev->csiphy_vreg,
 		csiphy_dev->regulator_count, NULL, 0,
@@ -1433,7 +1329,6 @@
 		csiphy_dev->csiphy_vreg, csiphy_dev->regulator_count,
 		NULL, 0, &csiphy_dev->csiphy_reg_ptr[0], 0);
 
->>>>>>> bcb35287
 	csiphy_dev->csiphy_state = CSIPHY_POWER_DOWN;
 
 	if (cam_config_ahb_clk(NULL, 0, CAM_AHB_CLIENT_CSIPHY,
@@ -1461,7 +1356,7 @@
 	}
 
 	if (--csiphy_dev->ref_count) {
-		pr_err("%s csiphy refcount = %d\n", __func__,
+		CDBG("%s csiphy refcount = %d\n", __func__,
 			csiphy_dev->ref_count);
 		return 0;
 	}
@@ -1545,23 +1440,12 @@
 			csiphy_dev->csiphy_3p_clk, 2, false);
 	}
 
-<<<<<<< HEAD
-	if (csiphy_dev->regulator_count) {
-		msm_camera_enable_vreg(&csiphy_dev->pdev->dev,
-			csiphy_dev->csiphy_vreg, csiphy_dev->regulator_count,
-			NULL, 0, &csiphy_dev->csiphy_reg_ptr[0], 0);
-		msm_camera_config_vreg(&csiphy_dev->pdev->dev,
-			csiphy_dev->csiphy_vreg, csiphy_dev->regulator_count,
-			NULL, 0, &csiphy_dev->csiphy_reg_ptr[0], 0);
-	}
-=======
 	msm_camera_enable_vreg(&csiphy_dev->pdev->dev,
 		csiphy_dev->csiphy_vreg, csiphy_dev->regulator_count,
 		NULL, 0, &csiphy_dev->csiphy_reg_ptr[0], 0);
 	msm_camera_config_vreg(&csiphy_dev->pdev->dev,
 		csiphy_dev->csiphy_vreg, csiphy_dev->regulator_count,
 		NULL, 0, &csiphy_dev->csiphy_reg_ptr[0], 0);
->>>>>>> bcb35287
 
 	csiphy_dev->csiphy_state = CSIPHY_POWER_DOWN;
 
