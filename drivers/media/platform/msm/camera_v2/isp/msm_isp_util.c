--- conflicted
+++ resolved
@@ -210,15 +210,8 @@
 
 	get_monotonic_boottime(&ts);
 	time_stamp->event_time.tv_sec = ts.tv_sec;
-<<<<<<< HEAD
-	time_stamp->event_time.tv_usec = ts.tv_nsec/1000;
-	/* Initialize buf_time to be boottime as well */
-	time_stamp->buf_time = time_stamp->event_time;
-
-=======
 	time_stamp->event_time.tv_usec = ts.tv_nsec / 1000;
 	time_stamp->buf_time = time_stamp->event_time;
->>>>>>> 1b9ba8de
 	if (vfe_dev->vt_enable) {
 		msm_isp_get_avtimer_ts(time_stamp);
 		time_stamp->buf_time.tv_sec    = time_stamp->vt_time.tv_sec;
