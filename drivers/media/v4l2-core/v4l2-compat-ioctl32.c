--- conflicted
+++ resolved
@@ -425,11 +425,6 @@
 	unsigned long p;
 
 	if (copy_in_user(up32, up, 2 * sizeof(__u32)) ||
-<<<<<<< HEAD
-	    copy_in_user(up32->reserved, up->reserved,
-			 sizeof(up->reserved)) ||
-=======
->>>>>>> 89737487
 	    copy_in_user(&up32->data_offset, &up->data_offset,
 			 sizeof(up->data_offset)) ||
 	    copy_in_user(up32->reserved, up->reserved, sizeof(up32->reserved)))
