--- conflicted
+++ resolved
@@ -551,17 +551,19 @@
 
 config UID_SYS_STATS
 	bool "Per-UID statistics"
-<<<<<<< HEAD
-	depends on PROFILING
-=======
 	depends on PROFILING && TASK_XACCT && TASK_IO_ACCOUNTING
->>>>>>> 449846c3
 	help
 	  Per UID based cpu time statistics exported to /proc/uid_cputime
 	  Per UID based io statistics exported to /proc/uid_io
 	  Per UID based procstat control in /proc/uid_procstat
 
-<<<<<<< HEAD
+config UID_SYS_STATS_DEBUG
+	bool "Per-TASK statistics"
+	depends on UID_SYS_STATS
+	default n
+	help
+	  Per TASK based io statistics exported to /proc/uid_io
+
 config QPNP_MISC
 	tristate "QPNP Misc Peripheral"
 	depends on SPMI || MSM_SPMI
@@ -570,22 +572,12 @@
 	  peripheral. The MISC peripheral holds the USB ID interrupt
 	  and the driver provides an API to check if this interrupt
 	  is available on the current PMIC chip.
-=======
-config UID_SYS_STATS_DEBUG
-	bool "Per-TASK statistics"
-	depends on UID_SYS_STATS
-	default n
-	help
-	  Per TASK based io statistics exported to /proc/uid_io
-
->>>>>>> 449846c3
 config MEMORY_STATE_TIME
 	tristate "Memory freq/bandwidth time statistics"
 	depends on PROFILING
 	help
 	  Memory time statistics exported to /sys/kernel/memory_state_time
 
-<<<<<<< HEAD
 config GOOGLE_EASEL
 	tristate "Google Easel/Paintbox Coprocessor Support"
 	help
@@ -607,8 +599,6 @@
 	help
 	  Say 'y' if ramoops is encrypted.
 
-=======
->>>>>>> 449846c3
 source "drivers/misc/c2port/Kconfig"
 source "drivers/misc/eeprom/Kconfig"
 source "drivers/misc/cb710/Kconfig"
