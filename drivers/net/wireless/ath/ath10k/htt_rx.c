/*
 * Copyright (c) 2005-2011 Atheros Communications Inc.
 * Copyright (c) 2011-2013 Qualcomm Atheros, Inc.
 *
 * Permission to use, copy, modify, and/or distribute this software for any
 * purpose with or without fee is hereby granted, provided that the above
 * copyright notice and this permission notice appear in all copies.
 *
 * THE SOFTWARE IS PROVIDED "AS IS" AND THE AUTHOR DISCLAIMS ALL WARRANTIES
 * WITH REGARD TO THIS SOFTWARE INCLUDING ALL IMPLIED WARRANTIES OF
 * MERCHANTABILITY AND FITNESS. IN NO EVENT SHALL THE AUTHOR BE LIABLE FOR
 * ANY SPECIAL, DIRECT, INDIRECT, OR CONSEQUENTIAL DAMAGES OR ANY DAMAGES
 * WHATSOEVER RESULTING FROM LOSS OF USE, DATA OR PROFITS, WHETHER IN AN
 * ACTION OF CONTRACT, NEGLIGENCE OR OTHER TORTIOUS ACTION, ARISING OUT OF
 * OR IN CONNECTION WITH THE USE OR PERFORMANCE OF THIS SOFTWARE.
 */

#include "core.h"
#include "htc.h"
#include "htt.h"
#include "txrx.h"
#include "debug.h"
#include "trace.h"
#include "mac.h"

#include <linux/log2.h>

#define HTT_RX_RING_SIZE HTT_RX_RING_SIZE_MAX
#define HTT_RX_RING_FILL_LEVEL (((HTT_RX_RING_SIZE) / 2) - 1)
#define HTT_RX_RING_FILL_LEVEL_DUAL_MAC (HTT_RX_RING_SIZE - 1)

/* when under memory pressure rx ring refill may fail and needs a retry */
#define HTT_RX_RING_REFILL_RETRY_MS 50

#define HTT_RX_RING_REFILL_RESCHED_MS 5

static int ath10k_htt_rx_get_csum_state(struct sk_buff *skb);

static struct sk_buff *
ath10k_htt_rx_find_skb_paddr(struct ath10k *ar, u64 paddr)
{
	struct ath10k_skb_rxcb *rxcb;

	hash_for_each_possible(ar->htt.rx_ring.skb_table, rxcb, hlist, paddr)
		if (rxcb->paddr == paddr)
			return ATH10K_RXCB_SKB(rxcb);

	WARN_ON_ONCE(1);
	return NULL;
}

static void ath10k_htt_rx_ring_free(struct ath10k_htt *htt)
{
	struct sk_buff *skb;
	struct ath10k_skb_rxcb *rxcb;
	struct hlist_node *n;
	int i;

	if (htt->rx_ring.in_ord_rx) {
		hash_for_each_safe(htt->rx_ring.skb_table, i, n, rxcb, hlist) {
			skb = ATH10K_RXCB_SKB(rxcb);
			dma_unmap_single(htt->ar->dev, rxcb->paddr,
					 skb->len + skb_tailroom(skb),
					 DMA_FROM_DEVICE);
			hash_del(&rxcb->hlist);
			dev_kfree_skb_any(skb);
		}
	} else {
		for (i = 0; i < htt->rx_ring.size; i++) {
			skb = htt->rx_ring.netbufs_ring[i];
			if (!skb)
				continue;

			rxcb = ATH10K_SKB_RXCB(skb);
			dma_unmap_single(htt->ar->dev, rxcb->paddr,
					 skb->len + skb_tailroom(skb),
					 DMA_FROM_DEVICE);
			dev_kfree_skb_any(skb);
		}
	}

	htt->rx_ring.fill_cnt = 0;
	hash_init(htt->rx_ring.skb_table);
	memset(htt->rx_ring.netbufs_ring, 0,
	       htt->rx_ring.size * sizeof(htt->rx_ring.netbufs_ring[0]));
}

static int __ath10k_htt_rx_ring_fill_n(struct ath10k_htt *htt, int num)
{
	struct htt_rx_desc *rx_desc;
	struct ath10k_skb_rxcb *rxcb;
	struct sk_buff *skb;
	dma_addr_t paddr;
	int ret = 0, idx;

	/* The Full Rx Reorder firmware has no way of telling the host
	 * implicitly when it copied HTT Rx Ring buffers to MAC Rx Ring.
	 * To keep things simple make sure ring is always half empty. This
	 * guarantees there'll be no replenishment overruns possible.
	 */
	BUILD_BUG_ON(HTT_RX_RING_FILL_LEVEL >= HTT_RX_RING_SIZE / 2);

	idx = __le32_to_cpu(*htt->rx_ring.alloc_idx.vaddr);
	while (num > 0) {
		skb = dev_alloc_skb(HTT_RX_BUF_SIZE + HTT_RX_DESC_ALIGN);
		if (!skb) {
			ret = -ENOMEM;
			goto fail;
		}

		if (!IS_ALIGNED((unsigned long)skb->data, HTT_RX_DESC_ALIGN))
			skb_pull(skb,
				 PTR_ALIGN(skb->data, HTT_RX_DESC_ALIGN) -
				 skb->data);

		/* Clear rx_desc attention word before posting to Rx ring */
		rx_desc = (struct htt_rx_desc *)skb->data;
		rx_desc->attention.flags = __cpu_to_le32(0);

		paddr = dma_map_single(htt->ar->dev, skb->data,
				       skb->len + skb_tailroom(skb),
				       DMA_FROM_DEVICE);

		if (unlikely(dma_mapping_error(htt->ar->dev, paddr))) {
			dev_kfree_skb_any(skb);
			ret = -ENOMEM;
			goto fail;
		}

		rxcb = ATH10K_SKB_RXCB(skb);
		rxcb->paddr = paddr;
		htt->rx_ring.netbufs_ring[idx] = skb;
		if (QCA_REV_WCN3990(htt->ar))
			htt->rx_ring.paddrs_ring[idx] = __cpu_to_le64(paddr);
		else
			htt->rx_ring.paddrs_ring[idx] = __cpu_to_le32(paddr);
		htt->rx_ring.fill_cnt++;

		if (htt->rx_ring.in_ord_rx) {
			hash_add(htt->rx_ring.skb_table,
				 &ATH10K_SKB_RXCB(skb)->hlist,
				 paddr);
		}

		num--;
		idx++;
		idx &= htt->rx_ring.size_mask;
	}

fail:
	/*
	 * Make sure the rx buffer is updated before available buffer
	 * index to avoid any potential rx ring corruption.
	 */
	mb();
	*htt->rx_ring.alloc_idx.vaddr = __cpu_to_le32(idx);
	return ret;
}

static int ath10k_htt_rx_ring_fill_n(struct ath10k_htt *htt, int num)
{
	lockdep_assert_held(&htt->rx_ring.lock);
	return __ath10k_htt_rx_ring_fill_n(htt, num);
}

static void ath10k_htt_rx_msdu_buff_replenish(struct ath10k_htt *htt)
{
	int ret, num_deficit, num_to_fill;

	/* Refilling the whole RX ring buffer proves to be a bad idea. The
	 * reason is RX may take up significant amount of CPU cycles and starve
	 * other tasks, e.g. TX on an ethernet device while acting as a bridge
	 * with ath10k wlan interface. This ended up with very poor performance
	 * once CPU the host system was overwhelmed with RX on ath10k.
	 *
	 * By limiting the number of refills the replenishing occurs
	 * progressively. This in turns makes use of the fact tasklets are
	 * processed in FIFO order. This means actual RX processing can starve
	 * out refilling. If there's not enough buffers on RX ring FW will not
	 * report RX until it is refilled with enough buffers. This
	 * automatically balances load wrt to CPU power.
	 *
	 * This probably comes at a cost of lower maximum throughput but
	 * improves the average and stability. */
	spin_lock_bh(&htt->rx_ring.lock);
	num_deficit = htt->rx_ring.fill_level - htt->rx_ring.fill_cnt;
	num_to_fill = min(ATH10K_HTT_MAX_NUM_REFILL, num_deficit);
	num_deficit -= num_to_fill;
	ret = ath10k_htt_rx_ring_fill_n(htt, num_to_fill);
	if (ret == -ENOMEM) {
		/*
		 * Failed to fill it to the desired level -
		 * we'll start a timer and try again next time.
		 * As long as enough buffers are left in the ring for
		 * another A-MPDU rx, no special recovery is needed.
		 */
		mod_timer(&htt->rx_ring.refill_retry_timer, jiffies +
			  msecs_to_jiffies(HTT_RX_RING_REFILL_RETRY_MS));
	} else if (num_deficit > 0) {
		mod_timer(&htt->rx_ring.refill_retry_timer, jiffies +
			  msecs_to_jiffies(HTT_RX_RING_REFILL_RESCHED_MS));
	}
	spin_unlock_bh(&htt->rx_ring.lock);
}

static void ath10k_htt_rx_ring_refill_retry(unsigned long arg)
{
	struct ath10k_htt *htt = (struct ath10k_htt *)arg;

	ath10k_htt_rx_msdu_buff_replenish(htt);
}

int ath10k_htt_rx_ring_refill(struct ath10k *ar)
{
	struct ath10k_htt *htt = &ar->htt;
	int ret;

	spin_lock_bh(&htt->rx_ring.lock);
	ret = ath10k_htt_rx_ring_fill_n(htt, (htt->rx_ring.fill_level -
					      htt->rx_ring.fill_cnt));

	if (ret)
		ath10k_htt_rx_ring_free(htt);

	spin_unlock_bh(&htt->rx_ring.lock);

	return ret;
}

void ath10k_htt_rx_free(struct ath10k_htt *htt)
{
	del_timer_sync(&htt->rx_ring.refill_retry_timer);

	skb_queue_purge(&htt->rx_compl_q);
	skb_queue_purge(&htt->rx_in_ord_compl_q);
	skb_queue_purge(&htt->tx_fetch_ind_q);

	spin_lock_bh(&htt->rx_ring.lock);
	ath10k_htt_rx_ring_free(htt);
	spin_unlock_bh(&htt->rx_ring.lock);

	dma_free_coherent(htt->ar->dev,
			  (htt->rx_ring.size *
			   sizeof(htt->rx_ring.paddrs_ring)),
			  htt->rx_ring.paddrs_ring,
			  htt->rx_ring.base_paddr);

	dma_free_coherent(htt->ar->dev,
			  sizeof(*htt->rx_ring.alloc_idx.vaddr),
			  htt->rx_ring.alloc_idx.vaddr,
			  htt->rx_ring.alloc_idx.paddr);

	kfree(htt->rx_ring.netbufs_ring);
}

static inline struct sk_buff *ath10k_htt_rx_netbuf_pop(struct ath10k_htt *htt)
{
	struct ath10k *ar = htt->ar;
	int idx;
	struct sk_buff *msdu;

	lockdep_assert_held(&htt->rx_ring.lock);

	if (htt->rx_ring.fill_cnt == 0) {
		ath10k_warn(ar, "tried to pop sk_buff from an empty rx ring\n");
		return NULL;
	}

	idx = htt->rx_ring.sw_rd_idx.msdu_payld;
	msdu = htt->rx_ring.netbufs_ring[idx];
	htt->rx_ring.netbufs_ring[idx] = NULL;
	htt->rx_ring.paddrs_ring[idx] = 0;

	idx++;
	idx &= htt->rx_ring.size_mask;
	htt->rx_ring.sw_rd_idx.msdu_payld = idx;
	htt->rx_ring.fill_cnt--;

	dma_unmap_single(htt->ar->dev,
			 ATH10K_SKB_RXCB(msdu)->paddr,
			 msdu->len + skb_tailroom(msdu),
			 DMA_FROM_DEVICE);
	ath10k_dbg_dump(ar, ATH10K_DBG_HTT_DUMP, NULL, "htt rx netbuf pop: ",
			msdu->data, msdu->len + skb_tailroom(msdu));

	return msdu;
}

/* return: < 0 fatal error, 0 - non chained msdu, 1 chained msdu */
static int ath10k_htt_rx_amsdu_pop(struct ath10k_htt *htt,
				   struct sk_buff_head *amsdu)
{
	struct ath10k *ar = htt->ar;
	int msdu_len, msdu_chaining = 0;
	struct sk_buff *msdu;
	struct htt_rx_desc *rx_desc;

	lockdep_assert_held(&htt->rx_ring.lock);

	for (;;) {
		int last_msdu, msdu_len_invalid, msdu_chained;

		msdu = ath10k_htt_rx_netbuf_pop(htt);
		if (!msdu) {
			__skb_queue_purge(amsdu);
			return -ENOENT;
		}

		__skb_queue_tail(amsdu, msdu);

		rx_desc = (struct htt_rx_desc *)msdu->data;

		/* FIXME: we must report msdu payload since this is what caller
		 *        expects now */
		skb_put(msdu, offsetof(struct htt_rx_desc, msdu_payload));
		skb_pull(msdu, offsetof(struct htt_rx_desc, msdu_payload));

		/*
		 * Sanity check - confirm the HW is finished filling in the
		 * rx data.
		 * If the HW and SW are working correctly, then it's guaranteed
		 * that the HW's MAC DMA is done before this point in the SW.
		 * To prevent the case that we handle a stale Rx descriptor,
		 * just assert for now until we have a way to recover.
		 */
		if (!(__le32_to_cpu(rx_desc->attention.flags)
				& RX_ATTENTION_FLAGS_MSDU_DONE)) {
			__skb_queue_purge(amsdu);
			return -EIO;
		}

		msdu_len_invalid = !!(__le32_to_cpu(rx_desc->attention.flags)
					& (RX_ATTENTION_FLAGS_MPDU_LENGTH_ERR |
					   RX_ATTENTION_FLAGS_MSDU_LENGTH_ERR));
		msdu_len = MS(__le32_to_cpu(rx_desc->msdu_start.common.info0),
			      RX_MSDU_START_INFO0_MSDU_LENGTH);
		msdu_chained = rx_desc->frag_info.ring2_more_count;

		if (msdu_len_invalid)
			msdu_len = 0;

		skb_trim(msdu, 0);
		skb_put(msdu, min(msdu_len, HTT_RX_MSDU_SIZE));
		msdu_len -= msdu->len;

		/* Note: Chained buffers do not contain rx descriptor */
		while (msdu_chained--) {
			msdu = ath10k_htt_rx_netbuf_pop(htt);
			if (!msdu) {
				__skb_queue_purge(amsdu);
				return -ENOENT;
			}

			__skb_queue_tail(amsdu, msdu);
			skb_trim(msdu, 0);
			skb_put(msdu, min(msdu_len, HTT_RX_BUF_SIZE));
			msdu_len -= msdu->len;
			msdu_chaining = 1;
		}

		last_msdu = __le32_to_cpu(rx_desc->msdu_end.common.info0) &
				RX_MSDU_END_INFO0_LAST_MSDU;

		trace_ath10k_htt_rx_desc(ar, &rx_desc->attention,
					 sizeof(*rx_desc) - sizeof(u32));

		if (last_msdu)
			break;
	}

	if (skb_queue_empty(amsdu))
		msdu_chaining = -1;

	/*
	 * Don't refill the ring yet.
	 *
	 * First, the elements popped here are still in use - it is not
	 * safe to overwrite them until the matching call to
	 * mpdu_desc_list_next. Second, for efficiency it is preferable to
	 * refill the rx ring with 1 PPDU's worth of rx buffers (something
	 * like 32 x 3 buffers), rather than one MPDU's worth of rx buffers
	 * (something like 3 buffers). Consequently, we'll rely on the txrx
	 * SW to tell us when it is done pulling all the PPDU's rx buffers
	 * out of the rx ring, and then refill it just once.
	 */

	return msdu_chaining;
}

static struct sk_buff *ath10k_htt_rx_pop_paddr(struct ath10k_htt *htt,
					       u64 paddr)
{
	struct ath10k *ar = htt->ar;
	struct ath10k_skb_rxcb *rxcb;
	struct sk_buff *msdu;

	lockdep_assert_held(&htt->rx_ring.lock);

	msdu = ath10k_htt_rx_find_skb_paddr(ar, paddr);
	if (!msdu)
		return NULL;

	rxcb = ATH10K_SKB_RXCB(msdu);
	hash_del(&rxcb->hlist);
	htt->rx_ring.fill_cnt--;

	dma_unmap_single(htt->ar->dev, rxcb->paddr,
			 msdu->len + skb_tailroom(msdu),
			 DMA_FROM_DEVICE);
	ath10k_dbg_dump(ar, ATH10K_DBG_HTT_DUMP, NULL, "htt rx netbuf pop: ",
			msdu->data, msdu->len + skb_tailroom(msdu));

	return msdu;
}

static int ath10k_htt_rx_pop_paddr_list(struct ath10k_htt *htt,
					struct htt_rx_in_ord_ind *ev,
					struct sk_buff_head *list)
{
	struct ath10k *ar = htt->ar;
	struct htt_rx_in_ord_msdu_desc *msdu_desc = ev->msdu_descs;
	struct htt_rx_desc *rxd;
	struct sk_buff *msdu;
	int msdu_count;
	bool is_offload;
	u64 paddr;

	lockdep_assert_held(&htt->rx_ring.lock);

	msdu_count = __le16_to_cpu(ev->msdu_count);
	is_offload = !!(ev->info & HTT_RX_IN_ORD_IND_INFO_OFFLOAD_MASK);

	while (msdu_count--) {
#ifdef CONFIG_ATH10K_SNOC
		paddr = __le64_to_cpu(msdu_desc->msdu_paddr);
		paddr &= HTT_WCN3990_ARCH_PADDR_MASK;
#else
		paddr = __le32_to_cpu(msdu_desc->msdu_paddr);
#endif
		msdu = ath10k_htt_rx_pop_paddr(htt, paddr);
		if (!msdu) {
			__skb_queue_purge(list);
			return -ENOENT;
		}

		__skb_queue_tail(list, msdu);

		if (!is_offload) {
			rxd = (void *)msdu->data;

			trace_ath10k_htt_rx_desc(ar, rxd, sizeof(*rxd));

			skb_put(msdu, sizeof(*rxd));
			skb_pull(msdu, sizeof(*rxd));
			skb_put(msdu, __le16_to_cpu(msdu_desc->msdu_len));

			if (!(__le32_to_cpu(rxd->attention.flags) &
			      RX_ATTENTION_FLAGS_MSDU_DONE)) {
				ath10k_warn(htt->ar, "tried to pop an incomplete frame, oops!\n");
				return -EIO;
			}
		}

		msdu_desc++;
	}

	return 0;
}

int ath10k_htt_rx_alloc(struct ath10k_htt *htt)
{
	struct ath10k *ar = htt->ar;
	dma_addr_t paddr;
	void *vaddr;
	size_t size;
	struct timer_list *timer = &htt->rx_ring.refill_retry_timer;

	htt->rx_confused = false;

	/* XXX: The fill level could be changed during runtime in response to
	 * the host processing latency. Is this really worth it?
	 */
	htt->rx_ring.size = HTT_RX_RING_SIZE;
	htt->rx_ring.size_mask = htt->rx_ring.size - 1;

	switch (ar->hw_rev) {
	case ATH10K_HW_WCN3990:
		htt->rx_ring.fill_level = HTT_RX_RING_FILL_LEVEL_DUAL_MAC;
		break;
	default:
		htt->rx_ring.fill_level = HTT_RX_RING_FILL_LEVEL;
		break;
	}

	if (!is_power_of_2(htt->rx_ring.size)) {
		ath10k_warn(ar, "htt rx ring size is not power of 2\n");
		return -EINVAL;
	}

	htt->rx_ring.netbufs_ring =
		kzalloc(htt->rx_ring.size * sizeof(struct sk_buff *),
			GFP_KERNEL);
	if (!htt->rx_ring.netbufs_ring)
		goto err_netbuf;

	size = htt->rx_ring.size * sizeof(htt->rx_ring.paddrs_ring);

	vaddr = dma_alloc_coherent(htt->ar->dev, size, &paddr, GFP_KERNEL);
	if (!vaddr)
		goto err_dma_ring;

	htt->rx_ring.paddrs_ring = vaddr;
	htt->rx_ring.base_paddr = paddr;

	vaddr = dma_alloc_coherent(htt->ar->dev,
				   sizeof(*htt->rx_ring.alloc_idx.vaddr),
				   &paddr, GFP_KERNEL);
	if (!vaddr)
		goto err_dma_idx;

	htt->rx_ring.alloc_idx.vaddr = vaddr;
	htt->rx_ring.alloc_idx.paddr = paddr;
	htt->rx_ring.sw_rd_idx.msdu_payld = htt->rx_ring.size_mask;
	*htt->rx_ring.alloc_idx.vaddr = 0;

	/* Initialize the Rx refill retry timer */
	setup_timer(timer, ath10k_htt_rx_ring_refill_retry, (unsigned long)htt);

	spin_lock_init(&htt->rx_ring.lock);

	htt->rx_ring.fill_cnt = 0;
	htt->rx_ring.sw_rd_idx.msdu_payld = 0;
	hash_init(htt->rx_ring.skb_table);

	skb_queue_head_init(&htt->rx_compl_q);
	skb_queue_head_init(&htt->rx_in_ord_compl_q);
	skb_queue_head_init(&htt->tx_fetch_ind_q);
	atomic_set(&htt->num_mpdus_ready, 0);

	ath10k_dbg(ar, ATH10K_DBG_BOOT, "htt rx ring size %d fill_level %d\n",
		   htt->rx_ring.size, htt->rx_ring.fill_level);
	return 0;

err_dma_idx:
	dma_free_coherent(htt->ar->dev,
			  (htt->rx_ring.size *
			   sizeof(htt->rx_ring.paddrs_ring)),
			  htt->rx_ring.paddrs_ring,
			  htt->rx_ring.base_paddr);
err_dma_ring:
	kfree(htt->rx_ring.netbufs_ring);
err_netbuf:
	return -ENOMEM;
}

static int ath10k_htt_rx_crypto_param_len(struct ath10k *ar,
					  enum htt_rx_mpdu_encrypt_type type)
{
	switch (type) {
	case HTT_RX_MPDU_ENCRYPT_NONE:
		return 0;
	case HTT_RX_MPDU_ENCRYPT_WEP40:
	case HTT_RX_MPDU_ENCRYPT_WEP104:
		return IEEE80211_WEP_IV_LEN;
	case HTT_RX_MPDU_ENCRYPT_TKIP_WITHOUT_MIC:
	case HTT_RX_MPDU_ENCRYPT_TKIP_WPA:
		return IEEE80211_TKIP_IV_LEN;
	case HTT_RX_MPDU_ENCRYPT_AES_CCM_WPA2:
		return IEEE80211_CCMP_HDR_LEN;
	case HTT_RX_MPDU_ENCRYPT_AES_CCM256_WPA2:
		return IEEE80211_CCMP_256_HDR_LEN;
	case HTT_RX_MPDU_ENCRYPT_AES_GCMP_WPA2:
	case HTT_RX_MPDU_ENCRYPT_AES_GCMP256_WPA2:
		return IEEE80211_GCMP_HDR_LEN;
	case HTT_RX_MPDU_ENCRYPT_WEP128:
	case HTT_RX_MPDU_ENCRYPT_WAPI:
		break;
	}

	ath10k_warn(ar, "unsupported encryption type %d\n", type);
	return 0;
}

#define MICHAEL_MIC_LEN 8

static int ath10k_htt_rx_crypto_tail_len(struct ath10k *ar,
					 enum htt_rx_mpdu_encrypt_type type)
{
	switch (type) {
	case HTT_RX_MPDU_ENCRYPT_NONE:
		return 0;
	case HTT_RX_MPDU_ENCRYPT_WEP40:
	case HTT_RX_MPDU_ENCRYPT_WEP104:
		return IEEE80211_WEP_ICV_LEN;
	case HTT_RX_MPDU_ENCRYPT_TKIP_WITHOUT_MIC:
	case HTT_RX_MPDU_ENCRYPT_TKIP_WPA:
		return IEEE80211_TKIP_ICV_LEN;
	case HTT_RX_MPDU_ENCRYPT_AES_CCM_WPA2:
		return IEEE80211_CCMP_MIC_LEN;
	case HTT_RX_MPDU_ENCRYPT_AES_CCM256_WPA2:
		return IEEE80211_CCMP_256_MIC_LEN;
	case HTT_RX_MPDU_ENCRYPT_AES_GCMP_WPA2:
	case HTT_RX_MPDU_ENCRYPT_AES_GCMP256_WPA2:
		return IEEE80211_GCMP_MIC_LEN;
	case HTT_RX_MPDU_ENCRYPT_WEP128:
	case HTT_RX_MPDU_ENCRYPT_WAPI:
		break;
	}

	ath10k_warn(ar, "unsupported encryption type %d\n", type);
	return 0;
}

struct amsdu_subframe_hdr {
	u8 dst[ETH_ALEN];
	u8 src[ETH_ALEN];
	__be16 len;
} __packed;

#define GROUP_ID_IS_SU_MIMO(x) ((x) == 0 || (x) == 63)

static void ath10k_htt_rx_h_rates(struct ath10k *ar,
				  struct ieee80211_rx_status *status,
				  struct htt_rx_desc *rxd)
{
	struct ieee80211_supported_band *sband;
	u8 cck, rate, bw, sgi, mcs, nss;
	u8 preamble = 0;
	u8 group_id;
	u32 info1, info2, info3;

	info1 = __le32_to_cpu(rxd->ppdu_start.info1);
	info2 = __le32_to_cpu(rxd->ppdu_start.info2);
	info3 = __le32_to_cpu(rxd->ppdu_start.info3);

	preamble = MS(info1, RX_PPDU_START_INFO1_PREAMBLE_TYPE);

	switch (preamble) {
	case HTT_RX_LEGACY:
		/* To get legacy rate index band is required. Since band can't
		 * be undefined check if freq is non-zero.
		 */
		if (!status->freq)
			return;

		cck = info1 & RX_PPDU_START_INFO1_L_SIG_RATE_SELECT;
		rate = MS(info1, RX_PPDU_START_INFO1_L_SIG_RATE);
		rate &= ~RX_PPDU_START_RATE_FLAG;

		sband = &ar->mac.sbands[status->band];
		status->rate_idx = ath10k_mac_hw_rate_to_idx(sband, rate, cck);
		break;
	case HTT_RX_HT:
	case HTT_RX_HT_WITH_TXBF:
		/* HT-SIG - Table 20-11 in info2 and info3 */
		mcs = info2 & 0x1F;
		nss = mcs >> 3;
		bw = (info2 >> 7) & 1;
		sgi = (info3 >> 7) & 1;

		status->rate_idx = mcs;
		status->flag |= RX_FLAG_HT;
		if (sgi)
			status->flag |= RX_FLAG_SHORT_GI;
		if (bw)
			status->flag |= RX_FLAG_40MHZ;
		break;
	case HTT_RX_VHT:
	case HTT_RX_VHT_WITH_TXBF:
		/* VHT-SIG-A1 in info2, VHT-SIG-A2 in info3
		   TODO check this */
		bw = info2 & 3;
		sgi = info3 & 1;
		group_id = (info2 >> 4) & 0x3F;

		if (GROUP_ID_IS_SU_MIMO(group_id)) {
			mcs = (info3 >> 4) & 0x0F;
			nss = ((info2 >> 10) & 0x07) + 1;
		} else {
			/* Hardware doesn't decode VHT-SIG-B into Rx descriptor
			 * so it's impossible to decode MCS. Also since
			 * firmware consumes Group Id Management frames host
			 * has no knowledge regarding group/user position
			 * mapping so it's impossible to pick the correct Nsts
			 * from VHT-SIG-A1.
			 *
			 * Bandwidth and SGI are valid so report the rateinfo
			 * on best-effort basis.
			 */
			mcs = 0;
			nss = 1;
		}

		if (mcs > 0x09) {
			ath10k_warn(ar, "invalid MCS received %u\n", mcs);
			ath10k_warn(ar, "rxd %08x mpdu start %08x %08x msdu start %08x %08x ppdu start %08x %08x %08x %08x %08x\n",
				    __le32_to_cpu(rxd->attention.flags),
				    __le32_to_cpu(rxd->mpdu_start.info0),
				    __le32_to_cpu(rxd->mpdu_start.info1),
				    __le32_to_cpu(rxd->msdu_start.common.info0),
				    __le32_to_cpu(rxd->msdu_start.common.info1),
				    rxd->ppdu_start.info0,
				    __le32_to_cpu(rxd->ppdu_start.info1),
				    __le32_to_cpu(rxd->ppdu_start.info2),
				    __le32_to_cpu(rxd->ppdu_start.info3),
				    __le32_to_cpu(rxd->ppdu_start.info4));

			ath10k_warn(ar, "msdu end %08x mpdu end %08x\n",
				    __le32_to_cpu(rxd->msdu_end.common.info0),
				    __le32_to_cpu(rxd->mpdu_end.info0));

			ath10k_dbg_dump(ar, ATH10K_DBG_HTT_DUMP, NULL,
					"rx desc msdu payload: ",
					rxd->msdu_payload, 50);
		}

		status->rate_idx = mcs;
		status->vht_nss = nss;

		if (sgi)
			status->flag |= RX_FLAG_SHORT_GI;

		switch (bw) {
		/* 20MHZ */
		case 0:
			break;
		/* 40MHZ */
		case 1:
			status->flag |= RX_FLAG_40MHZ;
			break;
		/* 80MHZ */
		case 2:
			status->vht_flag |= RX_VHT_FLAG_80MHZ;
		}

		status->flag |= RX_FLAG_VHT;
		break;
	default:
		break;
	}
}

static struct ieee80211_channel *
ath10k_htt_rx_h_peer_channel(struct ath10k *ar, struct htt_rx_desc *rxd)
{
	struct ath10k_peer *peer;
	struct ath10k_vif *arvif;
	struct cfg80211_chan_def def;
	u16 peer_id;

	lockdep_assert_held(&ar->data_lock);

	if (!rxd)
		return NULL;

	if (rxd->attention.flags &
	    __cpu_to_le32(RX_ATTENTION_FLAGS_PEER_IDX_INVALID))
		return NULL;

	if (!(rxd->msdu_end.common.info0 &
	      __cpu_to_le32(RX_MSDU_END_INFO0_FIRST_MSDU)))
		return NULL;

	peer_id = MS(__le32_to_cpu(rxd->mpdu_start.info0),
		     RX_MPDU_START_INFO0_PEER_IDX);

	peer = ath10k_peer_find_by_id(ar, peer_id);
	if (!peer)
		return NULL;

	arvif = ath10k_get_arvif(ar, peer->vdev_id);
	if (WARN_ON_ONCE(!arvif))
		return NULL;

	if (ath10k_mac_vif_chan(arvif->vif, &def))
		return NULL;

	return def.chan;
}

static struct ieee80211_channel *
ath10k_htt_rx_h_vdev_channel(struct ath10k *ar, u32 vdev_id)
{
	struct ath10k_vif *arvif;
	struct cfg80211_chan_def def;

	lockdep_assert_held(&ar->data_lock);

	list_for_each_entry(arvif, &ar->arvifs, list) {
		if (arvif->vdev_id == vdev_id &&
		    ath10k_mac_vif_chan(arvif->vif, &def) == 0)
			return def.chan;
	}

	return NULL;
}

static void
ath10k_htt_rx_h_any_chan_iter(struct ieee80211_hw *hw,
			      struct ieee80211_chanctx_conf *conf,
			      void *data)
{
	struct cfg80211_chan_def *def = data;

	*def = conf->def;
}

static struct ieee80211_channel *
ath10k_htt_rx_h_any_channel(struct ath10k *ar)
{
	struct cfg80211_chan_def def = {};

	ieee80211_iter_chan_contexts_atomic(ar->hw,
					    ath10k_htt_rx_h_any_chan_iter,
					    &def);

	return def.chan;
}

static bool ath10k_htt_rx_h_channel(struct ath10k *ar,
				    struct ieee80211_rx_status *status,
				    struct htt_rx_desc *rxd,
				    u32 vdev_id)
{
	struct ieee80211_channel *ch;

	spin_lock_bh(&ar->data_lock);
	ch = ar->scan_channel;
	if (!ch)
		ch = ar->rx_channel;
	if (!ch)
		ch = ath10k_htt_rx_h_peer_channel(ar, rxd);
	if (!ch)
		ch = ath10k_htt_rx_h_vdev_channel(ar, vdev_id);
	if (!ch)
		ch = ath10k_htt_rx_h_any_channel(ar);
	if (!ch)
		ch = ar->tgt_oper_chan;
	spin_unlock_bh(&ar->data_lock);

	if (!ch)
		return false;

	status->band = ch->band;
	status->freq = ch->center_freq;

	return true;
}

static void ath10k_htt_rx_h_signal(struct ath10k *ar,
				   struct ieee80211_rx_status *status,
				   struct htt_rx_desc *rxd)
{
	/* FIXME: Get real NF */
	status->signal = ATH10K_DEFAULT_NOISE_FLOOR +
			 rxd->ppdu_start.rssi_comb;
	status->flag &= ~RX_FLAG_NO_SIGNAL_VAL;
}

static void ath10k_htt_rx_h_mactime(struct ath10k *ar,
				    struct ieee80211_rx_status *status,
				    struct htt_rx_desc *rxd)
{
	/* FIXME: TSF is known only at the end of PPDU, in the last MPDU. This
	 * means all prior MSDUs in a PPDU are reported to mac80211 without the
	 * TSF. Is it worth holding frames until end of PPDU is known?
	 *
	 * FIXME: Can we get/compute 64bit TSF?
	 */
	status->mactime = __le32_to_cpu(rxd->ppdu_end.common.tsf_timestamp);
	status->flag |= RX_FLAG_MACTIME_END;
}

static void ath10k_htt_rx_h_ppdu(struct ath10k *ar,
				 struct sk_buff_head *amsdu,
				 struct ieee80211_rx_status *status,
				 u32 vdev_id)
{
	struct sk_buff *first;
	struct htt_rx_desc *rxd;
	bool is_first_ppdu;
	bool is_last_ppdu;

	if (skb_queue_empty(amsdu))
		return;

	first = skb_peek(amsdu);
	rxd = (void *)first->data - sizeof(*rxd);

	is_first_ppdu = !!(rxd->attention.flags &
			   __cpu_to_le32(RX_ATTENTION_FLAGS_FIRST_MPDU));
	is_last_ppdu = !!(rxd->attention.flags &
			  __cpu_to_le32(RX_ATTENTION_FLAGS_LAST_MPDU));

	if (is_first_ppdu) {
		/* New PPDU starts so clear out the old per-PPDU status. */
		status->freq = 0;
		status->rate_idx = 0;
		status->vht_nss = 0;
		status->vht_flag &= ~RX_VHT_FLAG_80MHZ;
		status->flag &= ~(RX_FLAG_HT |
				  RX_FLAG_VHT |
				  RX_FLAG_SHORT_GI |
				  RX_FLAG_40MHZ |
				  RX_FLAG_MACTIME_END);
		status->flag |= RX_FLAG_NO_SIGNAL_VAL;

		ath10k_htt_rx_h_signal(ar, status, rxd);
		ath10k_htt_rx_h_channel(ar, status, rxd, vdev_id);
		ath10k_htt_rx_h_rates(ar, status, rxd);
	}

	if (is_last_ppdu)
		ath10k_htt_rx_h_mactime(ar, status, rxd);
}

static const char * const tid_to_ac[] = {
	"BE",
	"BK",
	"BK",
	"BE",
	"VI",
	"VI",
	"VO",
	"VO",
};

static char *ath10k_get_tid(struct ieee80211_hdr *hdr, char *out, size_t size)
{
	u8 *qc;
	int tid;

	if (!ieee80211_is_data_qos(hdr->frame_control))
		return "";

	qc = ieee80211_get_qos_ctl(hdr);
	tid = *qc & IEEE80211_QOS_CTL_TID_MASK;
	if (tid < 8)
		snprintf(out, size, "tid %d (%s)", tid, tid_to_ac[tid]);
	else
		snprintf(out, size, "tid %d", tid);

	return out;
}

static void ath10k_process_rx(struct ath10k *ar,
			      struct ieee80211_rx_status *rx_status,
			      struct sk_buff *skb)
{
	struct ieee80211_rx_status *status;
	struct ieee80211_hdr *hdr = (struct ieee80211_hdr *)skb->data;
	char tid[32];

	status = IEEE80211_SKB_RXCB(skb);
	*status = *rx_status;
	fill_datapath_stats(ar, status);
	ath10k_dbg(ar, ATH10K_DBG_DATA,
		   "rx skb %pK len %u peer %pM %s %s sn %u %s%s%s%s%s %srate_idx %u vht_nss %u freq %u band %u flag 0x%x fcs-err %i mic-err %i amsdu-more %i\n",
		   skb,
		   skb->len,
		   ieee80211_get_SA(hdr),
		   ath10k_get_tid(hdr, tid, sizeof(tid)),
		   is_multicast_ether_addr(ieee80211_get_DA(hdr)) ?
							"mcast" : "ucast",
		   (__le16_to_cpu(hdr->seq_ctrl) & IEEE80211_SCTL_SEQ) >> 4,
		   (status->flag & (RX_FLAG_HT | RX_FLAG_VHT)) == 0 ?
							"legacy" : "",
		   status->flag & RX_FLAG_HT ? "ht" : "",
		   status->flag & RX_FLAG_VHT ? "vht" : "",
		   status->flag & RX_FLAG_40MHZ ? "40" : "",
		   status->vht_flag & RX_VHT_FLAG_80MHZ ? "80" : "",
		   status->flag & RX_FLAG_SHORT_GI ? "sgi " : "",
		   status->rate_idx,
		   status->vht_nss,
		   status->freq,
		   status->band, status->flag,
		   !!(status->flag & RX_FLAG_FAILED_FCS_CRC),
		   !!(status->flag & RX_FLAG_MMIC_ERROR),
		   !!(status->flag & RX_FLAG_AMSDU_MORE));
	ath10k_dbg_dump(ar, ATH10K_DBG_HTT_DUMP, NULL, "rx skb: ",
			skb->data, skb->len);
	trace_ath10k_rx_hdr(ar, skb->data, skb->len);
	trace_ath10k_rx_payload(ar, skb->data, skb->len);

	ieee80211_rx_napi(ar->hw, NULL, skb, &ar->napi);
}

static int ath10k_htt_rx_nwifi_hdrlen(struct ath10k *ar,
				      struct ieee80211_hdr *hdr)
{
	int len = ieee80211_hdrlen(hdr->frame_control);

	if (!test_bit(ATH10K_FW_FEATURE_NO_NWIFI_DECAP_4ADDR_PADDING,
		      ar->running_fw->fw_file.fw_features))
		len = round_up(len, 4);

	return len;
}

static void ath10k_htt_rx_h_undecap_raw(struct ath10k *ar,
					struct sk_buff *msdu,
					struct ieee80211_rx_status *status,
					enum htt_rx_mpdu_encrypt_type enctype,
					bool is_decrypted)
{
	struct ieee80211_hdr *hdr;
	struct htt_rx_desc *rxd;
	size_t hdr_len;
	size_t crypto_len;
	bool is_first;
	bool is_last;

	rxd = (void *)msdu->data - sizeof(*rxd);
	is_first = !!(rxd->msdu_end.common.info0 &
		      __cpu_to_le32(RX_MSDU_END_INFO0_FIRST_MSDU));
	is_last = !!(rxd->msdu_end.common.info0 &
		     __cpu_to_le32(RX_MSDU_END_INFO0_LAST_MSDU));

	/* Delivered decapped frame:
	 * [802.11 header]
	 * [crypto param] <-- can be trimmed if !fcs_err &&
	 *                    !decrypt_err && !peer_idx_invalid
	 * [amsdu header] <-- only if A-MSDU
	 * [rfc1042/llc]
	 * [payload]
	 * [FCS] <-- at end, needs to be trimmed
	 */

	/* This probably shouldn't happen but warn just in case */
	if (unlikely(WARN_ON_ONCE(!is_first)))
		return;

	/* This probably shouldn't happen but warn just in case */
	if (unlikely(WARN_ON_ONCE(!(is_first && is_last))))
		return;

	skb_trim(msdu, msdu->len - FCS_LEN);

	/* In most cases this will be true for sniffed frames. It makes sense
	 * to deliver them as-is without stripping the crypto param. This is
	 * necessary for software based decryption.
	 *
	 * If there's no error then the frame is decrypted. At least that is
	 * the case for frames that come in via fragmented rx indication.
	 */
	if (!is_decrypted)
		return;

	/* The payload is decrypted so strip crypto params. Start from tail
	 * since hdr is used to compute some stuff.
	 */

	hdr = (void *)msdu->data;

	/* Tail */
	if (status->flag & RX_FLAG_IV_STRIPPED) {
		skb_trim(msdu, msdu->len -
			 ath10k_htt_rx_crypto_tail_len(ar, enctype));
	} else {
		/* MIC */
		if ((status->flag & RX_FLAG_MIC_STRIPPED) &&
		    enctype == HTT_RX_MPDU_ENCRYPT_AES_CCM_WPA2)
			skb_trim(msdu, msdu->len - 8);

		/* ICV */
		if (status->flag & RX_FLAG_ICV_STRIPPED &&
		    enctype != HTT_RX_MPDU_ENCRYPT_AES_CCM_WPA2)
			skb_trim(msdu, msdu->len -
				 ath10k_htt_rx_crypto_tail_len(ar, enctype));
	}

	/* MMIC */
	if ((status->flag & RX_FLAG_MMIC_STRIPPED) &&
	    !ieee80211_has_morefrags(hdr->frame_control) &&
	    enctype == HTT_RX_MPDU_ENCRYPT_TKIP_WPA)
		skb_trim(msdu, msdu->len - 8);

	/* Head */
	if (status->flag & RX_FLAG_IV_STRIPPED) {
		hdr_len = ieee80211_hdrlen(hdr->frame_control);
		crypto_len = ath10k_htt_rx_crypto_param_len(ar, enctype);

		memmove((void *)msdu->data + crypto_len,
			(void *)msdu->data, hdr_len);
		skb_pull(msdu, crypto_len);
	}
}

static void ath10k_htt_rx_h_undecap_nwifi(struct ath10k *ar,
					  struct sk_buff *msdu,
					  struct ieee80211_rx_status *status,
					  const u8 first_hdr[64],
					  enum htt_rx_mpdu_encrypt_type enctype)
{
	struct ieee80211_hdr *hdr;
	struct htt_rx_desc *rxd;
	size_t hdr_len;
	u8 da[ETH_ALEN];
	u8 sa[ETH_ALEN];
	int l3_pad_bytes;
	int bytes_aligned = ar->hw_params.decap_align_bytes;

	/* Delivered decapped frame:
	 * [nwifi 802.11 header] <-- replaced with 802.11 hdr
	 * [rfc1042/llc]
	 *
	 * Note: The nwifi header doesn't have QoS Control and is
	 * (always?) a 3addr frame.
	 *
	 * Note2: There's no A-MSDU subframe header. Even if it's part
	 * of an A-MSDU.
	 */

	/* pull decapped header and copy SA & DA */
	rxd = (void *)msdu->data - sizeof(*rxd);

	l3_pad_bytes = ath10k_rx_desc_get_l3_pad_bytes(&ar->hw_params, rxd);
	skb_put(msdu, l3_pad_bytes);

	hdr = (struct ieee80211_hdr *)(msdu->data + l3_pad_bytes);

	hdr_len = ath10k_htt_rx_nwifi_hdrlen(ar, hdr);
	ether_addr_copy(da, ieee80211_get_DA(hdr));
	ether_addr_copy(sa, ieee80211_get_SA(hdr));
	skb_pull(msdu, hdr_len);

	/* push original 802.11 header */
	hdr = (struct ieee80211_hdr *)first_hdr;
	hdr_len = ieee80211_hdrlen(hdr->frame_control);

	if (!(status->flag & RX_FLAG_IV_STRIPPED)) {
		memcpy(skb_push(msdu,
				ath10k_htt_rx_crypto_param_len(ar, enctype)),
		       (void *)hdr + round_up(hdr_len, bytes_aligned),
			ath10k_htt_rx_crypto_param_len(ar, enctype));
	}

	memcpy(skb_push(msdu, hdr_len), hdr, hdr_len);

	/* original 802.11 header has a different DA and in
	 * case of 4addr it may also have different SA
	 */
	hdr = (struct ieee80211_hdr *)msdu->data;
	ether_addr_copy(ieee80211_get_DA(hdr), da);
	ether_addr_copy(ieee80211_get_SA(hdr), sa);
}

static void *ath10k_htt_rx_h_find_rfc1042(struct ath10k *ar,
					  struct sk_buff *msdu,
					  enum htt_rx_mpdu_encrypt_type enctype)
{
	struct ieee80211_hdr *hdr;
	struct htt_rx_desc *rxd;
	size_t hdr_len, crypto_len;
	void *rfc1042;
	bool is_first, is_last, is_amsdu;
	int bytes_aligned = ar->hw_params.decap_align_bytes;

	rxd = (void *)msdu->data - sizeof(*rxd);
	hdr = (void *)rxd->rx_hdr_status;

	is_first = !!(rxd->msdu_end.common.info0 &
		      __cpu_to_le32(RX_MSDU_END_INFO0_FIRST_MSDU));
	is_last = !!(rxd->msdu_end.common.info0 &
		     __cpu_to_le32(RX_MSDU_END_INFO0_LAST_MSDU));
	is_amsdu = !(is_first && is_last);

	rfc1042 = hdr;

	if (is_first) {
		hdr_len = ieee80211_hdrlen(hdr->frame_control);
		crypto_len = ath10k_htt_rx_crypto_param_len(ar, enctype);

		rfc1042 += round_up(hdr_len, bytes_aligned) +
			   round_up(crypto_len, bytes_aligned);
	}

	if (is_amsdu)
		rfc1042 += sizeof(struct amsdu_subframe_hdr);

	return rfc1042;
}

static void ath10k_htt_rx_h_undecap_eth(struct ath10k *ar,
					struct sk_buff *msdu,
					struct ieee80211_rx_status *status,
					const u8 first_hdr[64],
					enum htt_rx_mpdu_encrypt_type enctype)
{
	struct ieee80211_hdr *hdr;
	struct ethhdr *eth;
	size_t hdr_len;
	void *rfc1042;
	u8 da[ETH_ALEN];
	u8 sa[ETH_ALEN];
	int l3_pad_bytes;
	struct htt_rx_desc *rxd;
	int bytes_aligned = ar->hw_params.decap_align_bytes;

	/* Delivered decapped frame:
	 * [eth header] <-- replaced with 802.11 hdr & rfc1042/llc
	 * [payload]
	 */

	rfc1042 = ath10k_htt_rx_h_find_rfc1042(ar, msdu, enctype);
	if (WARN_ON_ONCE(!rfc1042))
		return;

	rxd = (void *)msdu->data - sizeof(*rxd);
	l3_pad_bytes = ath10k_rx_desc_get_l3_pad_bytes(&ar->hw_params, rxd);
	skb_put(msdu, l3_pad_bytes);
	skb_pull(msdu, l3_pad_bytes);

	/* pull decapped header and copy SA & DA */
	eth = (struct ethhdr *)msdu->data;
	ether_addr_copy(da, eth->h_dest);
	ether_addr_copy(sa, eth->h_source);
	skb_pull(msdu, sizeof(struct ethhdr));

	/* push rfc1042/llc/snap */
	memcpy(skb_push(msdu, sizeof(struct rfc1042_hdr)), rfc1042,
	       sizeof(struct rfc1042_hdr));

	/* push original 802.11 header */
	hdr = (struct ieee80211_hdr *)first_hdr;
	hdr_len = ieee80211_hdrlen(hdr->frame_control);

	if (!(status->flag & RX_FLAG_IV_STRIPPED)) {
		memcpy(skb_push(msdu,
				ath10k_htt_rx_crypto_param_len(ar, enctype)),
		       (void *)hdr + round_up(hdr_len, bytes_aligned),
			ath10k_htt_rx_crypto_param_len(ar, enctype));
	}

	memcpy(skb_push(msdu, hdr_len), hdr, hdr_len);

	/* original 802.11 header has a different DA and in
	 * case of 4addr it may also have different SA
	 */
	hdr = (struct ieee80211_hdr *)msdu->data;
	ether_addr_copy(ieee80211_get_DA(hdr), da);
	ether_addr_copy(ieee80211_get_SA(hdr), sa);
}

static void ath10k_htt_rx_h_undecap_snap(struct ath10k *ar,
					 struct sk_buff *msdu,
					 struct ieee80211_rx_status *status,
					 const u8 first_hdr[64],
					 enum htt_rx_mpdu_encrypt_type enctype)
{
	struct ieee80211_hdr *hdr;
	size_t hdr_len;
	int l3_pad_bytes;
	struct htt_rx_desc *rxd;
	int bytes_aligned = ar->hw_params.decap_align_bytes;

	/* Delivered decapped frame:
	 * [amsdu header] <-- replaced with 802.11 hdr
	 * [rfc1042/llc]
	 * [payload]
	 */

	rxd = (void *)msdu->data - sizeof(*rxd);
	l3_pad_bytes = ath10k_rx_desc_get_l3_pad_bytes(&ar->hw_params, rxd);

	skb_put(msdu, l3_pad_bytes);
	skb_pull(msdu, sizeof(struct amsdu_subframe_hdr) + l3_pad_bytes);

	hdr = (struct ieee80211_hdr *)first_hdr;
	hdr_len = ieee80211_hdrlen(hdr->frame_control);

	if (!(status->flag & RX_FLAG_IV_STRIPPED)) {
		memcpy(skb_push(msdu,
				ath10k_htt_rx_crypto_param_len(ar, enctype)),
		       (void *)hdr + round_up(hdr_len, bytes_aligned),
			ath10k_htt_rx_crypto_param_len(ar, enctype));
	}

	memcpy(skb_push(msdu, hdr_len), hdr, hdr_len);
}

static void ath10k_htt_rx_h_undecap(struct ath10k *ar,
				    struct sk_buff *msdu,
				    struct ieee80211_rx_status *status,
				    u8 first_hdr[64],
				    enum htt_rx_mpdu_encrypt_type enctype,
				    bool is_decrypted)
{
	struct htt_rx_desc *rxd;
	enum rx_msdu_decap_format decap;

	/* First msdu's decapped header:
	 * [802.11 header] <-- padded to 4 bytes long
	 * [crypto param] <-- padded to 4 bytes long
	 * [amsdu header] <-- only if A-MSDU
	 * [rfc1042/llc]
	 *
	 * Other (2nd, 3rd, ..) msdu's decapped header:
	 * [amsdu header] <-- only if A-MSDU
	 * [rfc1042/llc]
	 */

	rxd = (void *)msdu->data - sizeof(*rxd);
	decap = MS(__le32_to_cpu(rxd->msdu_start.common.info1),
		   RX_MSDU_START_INFO1_DECAP_FORMAT);

	switch (decap) {
	case RX_MSDU_DECAP_RAW:
		ath10k_htt_rx_h_undecap_raw(ar, msdu, status, enctype,
					    is_decrypted);
		break;
	case RX_MSDU_DECAP_NATIVE_WIFI:
		ath10k_htt_rx_h_undecap_nwifi(ar, msdu, status, first_hdr,
					      enctype);
		break;
	case RX_MSDU_DECAP_ETHERNET2_DIX:
		ath10k_htt_rx_h_undecap_eth(ar, msdu, status, first_hdr, enctype);
		break;
	case RX_MSDU_DECAP_8023_SNAP_LLC:
		ath10k_htt_rx_h_undecap_snap(ar, msdu, status, first_hdr,
					     enctype);
		break;
	}
}

static int ath10k_htt_rx_get_csum_state(struct sk_buff *skb)
{
	struct htt_rx_desc *rxd;
	u32 flags, info;
	bool is_ip4, is_ip6;
	bool is_tcp, is_udp;
	bool ip_csum_ok, tcpudp_csum_ok;

	rxd = (void *)skb->data - sizeof(*rxd);
	flags = __le32_to_cpu(rxd->attention.flags);
	info = __le32_to_cpu(rxd->msdu_start.common.info1);

	is_ip4 = !!(info & RX_MSDU_START_INFO1_IPV4_PROTO);
	is_ip6 = !!(info & RX_MSDU_START_INFO1_IPV6_PROTO);
	is_tcp = !!(info & RX_MSDU_START_INFO1_TCP_PROTO);
	is_udp = !!(info & RX_MSDU_START_INFO1_UDP_PROTO);
	ip_csum_ok = !(flags & RX_ATTENTION_FLAGS_IP_CHKSUM_FAIL);
	tcpudp_csum_ok = !(flags & RX_ATTENTION_FLAGS_TCP_UDP_CHKSUM_FAIL);

	if (!is_ip4 && !is_ip6)
		return CHECKSUM_NONE;
	if (!is_tcp && !is_udp)
		return CHECKSUM_NONE;
	if (!ip_csum_ok)
		return CHECKSUM_NONE;
	if (!tcpudp_csum_ok)
		return CHECKSUM_NONE;

	return CHECKSUM_UNNECESSARY;
}

static void ath10k_htt_rx_h_csum_offload(struct sk_buff *msdu)
{
	msdu->ip_summed = ath10k_htt_rx_get_csum_state(msdu);
}

static void ath10k_htt_rx_h_mpdu(struct ath10k *ar,
				 struct sk_buff_head *amsdu,
				 struct ieee80211_rx_status *status,
				 bool fill_crypt_header)
{
	struct sk_buff *first;
	struct sk_buff *last;
	struct sk_buff *msdu;
	struct htt_rx_desc *rxd;
	struct ieee80211_hdr *hdr;
	enum htt_rx_mpdu_encrypt_type enctype;
	u8 first_hdr[64];
	u8 *qos;
	bool has_fcs_err;
	bool has_crypto_err;
	bool has_tkip_err;
	bool has_peer_idx_invalid;
	bool is_decrypted;
	bool is_mgmt;
	u32 attention;

	if (skb_queue_empty(amsdu))
		return;

	first = skb_peek(amsdu);
	rxd = (void *)first->data - sizeof(*rxd);

	is_mgmt = !!(rxd->attention.flags &
		     __cpu_to_le32(RX_ATTENTION_FLAGS_MGMT_TYPE));

	enctype = MS(__le32_to_cpu(rxd->mpdu_start.info0),
		     RX_MPDU_START_INFO0_ENCRYPT_TYPE);

	/* First MSDU's Rx descriptor in an A-MSDU contains full 802.11
	 * decapped header. It'll be used for undecapping of each MSDU.
	 */
	hdr = (void *)rxd->rx_hdr_status;
	memcpy(first_hdr, hdr, RX_HTT_HDR_STATUS_LEN);

	/* Each A-MSDU subframe will use the original header as the base and be
	 * reported as a separate MSDU so strip the A-MSDU bit from QoS Ctl.
	 */
	hdr = (void *)first_hdr;

	if (ieee80211_is_data_qos(hdr->frame_control)) {
		qos = ieee80211_get_qos_ctl(hdr);
		qos[0] &= ~IEEE80211_QOS_CTL_A_MSDU_PRESENT;
	}

	/* Some attention flags are valid only in the last MSDU. */
	last = skb_peek_tail(amsdu);
	rxd = (void *)last->data - sizeof(*rxd);
	attention = __le32_to_cpu(rxd->attention.flags);

	has_fcs_err = !!(attention & RX_ATTENTION_FLAGS_FCS_ERR);
	has_crypto_err = !!(attention & RX_ATTENTION_FLAGS_DECRYPT_ERR);
	has_tkip_err = !!(attention & RX_ATTENTION_FLAGS_TKIP_MIC_ERR);
	has_peer_idx_invalid = !!(attention & RX_ATTENTION_FLAGS_PEER_IDX_INVALID);

	/* Note: If hardware captures an encrypted frame that it can't decrypt,
	 * e.g. due to fcs error, missing peer or invalid key data it will
	 * report the frame as raw.
	 */
	is_decrypted = (enctype != HTT_RX_MPDU_ENCRYPT_NONE &&
			!has_fcs_err &&
			!has_crypto_err &&
			!has_peer_idx_invalid);

	/* Clear per-MPDU flags while leaving per-PPDU flags intact. */
	status->flag &= ~(RX_FLAG_FAILED_FCS_CRC |
			  RX_FLAG_MMIC_ERROR |
			  RX_FLAG_DECRYPTED |
			  RX_FLAG_IV_STRIPPED |
			  RX_FLAG_ONLY_MONITOR |
			  RX_FLAG_MMIC_STRIPPED);

	if (has_fcs_err)
		status->flag |= RX_FLAG_FAILED_FCS_CRC;

	if (has_tkip_err)
		status->flag |= RX_FLAG_MMIC_ERROR;

	/* Firmware reports all necessary management frames via WMI already.
	 * They are not reported to monitor interfaces at all so pass the ones
	 * coming via HTT to monitor interfaces instead. This simplifies
	 * matters a lot.
	 */
	if (is_mgmt)
		status->flag |= RX_FLAG_ONLY_MONITOR;

	if (is_decrypted) {
		status->flag |= RX_FLAG_DECRYPTED;

		if (likely(!is_mgmt))
<<<<<<< HEAD
			status->flag |= RX_FLAG_MMIC_STRIPPED;
=======
			status->flag |= RX_FLAG_IV_STRIPPED |
					RX_FLAG_MMIC_STRIPPED;
>>>>>>> 89737487

		if (fill_crypt_header)
			status->flag |= RX_FLAG_MIC_STRIPPED |
					RX_FLAG_ICV_STRIPPED;
		else
			status->flag |= RX_FLAG_IV_STRIPPED;
	}

	skb_queue_walk(amsdu, msdu) {
		ath10k_htt_rx_h_csum_offload(msdu);
		ath10k_htt_rx_h_undecap(ar, msdu, status, first_hdr, enctype,
					is_decrypted);

		/* Undecapping involves copying the original 802.11 header back
		 * to sk_buff. If frame is protected and hardware has decrypted
		 * it then remove the protected bit.
		 */
		if (!is_decrypted)
			continue;
		if (is_mgmt)
			continue;

		if (fill_crypt_header)
			continue;

		hdr = (void *)msdu->data;
		hdr->frame_control &= ~__cpu_to_le16(IEEE80211_FCTL_PROTECTED);
	}
}

static void ath10k_htt_rx_h_deliver(struct ath10k *ar,
				    struct sk_buff_head *amsdu,
				    struct ieee80211_rx_status *status)
{
	struct sk_buff *msdu;
	struct sk_buff *first_subframe;

	first_subframe = skb_peek(amsdu);

	while ((msdu = __skb_dequeue(amsdu))) {
		/* Setup per-MSDU flags */
		if (skb_queue_empty(amsdu))
			status->flag &= ~RX_FLAG_AMSDU_MORE;
		else
			status->flag |= RX_FLAG_AMSDU_MORE;

		if (msdu == first_subframe) {
			first_subframe = NULL;
			status->flag &= ~RX_FLAG_ALLOW_SAME_PN;
		} else {
			status->flag |= RX_FLAG_ALLOW_SAME_PN;
		}

		ath10k_process_rx(ar, status, msdu);
	}
}

static int ath10k_unchain_msdu(struct sk_buff_head *amsdu)
{
	struct sk_buff *skb, *first;
	int space;
	int total_len = 0;

	/* TODO:  Might could optimize this by using
	 * skb_try_coalesce or similar method to
	 * decrease copying, or maybe get mac80211 to
	 * provide a way to just receive a list of
	 * skb?
	 */

	first = __skb_dequeue(amsdu);

	/* Allocate total length all at once. */
	skb_queue_walk(amsdu, skb)
		total_len += skb->len;

	space = total_len - skb_tailroom(first);
	if ((space > 0) &&
	    (pskb_expand_head(first, 0, space, GFP_ATOMIC) < 0)) {
		/* TODO:  bump some rx-oom error stat */
		/* put it back together so we can free the
		 * whole list at once.
		 */
		__skb_queue_head(amsdu, first);
		return -1;
	}

	/* Walk list again, copying contents into
	 * msdu_head
	 */
	while ((skb = __skb_dequeue(amsdu))) {
		skb_copy_from_linear_data(skb, skb_put(first, skb->len),
					  skb->len);
		dev_kfree_skb_any(skb);
	}

	__skb_queue_head(amsdu, first);
	return 0;
}

static void ath10k_htt_rx_h_unchain(struct ath10k *ar,
				    struct sk_buff_head *amsdu,
				    bool chained)
{
	struct sk_buff *first;
	struct htt_rx_desc *rxd;
	enum rx_msdu_decap_format decap;

	first = skb_peek(amsdu);
	rxd = (void *)first->data - sizeof(*rxd);
	decap = MS(__le32_to_cpu(rxd->msdu_start.common.info1),
		   RX_MSDU_START_INFO1_DECAP_FORMAT);

	if (!chained)
		return;

	/* FIXME: Current unchaining logic can only handle simple case of raw
	 * msdu chaining. If decapping is other than raw the chaining may be
	 * more complex and this isn't handled by the current code. Don't even
	 * try re-constructing such frames - it'll be pretty much garbage.
	 */
	if (decap != RX_MSDU_DECAP_RAW ||
	    skb_queue_len(amsdu) != 1 + rxd->frag_info.ring2_more_count) {
		__skb_queue_purge(amsdu);
		return;
	}

	ath10k_unchain_msdu(amsdu);
}

static bool ath10k_htt_rx_amsdu_allowed(struct ath10k *ar,
					struct sk_buff_head *amsdu,
					struct ieee80211_rx_status *rx_status)
{
	/* FIXME: It might be a good idea to do some fuzzy-testing to drop
	 * invalid/dangerous frames.
	 */

	if (!rx_status->freq) {
		ath10k_warn(ar, "no channel configured; ignoring frame(s)!\n");
		return false;
	}

	if (test_bit(ATH10K_CAC_RUNNING, &ar->dev_flags)) {
		ath10k_dbg(ar, ATH10K_DBG_HTT, "htt rx cac running\n");
		return false;
	}

	return true;
}

static void ath10k_htt_rx_h_filter(struct ath10k *ar,
				   struct sk_buff_head *amsdu,
				   struct ieee80211_rx_status *rx_status)
{
	if (skb_queue_empty(amsdu))
		return;

	if (ath10k_htt_rx_amsdu_allowed(ar, amsdu, rx_status))
		return;

	__skb_queue_purge(amsdu);
}

static int ath10k_htt_rx_handle_amsdu(struct ath10k_htt *htt)
{
	struct ath10k *ar = htt->ar;
	struct ieee80211_rx_status *rx_status = &htt->rx_status;
	struct sk_buff_head amsdu;
	int ret, num_msdus;

	__skb_queue_head_init(&amsdu);

	spin_lock_bh(&htt->rx_ring.lock);
	if (htt->rx_confused) {
		spin_unlock_bh(&htt->rx_ring.lock);
		return -EIO;
	}
	ret = ath10k_htt_rx_amsdu_pop(htt, &amsdu);
	spin_unlock_bh(&htt->rx_ring.lock);

	if (ret < 0) {
		ath10k_warn(ar, "rx ring became corrupted: %d\n", ret);
		__skb_queue_purge(&amsdu);
		/* FIXME: It's probably a good idea to reboot the
		 * device instead of leaving it inoperable.
		 */
		htt->rx_confused = true;
		return ret;
	}

	num_msdus = skb_queue_len(&amsdu);
	ath10k_htt_rx_h_ppdu(ar, &amsdu, rx_status, 0xffff);
	ath10k_htt_rx_h_unchain(ar, &amsdu, ret > 0);
	ath10k_htt_rx_h_filter(ar, &amsdu, rx_status);
	ath10k_htt_rx_h_mpdu(ar, &amsdu, rx_status, true);
	ath10k_htt_rx_h_deliver(ar, &amsdu, rx_status);

	return num_msdus;
}

static void ath10k_htt_rx_proc_rx_ind(struct ath10k_htt *htt,
				      struct htt_rx_indication *rx)
{
	struct ath10k *ar = htt->ar;
	struct htt_rx_indication_mpdu_range *mpdu_ranges;
	int num_mpdu_ranges;
	int i, mpdu_count = 0;

	num_mpdu_ranges = MS(__le32_to_cpu(rx->hdr.info1),
			     HTT_RX_INDICATION_INFO1_NUM_MPDU_RANGES);
	mpdu_ranges = htt_rx_ind_get_mpdu_ranges(rx);

	ath10k_dbg_dump(ar, ATH10K_DBG_HTT_DUMP, NULL, "htt rx ind: ",
			rx, sizeof(*rx) +
			(sizeof(struct htt_rx_indication_mpdu_range) *
				num_mpdu_ranges));

	for (i = 0; i < num_mpdu_ranges; i++)
		mpdu_count += mpdu_ranges[i].mpdu_count;

	atomic_add(mpdu_count, &htt->num_mpdus_ready);
}

static void ath10k_htt_rx_tx_compl_ind(struct ath10k *ar,
				       struct sk_buff *skb)
{
	struct ath10k_htt *htt = &ar->htt;
	struct htt_resp *resp = (struct htt_resp *)skb->data;
	struct htt_tx_done tx_done = {};
	int status = MS(resp->data_tx_completion.flags, HTT_DATA_TX_STATUS);
	__le16 msdu_id;
	int i;

	switch (status) {
	case HTT_DATA_TX_STATUS_NO_ACK:
		tx_done.status = HTT_TX_COMPL_STATE_NOACK;
		break;
	case HTT_DATA_TX_STATUS_OK:
		tx_done.status = HTT_TX_COMPL_STATE_ACK;
		break;
	case HTT_DATA_TX_STATUS_DISCARD:
	case HTT_DATA_TX_STATUS_POSTPONE:
	case HTT_DATA_TX_STATUS_DOWNLOAD_FAIL:
		tx_done.status = HTT_TX_COMPL_STATE_DISCARD;
		break;
	default:
		ath10k_warn(ar, "unhandled tx completion status %d\n", status);
		tx_done.status = HTT_TX_COMPL_STATE_DISCARD;
		break;
	}

	ath10k_dbg(ar, ATH10K_DBG_HTT, "htt tx completion num_msdus %d\n",
		   resp->data_tx_completion.num_msdus);

	for (i = 0; i < resp->data_tx_completion.num_msdus; i++) {
		msdu_id = resp->data_tx_completion.msdus[i];
		tx_done.msdu_id = __le16_to_cpu(msdu_id);

		/* kfifo_put: In practice firmware shouldn't fire off per-CE
		 * interrupt and main interrupt (MSI/-X range case) for the same
		 * HTC service so it should be safe to use kfifo_put w/o lock.
		 *
		 * From kfifo_put() documentation:
		 *  Note that with only one concurrent reader and one concurrent
		 *  writer, you don't need extra locking to use these macro.
		 */
		if (!kfifo_put(&htt->txdone_fifo, tx_done)) {
			ath10k_warn(ar, "txdone fifo overrun, msdu_id %d status %d\n",
				    tx_done.msdu_id, tx_done.status);
			ath10k_txrx_tx_unref(htt, &tx_done);
		}
	}
}

static void ath10k_htt_rx_addba(struct ath10k *ar, struct htt_resp *resp)
{
	struct htt_rx_addba *ev = &resp->rx_addba;
	struct ath10k_peer *peer;
	struct ath10k_vif *arvif;
	u16 info0, tid, peer_id;

	info0 = __le16_to_cpu(ev->info0);
	tid = MS(info0, HTT_RX_BA_INFO0_TID);
	peer_id = MS(info0, HTT_RX_BA_INFO0_PEER_ID);

	ath10k_dbg(ar, ATH10K_DBG_HTT,
		   "htt rx addba tid %hu peer_id %hu size %hhu\n",
		   tid, peer_id, ev->window_size);

	spin_lock_bh(&ar->data_lock);
	peer = ath10k_peer_find_by_id(ar, peer_id);
	if (!peer) {
		ath10k_warn(ar, "received addba event for invalid peer_id: %hu\n",
			    peer_id);
		spin_unlock_bh(&ar->data_lock);
		return;
	}

	arvif = ath10k_get_arvif(ar, peer->vdev_id);
	if (!arvif) {
		ath10k_warn(ar, "received addba event for invalid vdev_id: %u\n",
			    peer->vdev_id);
		spin_unlock_bh(&ar->data_lock);
		return;
	}

	ath10k_dbg(ar, ATH10K_DBG_HTT,
		   "htt rx start rx ba session sta %pM tid %hu size %hhu\n",
		   peer->addr, tid, ev->window_size);

	ieee80211_start_rx_ba_session_offl(arvif->vif, peer->addr, tid);
	spin_unlock_bh(&ar->data_lock);
}

static void ath10k_htt_rx_delba(struct ath10k *ar, struct htt_resp *resp)
{
	struct htt_rx_delba *ev = &resp->rx_delba;
	struct ath10k_peer *peer;
	struct ath10k_vif *arvif;
	u16 info0, tid, peer_id;

	info0 = __le16_to_cpu(ev->info0);
	tid = MS(info0, HTT_RX_BA_INFO0_TID);
	peer_id = MS(info0, HTT_RX_BA_INFO0_PEER_ID);

	ath10k_dbg(ar, ATH10K_DBG_HTT,
		   "htt rx delba tid %hu peer_id %hu\n",
		   tid, peer_id);

	spin_lock_bh(&ar->data_lock);
	peer = ath10k_peer_find_by_id(ar, peer_id);
	if (!peer) {
		ath10k_warn(ar, "received addba event for invalid peer_id: %hu\n",
			    peer_id);
		spin_unlock_bh(&ar->data_lock);
		return;
	}

	arvif = ath10k_get_arvif(ar, peer->vdev_id);
	if (!arvif) {
		ath10k_warn(ar, "received addba event for invalid vdev_id: %u\n",
			    peer->vdev_id);
		spin_unlock_bh(&ar->data_lock);
		return;
	}

	ath10k_dbg(ar, ATH10K_DBG_HTT,
		   "htt rx stop rx ba session sta %pM tid %hu\n",
		   peer->addr, tid);

	ieee80211_stop_rx_ba_session_offl(arvif->vif, peer->addr, tid);
	spin_unlock_bh(&ar->data_lock);
}

static int ath10k_htt_rx_extract_amsdu(struct ath10k *ar,
				       struct sk_buff_head *list,
				       struct sk_buff_head *amsdu)
{
	struct sk_buff *msdu;
	struct htt_rx_desc *rxd;

	if (skb_queue_empty(list))
		return -ENOBUFS;

	if (WARN_ON(!skb_queue_empty(amsdu)))
		return -EINVAL;

	while ((msdu = __skb_dequeue(list))) {
		__skb_queue_tail(amsdu, msdu);

		rxd = (void *)msdu->data - sizeof(*rxd);
		if (rxd->msdu_end.common.info0 &
		    __cpu_to_le32(RX_MSDU_END_INFO0_LAST_MSDU))
			break;
	}

	if (QCA_REV_WCN3990(ar))
		return 0;

	msdu = skb_peek_tail(amsdu);
	rxd = (void *)msdu->data - sizeof(*rxd);
	if (!(rxd->msdu_end.common.info0 &
	      __cpu_to_le32(RX_MSDU_END_INFO0_LAST_MSDU))) {
		skb_queue_splice_init(amsdu, list);
		return -EAGAIN;
	}

	return 0;
}

static void ath10k_htt_rx_h_rx_offload_prot(struct ieee80211_rx_status *status,
					    struct sk_buff *skb)
{
	struct ieee80211_hdr *hdr = (struct ieee80211_hdr *)skb->data;

	if (!ieee80211_has_protected(hdr->frame_control))
		return;

	/* Offloaded frames are already decrypted but firmware insists they are
	 * protected in the 802.11 header. Strip the flag.  Otherwise mac80211
	 * will drop the frame.
	 */

	hdr->frame_control &= ~__cpu_to_le16(IEEE80211_FCTL_PROTECTED);
	status->flag |= RX_FLAG_DECRYPTED |
			RX_FLAG_IV_STRIPPED |
			RX_FLAG_MMIC_STRIPPED;
}

static int ath10k_htt_rx_h_rx_offload(struct ath10k *ar,
				      struct sk_buff_head *list)
{
	struct ath10k_htt *htt = &ar->htt;
	struct ieee80211_rx_status *status = &htt->rx_status;
	struct htt_rx_offload_msdu *rx;
	struct sk_buff *msdu;
	size_t offset;
	int num_msdu = 0;

	while ((msdu = __skb_dequeue(list))) {
		/* Offloaded frames don't have Rx descriptor. Instead they have
		 * a short meta information header.
		 */

		rx = (void *)msdu->data;

		skb_put(msdu, sizeof(*rx));
		skb_pull(msdu, sizeof(*rx));

		if (skb_tailroom(msdu) < __le16_to_cpu(rx->msdu_len)) {
			ath10k_warn(ar, "dropping frame: offloaded rx msdu is too long!\n");
			dev_kfree_skb_any(msdu);
			continue;
		}

		skb_put(msdu, __le16_to_cpu(rx->msdu_len));

		/* Offloaded rx header length isn't multiple of 2 nor 4 so the
		 * actual payload is unaligned. Align the frame.  Otherwise
		 * mac80211 complains.  This shouldn't reduce performance much
		 * because these offloaded frames are rare.
		 */
		offset = 4 - ((unsigned long)msdu->data & 3);
		skb_put(msdu, offset);
		memmove(msdu->data + offset, msdu->data, msdu->len);
		skb_pull(msdu, offset);

		/* FIXME: The frame is NWifi. Re-construct QoS Control
		 * if possible later.
		 */

		memset(status, 0, sizeof(*status));
		status->flag |= RX_FLAG_NO_SIGNAL_VAL;

		ath10k_htt_rx_h_rx_offload_prot(status, msdu);
		ath10k_htt_rx_h_channel(ar, status, NULL, rx->vdev_id);
		ath10k_process_rx(ar, status, msdu);
		num_msdu++;
	}
	return num_msdu;
}

static int ath10k_htt_rx_in_ord_ind(struct ath10k *ar, struct sk_buff *skb)
{
	struct ath10k_htt *htt = &ar->htt;
	struct htt_resp *resp = (void *)skb->data;
	struct ieee80211_rx_status *status = &htt->rx_status;
	struct sk_buff_head list;
	struct sk_buff_head amsdu;
	u16 peer_id;
	u16 msdu_count;
	u8 vdev_id;
	u8 tid;
	bool offload;
	bool frag;
	int ret, num_msdus = 0;

	lockdep_assert_held(&htt->rx_ring.lock);

	if (htt->rx_confused)
		return -EIO;

	skb_pull(skb, sizeof(resp->hdr));
	skb_pull(skb, sizeof(resp->rx_in_ord_ind));

	peer_id = __le16_to_cpu(resp->rx_in_ord_ind.peer_id);
	msdu_count = __le16_to_cpu(resp->rx_in_ord_ind.msdu_count);
	vdev_id = resp->rx_in_ord_ind.vdev_id;
	tid = SM(resp->rx_in_ord_ind.info, HTT_RX_IN_ORD_IND_INFO_TID);
	offload = !!(resp->rx_in_ord_ind.info &
			HTT_RX_IN_ORD_IND_INFO_OFFLOAD_MASK);
	frag = !!(resp->rx_in_ord_ind.info & HTT_RX_IN_ORD_IND_INFO_FRAG_MASK);

	ath10k_dbg(ar, ATH10K_DBG_HTT,
		   "htt rx in ord vdev %i peer %i tid %i offload %i frag %i msdu count %i\n",
		   vdev_id, peer_id, tid, offload, frag, msdu_count);

	if (skb->len < msdu_count * sizeof(*resp->rx_in_ord_ind.msdu_descs)) {
		ath10k_warn(ar, "dropping invalid in order rx indication\n");
		return -EINVAL;
	}

	/* The event can deliver more than 1 A-MSDU. Each A-MSDU is later
	 * extracted and processed.
	 */
	__skb_queue_head_init(&list);
	ret = ath10k_htt_rx_pop_paddr_list(htt, &resp->rx_in_ord_ind, &list);
	if (ret < 0) {
		ath10k_warn(ar, "failed to pop paddr list: %d\n", ret);
		htt->rx_confused = true;
		return -EIO;
	}

	/* Offloaded frames are very different and need to be handled
	 * separately.
	 */
	if (offload)
		num_msdus = ath10k_htt_rx_h_rx_offload(ar, &list);

	while (!skb_queue_empty(&list)) {
		__skb_queue_head_init(&amsdu);
		ret = ath10k_htt_rx_extract_amsdu(ar, &list, &amsdu);
		switch (ret) {
		case 0:
			/* Note: The in-order indication may report interleaved
			 * frames from different PPDUs meaning reported rx rate
			 * to mac80211 isn't accurate/reliable. It's still
			 * better to report something than nothing though. This
			 * should still give an idea about rx rate to the user.
			 */
			num_msdus += skb_queue_len(&amsdu);
			ath10k_htt_rx_h_ppdu(ar, &amsdu, status, vdev_id);
			ath10k_htt_rx_h_filter(ar, &amsdu, status);
			ath10k_htt_rx_h_mpdu(ar, &amsdu, status, false);
			ath10k_htt_rx_h_deliver(ar, &amsdu, status);
			break;
		case -EAGAIN:
			/* fall through */
		default:
			/* Should not happen. */
			ath10k_warn(ar, "failed to extract amsdu: %d\n", ret);
			htt->rx_confused = true;
			__skb_queue_purge(&list);
			return -EIO;
		}
	}
	return num_msdus;
}

static void ath10k_htt_rx_tx_fetch_resp_id_confirm(struct ath10k *ar,
						   const __le32 *resp_ids,
						   int num_resp_ids)
{
	int i;
	u32 resp_id;

	ath10k_dbg(ar, ATH10K_DBG_HTT, "htt rx tx fetch confirm num_resp_ids %d\n",
		   num_resp_ids);

	for (i = 0; i < num_resp_ids; i++) {
		resp_id = le32_to_cpu(resp_ids[i]);

		ath10k_dbg(ar, ATH10K_DBG_HTT, "htt rx tx fetch confirm resp_id %u\n",
			   resp_id);

		/* TODO: free resp_id */
	}
}

static void ath10k_htt_rx_tx_fetch_ind(struct ath10k *ar, struct sk_buff *skb)
{
	struct ieee80211_hw *hw = ar->hw;
	struct ieee80211_txq *txq;
	struct htt_resp *resp = (struct htt_resp *)skb->data;
	struct htt_tx_fetch_record *record;
	size_t len;
	size_t max_num_bytes;
	size_t max_num_msdus;
	size_t num_bytes;
	size_t num_msdus;
	const __le32 *resp_ids;
	u16 num_records;
	u16 num_resp_ids;
	u16 peer_id;
	u8 tid;
	int ret;
	int i;

	ath10k_dbg(ar, ATH10K_DBG_HTT, "htt rx tx fetch ind\n");

	len = sizeof(resp->hdr) + sizeof(resp->tx_fetch_ind);
	if (unlikely(skb->len < len)) {
		ath10k_warn(ar, "received corrupted tx_fetch_ind event: buffer too short\n");
		return;
	}

	num_records = le16_to_cpu(resp->tx_fetch_ind.num_records);
	num_resp_ids = le16_to_cpu(resp->tx_fetch_ind.num_resp_ids);

	len += sizeof(resp->tx_fetch_ind.records[0]) * num_records;
	len += sizeof(resp->tx_fetch_ind.resp_ids[0]) * num_resp_ids;

	if (unlikely(skb->len < len)) {
		ath10k_warn(ar, "received corrupted tx_fetch_ind event: too many records/resp_ids\n");
		return;
	}

	ath10k_dbg(ar, ATH10K_DBG_HTT, "htt rx tx fetch ind num records %hu num resps %hu seq %hu\n",
		   num_records, num_resp_ids,
		   le16_to_cpu(resp->tx_fetch_ind.fetch_seq_num));

	if (!ar->htt.tx_q_state.enabled) {
		ath10k_warn(ar, "received unexpected tx_fetch_ind event: not enabled\n");
		return;
	}

	if (ar->htt.tx_q_state.mode == HTT_TX_MODE_SWITCH_PUSH) {
		ath10k_warn(ar, "received unexpected tx_fetch_ind event: in push mode\n");
		return;
	}

	rcu_read_lock();

	for (i = 0; i < num_records; i++) {
		record = &resp->tx_fetch_ind.records[i];
		peer_id = MS(le16_to_cpu(record->info),
			     HTT_TX_FETCH_RECORD_INFO_PEER_ID);
		tid = MS(le16_to_cpu(record->info),
			 HTT_TX_FETCH_RECORD_INFO_TID);
		max_num_msdus = le16_to_cpu(record->num_msdus);
		max_num_bytes = le32_to_cpu(record->num_bytes);

		ath10k_dbg(ar, ATH10K_DBG_HTT, "htt rx tx fetch record %i peer_id %hu tid %hhu msdus %zu bytes %zu\n",
			   i, peer_id, tid, max_num_msdus, max_num_bytes);

		if (unlikely(peer_id >= ar->htt.tx_q_state.num_peers) ||
		    unlikely(tid >= ar->htt.tx_q_state.num_tids)) {
			ath10k_warn(ar, "received out of range peer_id %hu tid %hhu\n",
				    peer_id, tid);
			continue;
		}

		spin_lock_bh(&ar->data_lock);
		txq = ath10k_mac_txq_lookup(ar, peer_id, tid);
		spin_unlock_bh(&ar->data_lock);

		/* It is okay to release the lock and use txq because RCU read
		 * lock is held.
		 */

		if (unlikely(!txq)) {
			ath10k_warn(ar, "failed to lookup txq for peer_id %hu tid %hhu\n",
				    peer_id, tid);
			continue;
		}

		num_msdus = 0;
		num_bytes = 0;

		while (num_msdus < max_num_msdus &&
		       num_bytes < max_num_bytes) {
			ret = ath10k_mac_tx_push_txq(hw, txq);
			if (ret < 0)
				break;

			num_msdus++;
			num_bytes += ret;
		}

		record->num_msdus = cpu_to_le16(num_msdus);
		record->num_bytes = cpu_to_le32(num_bytes);

		ath10k_htt_tx_txq_recalc(hw, txq);
	}

	rcu_read_unlock();

	resp_ids = ath10k_htt_get_tx_fetch_ind_resp_ids(&resp->tx_fetch_ind);
	ath10k_htt_rx_tx_fetch_resp_id_confirm(ar, resp_ids, num_resp_ids);

	ret = ath10k_htt_tx_fetch_resp(ar,
				       resp->tx_fetch_ind.token,
				       resp->tx_fetch_ind.fetch_seq_num,
				       resp->tx_fetch_ind.records,
				       num_records);
	if (unlikely(ret)) {
		ath10k_warn(ar, "failed to submit tx fetch resp for token 0x%08x: %d\n",
			    le32_to_cpu(resp->tx_fetch_ind.token), ret);
		/* FIXME: request fw restart */
	}

	ath10k_htt_tx_txq_sync(ar);
}

static void ath10k_htt_rx_tx_fetch_confirm(struct ath10k *ar,
					   struct sk_buff *skb)
{
	const struct htt_resp *resp = (void *)skb->data;
	size_t len;
	int num_resp_ids;

	ath10k_dbg(ar, ATH10K_DBG_HTT, "htt rx tx fetch confirm\n");

	len = sizeof(resp->hdr) + sizeof(resp->tx_fetch_confirm);
	if (unlikely(skb->len < len)) {
		ath10k_warn(ar, "received corrupted tx_fetch_confirm event: buffer too short\n");
		return;
	}

	num_resp_ids = le16_to_cpu(resp->tx_fetch_confirm.num_resp_ids);
	len += sizeof(resp->tx_fetch_confirm.resp_ids[0]) * num_resp_ids;

	if (unlikely(skb->len < len)) {
		ath10k_warn(ar, "received corrupted tx_fetch_confirm event: resp_ids buffer overflow\n");
		return;
	}

	ath10k_htt_rx_tx_fetch_resp_id_confirm(ar,
					       resp->tx_fetch_confirm.resp_ids,
					       num_resp_ids);
}

static void ath10k_htt_rx_tx_mode_switch_ind(struct ath10k *ar,
					     struct sk_buff *skb)
{
	const struct htt_resp *resp = (void *)skb->data;
	const struct htt_tx_mode_switch_record *record;
	struct ieee80211_txq *txq;
	struct ath10k_txq *artxq;
	size_t len;
	size_t num_records;
	enum htt_tx_mode_switch_mode mode;
	bool enable;
	u16 info0;
	u16 info1;
	u16 threshold;
	u16 peer_id;
	u8 tid;
	int i;

	ath10k_dbg(ar, ATH10K_DBG_HTT, "htt rx tx mode switch ind\n");

	len = sizeof(resp->hdr) + sizeof(resp->tx_mode_switch_ind);
	if (unlikely(skb->len < len)) {
		ath10k_warn(ar, "received corrupted tx_mode_switch_ind event: buffer too short\n");
		return;
	}

	info0 = le16_to_cpu(resp->tx_mode_switch_ind.info0);
	info1 = le16_to_cpu(resp->tx_mode_switch_ind.info1);

	enable = !!(info0 & HTT_TX_MODE_SWITCH_IND_INFO0_ENABLE);
	num_records = MS(info0, HTT_TX_MODE_SWITCH_IND_INFO1_THRESHOLD);
	mode = MS(info1, HTT_TX_MODE_SWITCH_IND_INFO1_MODE);
	threshold = MS(info1, HTT_TX_MODE_SWITCH_IND_INFO1_THRESHOLD);

	ath10k_dbg(ar, ATH10K_DBG_HTT,
		   "htt rx tx mode switch ind info0 0x%04hx info1 0x%04hx enable %d num records %zd mode %d threshold %hu\n",
		   info0, info1, enable, num_records, mode, threshold);

	len += sizeof(resp->tx_mode_switch_ind.records[0]) * num_records;

	if (unlikely(skb->len < len)) {
		ath10k_warn(ar, "received corrupted tx_mode_switch_mode_ind event: too many records\n");
		return;
	}

	switch (mode) {
	case HTT_TX_MODE_SWITCH_PUSH:
	case HTT_TX_MODE_SWITCH_PUSH_PULL:
		break;
	default:
		ath10k_warn(ar, "received invalid tx_mode_switch_mode_ind mode %d, ignoring\n",
			    mode);
		return;
	}

	if (!enable)
		return;

	ar->htt.tx_q_state.enabled = enable;
	ar->htt.tx_q_state.mode = mode;
	ar->htt.tx_q_state.num_push_allowed = threshold;

	rcu_read_lock();

	for (i = 0; i < num_records; i++) {
		record = &resp->tx_mode_switch_ind.records[i];
		info0 = le16_to_cpu(record->info0);
		peer_id = MS(info0, HTT_TX_MODE_SWITCH_RECORD_INFO0_PEER_ID);
		tid = MS(info0, HTT_TX_MODE_SWITCH_RECORD_INFO0_TID);

		if (unlikely(peer_id >= ar->htt.tx_q_state.num_peers) ||
		    unlikely(tid >= ar->htt.tx_q_state.num_tids)) {
			ath10k_warn(ar, "received out of range peer_id %hu tid %hhu\n",
				    peer_id, tid);
			continue;
		}

		spin_lock_bh(&ar->data_lock);
		txq = ath10k_mac_txq_lookup(ar, peer_id, tid);
		spin_unlock_bh(&ar->data_lock);

		/* It is okay to release the lock and use txq because RCU read
		 * lock is held.
		 */

		if (unlikely(!txq)) {
			ath10k_warn(ar, "failed to lookup txq for peer_id %hu tid %hhu\n",
				    peer_id, tid);
			continue;
		}

		spin_lock_bh(&ar->htt.tx_lock);
		artxq = (void *)txq->drv_priv;
		artxq->num_push_allowed = le16_to_cpu(record->num_max_msdus);
		spin_unlock_bh(&ar->htt.tx_lock);
	}

	rcu_read_unlock();

	ath10k_mac_tx_push_pending(ar);
}

void ath10k_htt_htc_t2h_msg_handler(struct ath10k *ar, struct sk_buff *skb)
{
	bool release;

	release = ath10k_htt_t2h_msg_handler(ar, skb);

	/* Free the indication buffer */
	if (release)
		dev_kfree_skb_any(skb);
}

bool ath10k_htt_t2h_msg_handler(struct ath10k *ar, struct sk_buff *skb)
{
	struct ath10k_htt *htt = &ar->htt;
	struct htt_resp *resp = (struct htt_resp *)skb->data;
	enum htt_t2h_msg_type type;

	/* confirm alignment */
	if (!IS_ALIGNED((unsigned long)skb->data, 4))
		ath10k_warn(ar, "unaligned htt message, expect trouble\n");

	ath10k_dbg(ar, ATH10K_DBG_HTT, "htt rx, msg_type: 0x%0X\n",
		   resp->hdr.msg_type);

	if (resp->hdr.msg_type >= ar->htt.t2h_msg_types_max) {
		ath10k_dbg(ar, ATH10K_DBG_HTT, "htt rx, unsupported msg_type: 0x%0X\n max: 0x%0X",
			   resp->hdr.msg_type, ar->htt.t2h_msg_types_max);
		return true;
	}
	type = ar->htt.t2h_msg_types[resp->hdr.msg_type];

	switch (type) {
	case HTT_T2H_MSG_TYPE_VERSION_CONF: {
		htt->target_version_major = resp->ver_resp.major;
		htt->target_version_minor = resp->ver_resp.minor;
		complete(&htt->target_version_received);
		break;
	}
	case HTT_T2H_MSG_TYPE_RX_IND:
		ath10k_htt_rx_proc_rx_ind(htt, &resp->rx_ind);
		break;
	case HTT_T2H_MSG_TYPE_PEER_MAP: {
		struct htt_peer_map_event ev = {
			.vdev_id = resp->peer_map.vdev_id,
			.peer_id = __le16_to_cpu(resp->peer_map.peer_id),
		};
		memcpy(ev.addr, resp->peer_map.addr, sizeof(ev.addr));
		ath10k_peer_map_event(htt, &ev);
		break;
	}
	case HTT_T2H_MSG_TYPE_PEER_UNMAP: {
		struct htt_peer_unmap_event ev = {
			.peer_id = __le16_to_cpu(resp->peer_unmap.peer_id),
		};
		ath10k_peer_unmap_event(htt, &ev);
		break;
	}
	case HTT_T2H_MSG_TYPE_MGMT_TX_COMPLETION: {
		struct htt_tx_done tx_done = {};
		int status = __le32_to_cpu(resp->mgmt_tx_completion.status);

		tx_done.msdu_id = __le32_to_cpu(resp->mgmt_tx_completion.desc_id);

		switch (status) {
		case HTT_MGMT_TX_STATUS_OK:
			tx_done.status = HTT_TX_COMPL_STATE_ACK;
			break;
		case HTT_MGMT_TX_STATUS_RETRY:
			tx_done.status = HTT_TX_COMPL_STATE_NOACK;
			break;
		case HTT_MGMT_TX_STATUS_DROP:
			tx_done.status = HTT_TX_COMPL_STATE_DISCARD;
			break;
		}

		status = ath10k_txrx_tx_unref(htt, &tx_done);
		if (!status) {
			spin_lock_bh(&htt->tx_lock);
			ath10k_htt_tx_mgmt_dec_pending(htt);
			spin_unlock_bh(&htt->tx_lock);
		}
		break;
	}
	case HTT_T2H_MSG_TYPE_TX_COMPL_IND:
		ath10k_htt_rx_tx_compl_ind(htt->ar, skb);
		break;
	case HTT_T2H_MSG_TYPE_SEC_IND: {
		struct ath10k *ar = htt->ar;
		struct htt_security_indication *ev = &resp->security_indication;

		ath10k_dbg(ar, ATH10K_DBG_HTT,
			   "sec ind peer_id %d unicast %d type %d\n",
			  __le16_to_cpu(ev->peer_id),
			  !!(ev->flags & HTT_SECURITY_IS_UNICAST),
			  MS(ev->flags, HTT_SECURITY_TYPE));
		complete(&ar->install_key_done);
		break;
	}
	case HTT_T2H_MSG_TYPE_RX_FRAG_IND: {
		ath10k_dbg_dump(ar, ATH10K_DBG_HTT_DUMP, NULL, "htt event: ",
				skb->data, skb->len);
		atomic_inc(&htt->num_mpdus_ready);
		break;
	}
	case HTT_T2H_MSG_TYPE_TEST:
		break;
	case HTT_T2H_MSG_TYPE_STATS_CONF:
		trace_ath10k_htt_stats(ar, skb->data, skb->len);
		break;
	case HTT_T2H_MSG_TYPE_TX_INSPECT_IND:
		/* Firmware can return tx frames if it's unable to fully
		 * process them and suspects host may be able to fix it. ath10k
		 * sends all tx frames as already inspected so this shouldn't
		 * happen unless fw has a bug.
		 */
		ath10k_warn(ar, "received an unexpected htt tx inspect event\n");
		break;
	case HTT_T2H_MSG_TYPE_RX_ADDBA:
		ath10k_htt_rx_addba(ar, resp);
		break;
	case HTT_T2H_MSG_TYPE_RX_DELBA:
		ath10k_htt_rx_delba(ar, resp);
		break;
	case HTT_T2H_MSG_TYPE_PKTLOG: {
		trace_ath10k_htt_pktlog(ar, resp->pktlog_msg.payload,
					skb->len -
					offsetof(struct htt_resp,
						 pktlog_msg.payload));
		break;
	}
	case HTT_T2H_MSG_TYPE_RX_FLUSH: {
		/* Ignore this event because mac80211 takes care of Rx
		 * aggregation reordering.
		 */
		break;
	}
	case HTT_T2H_MSG_TYPE_RX_IN_ORD_PADDR_IND: {
		__skb_queue_tail(&htt->rx_in_ord_compl_q, skb);
		return false;
	}
	case HTT_T2H_MSG_TYPE_TX_CREDIT_UPDATE_IND:
		break;
	case HTT_T2H_MSG_TYPE_CHAN_CHANGE: {
		u32 phymode = __le32_to_cpu(resp->chan_change.phymode);
		u32 freq = __le32_to_cpu(resp->chan_change.freq);

		ar->tgt_oper_chan =
			__ieee80211_get_channel(ar->hw->wiphy, freq);
		ath10k_dbg(ar, ATH10K_DBG_HTT,
			   "htt chan change freq %u phymode %s\n",
			   freq, ath10k_wmi_phymode_str(phymode));
		break;
	}
	case HTT_T2H_MSG_TYPE_AGGR_CONF:
		break;
	case HTT_T2H_MSG_TYPE_TX_FETCH_IND: {
		struct sk_buff *tx_fetch_ind = skb_copy(skb, GFP_ATOMIC);

		if (!tx_fetch_ind) {
			ath10k_warn(ar, "failed to copy htt tx fetch ind\n");
			break;
		}
		skb_queue_tail(&htt->tx_fetch_ind_q, tx_fetch_ind);
		break;
	}
	case HTT_T2H_MSG_TYPE_TX_FETCH_CONFIRM:
		ath10k_htt_rx_tx_fetch_confirm(ar, skb);
		break;
	case HTT_T2H_MSG_TYPE_TX_MODE_SWITCH_IND:
		ath10k_htt_rx_tx_mode_switch_ind(ar, skb);
		break;
	case HTT_T2H_MSG_TYPE_EN_STATS:
	default:
		ath10k_warn(ar, "htt event (%d) not handled\n",
			    resp->hdr.msg_type);
		ath10k_dbg_dump(ar, ATH10K_DBG_HTT_DUMP, NULL, "htt event: ",
				skb->data, skb->len);
		break;
	};
	return true;
}
EXPORT_SYMBOL(ath10k_htt_t2h_msg_handler);

void ath10k_htt_rx_pktlog_completion_handler(struct ath10k *ar,
					     struct sk_buff *skb)
{
	trace_ath10k_htt_pktlog(ar, skb->data, skb->len);
	dev_kfree_skb_any(skb);
}
EXPORT_SYMBOL(ath10k_htt_rx_pktlog_completion_handler);

int ath10k_htt_txrx_compl_task(struct ath10k *ar, int budget)
{
	struct ath10k_htt *htt = &ar->htt;
	struct htt_tx_done tx_done = {};
	struct sk_buff_head tx_ind_q;
	struct sk_buff *skb;
	unsigned long flags;
	int quota = 0, done, num_rx_msdus;
	bool resched_napi = false;

	__skb_queue_head_init(&tx_ind_q);

	/* Since in-ord-ind can deliver more than 1 A-MSDU in single event,
	 * process it first to utilize full available quota.
	 */
	while (quota < budget) {
		if (skb_queue_empty(&htt->rx_in_ord_compl_q))
			break;

		skb = __skb_dequeue(&htt->rx_in_ord_compl_q);
		if (!skb) {
			resched_napi = true;
			goto exit;
		}

		spin_lock_bh(&htt->rx_ring.lock);
		num_rx_msdus = ath10k_htt_rx_in_ord_ind(ar, skb);
		spin_unlock_bh(&htt->rx_ring.lock);
		if (num_rx_msdus < 0) {
			resched_napi = true;
			goto exit;
		}

		dev_kfree_skb_any(skb);
		if (num_rx_msdus > 0)
			quota += num_rx_msdus;

		if ((quota > ATH10K_NAPI_QUOTA_LIMIT) &&
		    !skb_queue_empty(&htt->rx_in_ord_compl_q)) {
			resched_napi = true;
			goto exit;
		}
	}

	while (quota < budget) {
		/* no more data to receive */
		if (!atomic_read(&htt->num_mpdus_ready))
			break;

		num_rx_msdus = ath10k_htt_rx_handle_amsdu(htt);
		if (num_rx_msdus < 0) {
			resched_napi = true;
			goto exit;
		}

		quota += num_rx_msdus;
		atomic_dec(&htt->num_mpdus_ready);
		if ((quota > ATH10K_NAPI_QUOTA_LIMIT) &&
		    atomic_read(&htt->num_mpdus_ready)) {
			resched_napi = true;
			goto exit;
		}
	}

	/* From NAPI documentation:
	 *  The napi poll() function may also process TX completions, in which
	 *  case if it processes the entire TX ring then it should count that
	 *  work as the rest of the budget.
	 */
	if ((quota < budget) && !kfifo_is_empty(&htt->txdone_fifo))
		quota = budget;

	/* kfifo_get: called only within txrx_tasklet so it's neatly serialized.
	 * From kfifo_get() documentation:
	 *  Note that with only one concurrent reader and one concurrent writer,
	 *  you don't need extra locking to use these macro.
	 */
	while (kfifo_get(&htt->txdone_fifo, &tx_done))
		ath10k_txrx_tx_unref(htt, &tx_done);

	ath10k_mac_tx_push_pending(ar);

	spin_lock_irqsave(&htt->tx_fetch_ind_q.lock, flags);
	skb_queue_splice_init(&htt->tx_fetch_ind_q, &tx_ind_q);
	spin_unlock_irqrestore(&htt->tx_fetch_ind_q.lock, flags);

	while ((skb = __skb_dequeue(&tx_ind_q))) {
		ath10k_htt_rx_tx_fetch_ind(ar, skb);
		dev_kfree_skb_any(skb);
	}

exit:
	ath10k_htt_rx_msdu_buff_replenish(htt);
	/* In case of rx failure or more data to read, report budget
	 * to reschedule NAPI poll
	 */
	done = resched_napi ? budget : quota;

	return done;
}
EXPORT_SYMBOL(ath10k_htt_txrx_compl_task);<|MERGE_RESOLUTION|>--- conflicted
+++ resolved
@@ -218,11 +218,10 @@
 	spin_lock_bh(&htt->rx_ring.lock);
 	ret = ath10k_htt_rx_ring_fill_n(htt, (htt->rx_ring.fill_level -
 					      htt->rx_ring.fill_cnt));
+	spin_unlock_bh(&htt->rx_ring.lock);
 
 	if (ret)
 		ath10k_htt_rx_ring_free(htt);
-
-	spin_unlock_bh(&htt->rx_ring.lock);
 
 	return ret;
 }
@@ -235,9 +234,7 @@
 	skb_queue_purge(&htt->rx_in_ord_compl_q);
 	skb_queue_purge(&htt->tx_fetch_ind_q);
 
-	spin_lock_bh(&htt->rx_ring.lock);
 	ath10k_htt_rx_ring_free(htt);
-	spin_unlock_bh(&htt->rx_ring.lock);
 
 	dma_free_coherent(htt->ar->dev,
 			  (htt->rx_ring.size *
@@ -567,11 +564,6 @@
 		return IEEE80211_TKIP_IV_LEN;
 	case HTT_RX_MPDU_ENCRYPT_AES_CCM_WPA2:
 		return IEEE80211_CCMP_HDR_LEN;
-	case HTT_RX_MPDU_ENCRYPT_AES_CCM256_WPA2:
-		return IEEE80211_CCMP_256_HDR_LEN;
-	case HTT_RX_MPDU_ENCRYPT_AES_GCMP_WPA2:
-	case HTT_RX_MPDU_ENCRYPT_AES_GCMP256_WPA2:
-		return IEEE80211_GCMP_HDR_LEN;
 	case HTT_RX_MPDU_ENCRYPT_WEP128:
 	case HTT_RX_MPDU_ENCRYPT_WAPI:
 		break;
@@ -597,11 +589,6 @@
 		return IEEE80211_TKIP_ICV_LEN;
 	case HTT_RX_MPDU_ENCRYPT_AES_CCM_WPA2:
 		return IEEE80211_CCMP_MIC_LEN;
-	case HTT_RX_MPDU_ENCRYPT_AES_CCM256_WPA2:
-		return IEEE80211_CCMP_256_MIC_LEN;
-	case HTT_RX_MPDU_ENCRYPT_AES_GCMP_WPA2:
-	case HTT_RX_MPDU_ENCRYPT_AES_GCMP256_WPA2:
-		return IEEE80211_GCMP_MIC_LEN;
 	case HTT_RX_MPDU_ENCRYPT_WEP128:
 	case HTT_RX_MPDU_ENCRYPT_WAPI:
 		break;
@@ -1053,21 +1040,9 @@
 	hdr = (void *)msdu->data;
 
 	/* Tail */
-	if (status->flag & RX_FLAG_IV_STRIPPED) {
+	if (status->flag & RX_FLAG_IV_STRIPPED)
 		skb_trim(msdu, msdu->len -
 			 ath10k_htt_rx_crypto_tail_len(ar, enctype));
-	} else {
-		/* MIC */
-		if ((status->flag & RX_FLAG_MIC_STRIPPED) &&
-		    enctype == HTT_RX_MPDU_ENCRYPT_AES_CCM_WPA2)
-			skb_trim(msdu, msdu->len - 8);
-
-		/* ICV */
-		if (status->flag & RX_FLAG_ICV_STRIPPED &&
-		    enctype != HTT_RX_MPDU_ENCRYPT_AES_CCM_WPA2)
-			skb_trim(msdu, msdu->len -
-				 ath10k_htt_rx_crypto_tail_len(ar, enctype));
-	}
 
 	/* MMIC */
 	if ((status->flag & RX_FLAG_MMIC_STRIPPED) &&
@@ -1098,7 +1073,6 @@
 	u8 da[ETH_ALEN];
 	u8 sa[ETH_ALEN];
 	int l3_pad_bytes;
-	int bytes_aligned = ar->hw_params.decap_align_bytes;
 
 	/* Delivered decapped frame:
 	 * [nwifi 802.11 header] <-- replaced with 802.11 hdr
@@ -1195,7 +1169,6 @@
 	u8 sa[ETH_ALEN];
 	int l3_pad_bytes;
 	struct htt_rx_desc *rxd;
-	int bytes_aligned = ar->hw_params.decap_align_bytes;
 
 	/* Delivered decapped frame:
 	 * [eth header] <-- replaced with 802.11 hdr & rfc1042/llc
@@ -1252,7 +1225,6 @@
 	size_t hdr_len;
 	int l3_pad_bytes;
 	struct htt_rx_desc *rxd;
-	int bytes_aligned = ar->hw_params.decap_align_bytes;
 
 	/* Delivered decapped frame:
 	 * [amsdu header] <-- replaced with 802.11 hdr
@@ -1453,12 +1425,8 @@
 		status->flag |= RX_FLAG_DECRYPTED;
 
 		if (likely(!is_mgmt))
-<<<<<<< HEAD
-			status->flag |= RX_FLAG_MMIC_STRIPPED;
-=======
 			status->flag |= RX_FLAG_IV_STRIPPED |
 					RX_FLAG_MMIC_STRIPPED;
->>>>>>> 89737487
 
 		if (fill_crypt_header)
 			status->flag |= RX_FLAG_MIC_STRIPPED |
@@ -1654,7 +1622,7 @@
 	ath10k_htt_rx_h_ppdu(ar, &amsdu, rx_status, 0xffff);
 	ath10k_htt_rx_h_unchain(ar, &amsdu, ret > 0);
 	ath10k_htt_rx_h_filter(ar, &amsdu, rx_status);
-	ath10k_htt_rx_h_mpdu(ar, &amsdu, rx_status, true);
+	ath10k_htt_rx_h_mpdu(ar, &amsdu, rx_status);
 	ath10k_htt_rx_h_deliver(ar, &amsdu, rx_status);
 
 	return num_msdus;
