--- conflicted
+++ resolved
@@ -23,11 +23,6 @@
 
 #include "efistub.h"
 
-<<<<<<< HEAD
-extern bool __nokaslr;
-
-=======
->>>>>>> 449846c3
 efi_status_t __init handle_kernel_image(efi_system_table_t *sys_table_arg,
 					unsigned long *image_addr,
 					unsigned long *image_size,
@@ -43,11 +38,7 @@
 	u64 phys_seed = 0;
 
 	if (IS_ENABLED(CONFIG_RANDOMIZE_BASE)) {
-<<<<<<< HEAD
-		if (!__nokaslr) {
-=======
 		if (!nokaslr()) {
->>>>>>> 449846c3
 			status = efi_get_random_bytes(sys_table_arg,
 						      sizeof(phys_seed),
 						      (u8 *)&phys_seed);
@@ -76,7 +67,6 @@
 
 	if (IS_ENABLED(CONFIG_RANDOMIZE_BASE) && phys_seed != 0) {
 		/*
-<<<<<<< HEAD
 		 * If CONFIG_DEBUG_ALIGN_RODATA is not set, produce a
 		 * displacement in the interval [0, MIN_KIMG_ALIGN) that
 		 * is a multiple of the minimal segment alignment (SZ_64K)
@@ -95,17 +85,6 @@
 					  (u32)phys_seed);
 
 		*image_addr = *reserve_addr + offset;
-=======
-		 * If KASLR is enabled, and we have some randomness available,
-		 * locate the kernel at a randomized offset in physical memory.
-		 */
-		*reserve_size = kernel_memsize + TEXT_OFFSET;
-		status = efi_random_alloc(sys_table_arg, *reserve_size,
-					  MIN_KIMG_ALIGN, reserve_addr,
-					  phys_seed);
-
-		*image_addr = *reserve_addr + TEXT_OFFSET;
->>>>>>> 449846c3
 	} else {
 		/*
 		 * Else, try a straight allocation at the preferred offset.
