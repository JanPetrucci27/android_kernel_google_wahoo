--- conflicted
+++ resolved
@@ -840,11 +840,7 @@
 
 int mdss_mdp_irq_enable(u32 intr_type, u32 intf_num)
 {
-<<<<<<< HEAD
-	int irq_idx;
-=======
 	int irq_idx = 0;
->>>>>>> 33c5592d
 	unsigned long irq_flags;
 	int ret = 0;
 	struct mdss_data_type *mdata = mdss_mdp_get_mdata();
@@ -863,11 +859,7 @@
 	spin_lock_irqsave(&mdp_lock, irq_flags);
 	if (mdata->mdp_irq_mask[irq.reg_idx] & irq.irq_mask) {
 		pr_warn("MDSS MDP IRQ-0x%x is already set, mask=%x\n",
-<<<<<<< HEAD
-				irq.irq_mask, mdata->mdp_irq_mask[irq_idx]);
-=======
 				irq.irq_mask, mdata->mdp_irq_mask[irq.reg_idx]);
->>>>>>> 33c5592d
 		ret = -EBUSY;
 	} else {
 		pr_debug("MDP IRQ mask old=%x new=%x\n",
