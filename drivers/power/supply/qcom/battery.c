/* Copyright (c) 2017 The Linux Foundation. All rights reserved.
 *
 * This program is free software; you can redistribute it and/or modify
 * it under the terms of the GNU General Public License version 2 and
 * only version 2 as published by the Free Software Foundation.
 *
 * This program is distributed in the hope that it will be useful,
 * but WITHOUT ANY WARRANTY; without even the implied warranty of
 * MERCHANTABILITY or FITNESS FOR A PARTICULAR PURPOSE.  See the
 * GNU General Public License for more details.
 */

#define pr_fmt(fmt) "QCOM-BATT: %s: " fmt, __func__

#include <linux/device.h>
#include <linux/delay.h>
#include <linux/module.h>
#include <linux/platform_device.h>
#include <linux/regmap.h>
#include <linux/power_supply.h>
#include <linux/interrupt.h>
#include <linux/of.h>
#include <linux/of_irq.h>
#include <linux/qpnp/qpnp-revid.h>
#include <linux/printk.h>
#include <linux/pm_wakeup.h>
#include <linux/slab.h>
#include <linux/pmic-voter.h>

#define DRV_MAJOR_VERSION	1
#define DRV_MINOR_VERSION	0

#define CHG_STATE_VOTER			"CHG_STATE_VOTER"
#define TAPER_END_VOTER			"TAPER_END_VOTER"
#define PL_TAPER_EARLY_BAD_VOTER	"PL_TAPER_EARLY_BAD_VOTER"
#define PARALLEL_PSY_VOTER		"PARALLEL_PSY_VOTER"
#define PL_HW_ABSENT_VOTER		"PL_HW_ABSENT_VOTER"
#define PL_VOTER			"PL_VOTER"
#define RESTRICT_CHG_VOTER		"RESTRICT_CHG_VOTER"
#define ICL_CHANGE_VOTER		"ICL_CHANGE_VOTER"

struct pl_data {
	int			pl_mode;
	int			slave_pct;
	int			taper_pct;
	int			slave_fcc_ua;
	int			restricted_current;
	bool			restricted_charging_enabled;
	struct votable		*fcc_votable;
	struct votable		*fv_votable;
	struct votable		*pl_disable_votable;
	struct votable		*pl_awake_votable;
	struct votable		*hvdcp_hw_inov_dis_votable;
	struct votable		*usb_icl_votable;
	struct work_struct	status_change_work;
	struct work_struct	pl_disable_forever_work;
	struct delayed_work	pl_taper_work;
	struct power_supply	*main_psy;
	struct power_supply	*pl_psy;
	struct power_supply	*batt_psy;
	struct power_supply	*usb_psy;
	int			charge_type;
	int			total_settled_ua;
	int			pl_settled_ua;
	struct class		qcom_batt_class;
	struct wakeup_source	*pl_ws;
	struct notifier_block	nb;
};

struct pl_data *the_chip;

enum print_reason {
	PR_PARALLEL	= BIT(0),
};

static int debug_mask;
module_param_named(debug_mask, debug_mask, int, S_IRUSR | S_IWUSR);

#define pl_dbg(chip, reason, fmt, ...)				\
	do {								\
		if (debug_mask & (reason))				\
			pr_info(fmt, ##__VA_ARGS__);	\
		else							\
			pr_debug(fmt, ##__VA_ARGS__);		\
	} while (0)

enum {
	VER = 0,
	SLAVE_PCT,
	RESTRICT_CHG_ENABLE,
	RESTRICT_CHG_CURRENT,
};

/*******
 * ICL *
********/
static void find_usb_icl_votable(struct pl_data *chip)
{
	if (!chip->usb_icl_votable) {
		chip->usb_icl_votable = find_votable("USB_ICL");

		if (!chip->usb_icl_votable) {
			pr_err("Couldn't find USB_ICL votable\n");
			return;
		}
	}
}

static void split_settled(struct pl_data *chip)
{
	int slave_icl_pct, total_current_ua;
	int slave_ua = 0, main_settled_ua = 0;
	union power_supply_propval pval = {0, };
	int rc, total_settled_ua = 0;

	if ((chip->pl_mode != POWER_SUPPLY_PL_USBIN_USBIN)
		&& (chip->pl_mode != POWER_SUPPLY_PL_USBIN_USBIN_EXT))
		return;

	if (!chip->main_psy)
		return;

	if (!get_effective_result_locked(chip->pl_disable_votable)) {
		/* read the aicl settled value */
		rc = power_supply_get_property(chip->main_psy,
			       POWER_SUPPLY_PROP_INPUT_CURRENT_SETTLED, &pval);
		if (rc < 0) {
			pr_err("Couldn't get aicl settled value rc=%d\n", rc);
			return;
		}
		main_settled_ua = pval.intval;
		/* slave gets 10 percent points less for ICL */
		slave_icl_pct = max(0, chip->slave_pct - 10);
		slave_ua = ((main_settled_ua + chip->pl_settled_ua)
						* slave_icl_pct) / 100;
		total_settled_ua = main_settled_ua + chip->pl_settled_ua;
	}

	pr_info("main_settled_ua=%d, slave_ua=%d, total_settled_ua=%d\n",
		main_settled_ua, slave_ua, total_settled_ua);

	chip->usb_psy = power_supply_get_by_name("usb");
	if (!chip->usb_psy) {
		pr_err("Couldn't get usbpsy while splitting settled\n");
		return;
	}

	rc = power_supply_get_property(chip->usb_psy,
				       POWER_SUPPLY_PROP_CURRENT_MAX,
				       &pval);
	if (rc < 0) {
		pr_err("Couldn't get usb psy -> current max rc=%d\n", rc);
		return;
	}
	total_current_ua = pval.intval;

	pr_info("total_current_ua is %d\n", total_current_ua);

	pval.intval = total_current_ua - slave_ua;
	/* Set ICL on main charger */
	rc = power_supply_set_property(chip->main_psy,
				POWER_SUPPLY_PROP_CURRENT_MAX, &pval);
	if (rc < 0) {
		pr_err("Couldn't change main current max rc=%d\n", rc);
		return;
	}

	/* set parallel's ICL  could be 0mA when pl is disabled */
	pval.intval = slave_ua;
	rc = power_supply_set_property(chip->pl_psy,
			POWER_SUPPLY_PROP_CURRENT_MAX, &pval);
	if (rc < 0) {
		pr_err("Couldn't set parallel icl, rc=%d\n", rc);
		return;
	}

	chip->total_settled_ua = total_settled_ua;
	chip->pl_settled_ua = slave_ua;

	pr_info("Split total_current_ua=%d main_settled_ua=%d slave_ua=%d\n",
		total_current_ua, main_settled_ua, slave_ua);
}

static ssize_t version_show(struct class *c, struct class_attribute *attr,
			char *buf)
{
	return snprintf(buf, PAGE_SIZE, "%d.%d\n",
			DRV_MAJOR_VERSION, DRV_MINOR_VERSION);
}

/*************
* SLAVE PCT *
**************/
static ssize_t slave_pct_show(struct class *c, struct class_attribute *attr,
			char *ubuf)
{
	struct pl_data *chip = container_of(c, struct pl_data,
			qcom_batt_class);

	return snprintf(ubuf, PAGE_SIZE, "%d\n", chip->slave_pct);
}

static ssize_t slave_pct_store(struct class *c, struct class_attribute *attr,
			const char *ubuf, size_t count)
{
	struct pl_data *chip = container_of(c, struct pl_data,
			qcom_batt_class);
	unsigned long val;

	if (kstrtoul(ubuf, 10, &val))
		return -EINVAL;

	chip->slave_pct = val;
	rerun_election(chip->fcc_votable);
	rerun_election(chip->fv_votable);
	split_settled(chip);

	return count;
}

/**********************
* RESTICTED CHARGIGNG *
***********************/
static ssize_t restrict_chg_show(struct class *c, struct class_attribute *attr,
			char *ubuf)
{
	struct pl_data *chip = container_of(c, struct pl_data,
			qcom_batt_class);

	return snprintf(ubuf, PAGE_SIZE, "%d\n",
			chip->restricted_charging_enabled);
}

static ssize_t restrict_chg_store(struct class *c, struct class_attribute *attr,
			const char *ubuf, size_t count)
{
	struct pl_data *chip = container_of(c, struct pl_data,
			qcom_batt_class);
	unsigned long val;

	if (kstrtoul(ubuf, 10, &val))
		return -EINVAL;

	if (chip->restricted_charging_enabled == !!val)
		goto no_change;

	chip->restricted_charging_enabled = !!val;

	/* disable parallel charger in case of restricted charging */
	vote(chip->pl_disable_votable, RESTRICT_CHG_VOTER,
				chip->restricted_charging_enabled, 0);

	vote(chip->fcc_votable, RESTRICT_CHG_VOTER,
				chip->restricted_charging_enabled,
				chip->restricted_current);

no_change:
	return count;
}

static ssize_t restrict_cur_show(struct class *c, struct class_attribute *attr,
			char *ubuf)
{
	struct pl_data *chip = container_of(c, struct pl_data,
			qcom_batt_class);

	return snprintf(ubuf, PAGE_SIZE, "%d\n", chip->restricted_current);
}

static ssize_t restrict_cur_store(struct class *c, struct class_attribute *attr,
			const char *ubuf, size_t count)
{
	struct pl_data *chip = container_of(c, struct pl_data,
			qcom_batt_class);
	unsigned long val;

	if (kstrtoul(ubuf, 10, &val))
		return -EINVAL;

	chip->restricted_current = val;

	vote(chip->fcc_votable, RESTRICT_CHG_VOTER,
				chip->restricted_charging_enabled,
				chip->restricted_current);

	return count;
}

static struct class_attribute pl_attributes[] = {
	[VER]			= __ATTR_RO(version),
	[SLAVE_PCT]		= __ATTR(parallel_pct, S_IRUGO | S_IWUSR,
					slave_pct_show, slave_pct_store),
	[RESTRICT_CHG_ENABLE]	= __ATTR(restricted_charging, S_IRUGO | S_IWUSR,
					restrict_chg_show, restrict_chg_store),
	[RESTRICT_CHG_CURRENT]	= __ATTR(restricted_current, S_IRUGO | S_IWUSR,
					restrict_cur_show, restrict_cur_store),
	__ATTR_NULL,
};

/***********
 *  TAPER  *
************/
#define MINIMUM_PARALLEL_FCC_UA		500000
#define PL_TAPER_WORK_DELAY_MS		100
#define TAPER_RESIDUAL_PCT		75
static void pl_taper_work(struct work_struct *work)
{
	struct pl_data *chip = container_of(work, struct pl_data,
						pl_taper_work.work);
	union power_supply_propval pval = {0, };
	int rc;

	/* exit immediately if parallel is disabled */
	if (get_effective_result(chip->pl_disable_votable)) {
		pl_dbg(chip, PR_PARALLEL, "terminating parallel not in progress\n");
		goto done;
	}

	pl_dbg(chip, PR_PARALLEL, "entering parallel taper work slave_fcc = %d\n",
			chip->slave_fcc_ua);
	if (chip->slave_fcc_ua < MINIMUM_PARALLEL_FCC_UA) {
		pl_dbg(chip, PR_PARALLEL, "terminating parallel's share lower than 500mA\n");
		vote(chip->pl_disable_votable, TAPER_END_VOTER, true, 0);
		goto done;
	}

	rc = power_supply_get_property(chip->batt_psy,
			       POWER_SUPPLY_PROP_CHARGE_TYPE, &pval);
	if (rc < 0) {
		pr_err("Couldn't get batt charge type rc=%d\n", rc);
		goto done;
	}

	chip->charge_type = pval.intval;
	if (pval.intval == POWER_SUPPLY_CHARGE_TYPE_TAPER) {
		pl_dbg(chip, PR_PARALLEL, "master is taper charging; reducing slave FCC\n");

		vote(chip->pl_awake_votable, TAPER_END_VOTER, true, 0);
		/* Reduce the taper percent by 25 percent */
		chip->taper_pct = chip->taper_pct * TAPER_RESIDUAL_PCT / 100;
		rerun_election(chip->fcc_votable);
		pl_dbg(chip, PR_PARALLEL, "taper entry scheduling work after %d ms\n",
				PL_TAPER_WORK_DELAY_MS);
		schedule_delayed_work(&chip->pl_taper_work,
				msecs_to_jiffies(PL_TAPER_WORK_DELAY_MS));
		return;
	}

	/*
	 * Master back to Fast Charge, get out of this round of taper reduction
	 */
	pl_dbg(chip, PR_PARALLEL, "master is fast charging; waiting for next taper\n");

done:
	vote(chip->pl_awake_votable, TAPER_END_VOTER, false, 0);
}

/*********
 *  FCC  *
**********/
#define EFFICIENCY_PCT	80
static void split_fcc(struct pl_data *chip, int total_ua,
			int *master_ua, int *slave_ua)
{
	int rc, effective_total_ua, slave_limited_ua, hw_cc_delta_ua = 0,
		icl_ua, adapter_uv, bcl_ua;
	union power_supply_propval pval = {0, };

	rc = power_supply_get_property(chip->main_psy,
			       POWER_SUPPLY_PROP_FCC_DELTA, &pval);
	if (rc < 0)
		hw_cc_delta_ua = 0;
	else
		hw_cc_delta_ua = pval.intval;

	bcl_ua = INT_MAX;
	if (chip->pl_mode == POWER_SUPPLY_PL_USBMID_USBMID) {
		rc = power_supply_get_property(chip->main_psy,
			       POWER_SUPPLY_PROP_INPUT_CURRENT_SETTLED, &pval);
		if (rc < 0) {
			pr_err("Couldn't get aicl settled value rc=%d\n", rc);
			return;
		}
		icl_ua = pval.intval;

		rc = power_supply_get_property(chip->main_psy,
			       POWER_SUPPLY_PROP_INPUT_VOLTAGE_SETTLED, &pval);
		if (rc < 0) {
			pr_err("Couldn't get adaptive voltage rc=%d\n", rc);
			return;
		}
		adapter_uv = pval.intval;

		bcl_ua = div64_s64((s64)icl_ua * adapter_uv * EFFICIENCY_PCT,
			(s64)get_effective_result(chip->fv_votable) * 100);
	}

	effective_total_ua = max(0, total_ua + hw_cc_delta_ua);
	slave_limited_ua = min(effective_total_ua, bcl_ua);
	*slave_ua = (slave_limited_ua * chip->slave_pct) / 100;
	*slave_ua = (*slave_ua * chip->taper_pct) / 100;
	/*
	 * In USBIN_USBIN configuration with internal rsense parallel
	 * charger's current goes through main charger's BATFET, keep
	 * the main charger's FCC to the votable result.
	 */
	if (chip->pl_mode == POWER_SUPPLY_PL_USBIN_USBIN)
		*master_ua = max(0, total_ua);
	else
		*master_ua = max(0, total_ua - *slave_ua);
}

static int pl_fcc_vote_callback(struct votable *votable, void *data,
			int total_fcc_ua, const char *client)
{
	struct pl_data *chip = data;
	union power_supply_propval pval = {0, };
	int rc, master_fcc_ua = total_fcc_ua, slave_fcc_ua = 0;

	if (total_fcc_ua < 0)
		return 0;

	if (!chip->main_psy)
		return 0;

	if (chip->pl_mode == POWER_SUPPLY_PL_NONE
	    || get_effective_result_locked(chip->pl_disable_votable)) {
		pval.intval = total_fcc_ua;
		rc = power_supply_set_property(chip->main_psy,
				POWER_SUPPLY_PROP_CONSTANT_CHARGE_CURRENT_MAX,
				&pval);
		if (rc < 0)
			pr_err("Couldn't set main fcc, rc=%d\n", rc);
		return rc;
	}

	if (chip->pl_mode != POWER_SUPPLY_PL_NONE) {
		split_fcc(chip, total_fcc_ua, &master_fcc_ua, &slave_fcc_ua);

		pval.intval = slave_fcc_ua;
		rc = power_supply_set_property(chip->pl_psy,
				POWER_SUPPLY_PROP_CONSTANT_CHARGE_CURRENT_MAX,
				&pval);
		if (rc < 0) {
			pr_err("Couldn't set parallel fcc, rc=%d\n", rc);
			return rc;
		}

		chip->slave_fcc_ua = slave_fcc_ua;

		pval.intval = master_fcc_ua;
		rc = power_supply_set_property(chip->main_psy,
				POWER_SUPPLY_PROP_CONSTANT_CHARGE_CURRENT_MAX,
				&pval);
		if (rc < 0) {
			pr_err("Could not set main fcc, rc=%d\n", rc);
			return rc;
		}
	}

	pl_dbg(chip, PR_PARALLEL, "master_fcc=%d slave_fcc=%d distribution=(%d/%d)\n",
		   master_fcc_ua, slave_fcc_ua,
		   (master_fcc_ua * 100) / total_fcc_ua,
		   (slave_fcc_ua * 100) / total_fcc_ua);

	return 0;
}

#define PARALLEL_FLOAT_VOLTAGE_DELTA_UV 50000
static int pl_fv_vote_callback(struct votable *votable, void *data,
			int fv_uv, const char *client)
{
	struct pl_data *chip = data;
	union power_supply_propval pval = {0, };
	int rc = 0;

	if (fv_uv < 0)
		return 0;

	if (!chip->main_psy)
		return 0;

	pval.intval = fv_uv;

	rc = power_supply_set_property(chip->main_psy,
			POWER_SUPPLY_PROP_VOLTAGE_MAX, &pval);
	if (rc < 0) {
		pr_err("Couldn't set main fv, rc=%d\n", rc);
		return rc;
	}

	if (chip->pl_mode != POWER_SUPPLY_PL_NONE) {
		pval.intval += PARALLEL_FLOAT_VOLTAGE_DELTA_UV;
		rc = power_supply_set_property(chip->pl_psy,
				POWER_SUPPLY_PROP_VOLTAGE_MAX, &pval);
		if (rc < 0) {
			pr_err("Couldn't set float on parallel rc=%d\n", rc);
			return rc;
		}
	}

	return 0;
}

static void pl_disable_forever_work(struct work_struct *work)
{
	struct pl_data *chip = container_of(work,
			struct pl_data, pl_disable_forever_work);

	/* Disable Parallel charger forever */
	vote(chip->pl_disable_votable, PL_HW_ABSENT_VOTER, true, 0);

	/* Re-enable autonomous mode */
	if (chip->hvdcp_hw_inov_dis_votable)
		vote(chip->hvdcp_hw_inov_dis_votable, PL_VOTER, false, 0);
}

static int pl_disable_vote_callback(struct votable *votable,
		void *data, int pl_disable, const char *client)
{
	struct pl_data *chip = data;
	union power_supply_propval pval = {0, };
	int rc;

	chip->taper_pct = 100;
	chip->total_settled_ua = 0;
	chip->pl_settled_ua = 0;

	if (!pl_disable) { /* enable */
		rc = power_supply_get_property(chip->pl_psy,
				POWER_SUPPLY_PROP_CHARGE_TYPE, &pval);
		if (rc == -ENODEV) {
			/*
			 * -ENODEV is returned only if parallel chip
			 * is not present in the system.
			 * Disable parallel charger forever.
			 */
			schedule_work(&chip->pl_disable_forever_work);
			return rc;
		}

		rerun_election(chip->fv_votable);
		rerun_election(chip->fcc_votable);
		/*
		 * Enable will be called with a valid pl_psy always. The
		 * PARALLEL_PSY_VOTER keeps it disabled unless a pl_psy
		 * is seen.
		 */
		pval.intval = 0;
		rc = power_supply_set_property(chip->pl_psy,
				POWER_SUPPLY_PROP_INPUT_SUSPEND, &pval);
		if (rc < 0)
			pr_err("Couldn't change slave suspend state rc=%d\n",
				rc);

		if ((chip->pl_mode == POWER_SUPPLY_PL_USBIN_USBIN)
			|| (chip->pl_mode == POWER_SUPPLY_PL_USBIN_USBIN_EXT))
			split_settled(chip);
		/*
		 * we could have been enabled while in taper mode,
		 *  start the taper work if so
		 */
		rc = power_supply_get_property(chip->batt_psy,
				       POWER_SUPPLY_PROP_CHARGE_TYPE, &pval);
		if (rc < 0) {
			pr_err("Couldn't get batt charge type rc=%d\n", rc);
		} else {
			if (pval.intval == POWER_SUPPLY_CHARGE_TYPE_TAPER) {
				pl_dbg(chip, PR_PARALLEL,
					"pl enabled in Taper scheduing work\n");
				schedule_delayed_work(&chip->pl_taper_work, 0);
			}
		}
	} else {
		if ((chip->pl_mode == POWER_SUPPLY_PL_USBIN_USBIN)
			|| (chip->pl_mode == POWER_SUPPLY_PL_USBIN_USBIN_EXT))
			split_settled(chip);

		/* pl_psy may be NULL while in the disable branch */
		if (chip->pl_psy) {
			pval.intval = 1;
			rc = power_supply_set_property(chip->pl_psy,
					POWER_SUPPLY_PROP_INPUT_SUSPEND, &pval);
			if (rc < 0)
				pr_err("Couldn't change slave suspend state rc=%d\n",
					rc);
		}
		rerun_election(chip->fcc_votable);
		rerun_election(chip->fv_votable);
	}

	pl_dbg(chip, PR_PARALLEL, "parallel charging %s\n",
		   pl_disable ? "disabled" : "enabled");

	return 0;
}

static int pl_awake_vote_callback(struct votable *votable,
			void *data, int awake, const char *client)
{
	struct pl_data *chip = data;

	if (awake)
		__pm_stay_awake(chip->pl_ws);
	else
		__pm_relax(chip->pl_ws);

	pr_debug("client: %s awake: %d\n", client, awake);
	return 0;
}

static bool is_main_available(struct pl_data *chip)
{
	if (chip->main_psy)
		return true;

	chip->main_psy = power_supply_get_by_name("main");

<<<<<<< HEAD
	if (chip->main_psy) {
		find_usb_icl_votable(chip);
		if (!chip->usb_icl_votable)
			return false;
		rerun_election(chip->usb_icl_votable);
		/*
		 * WAR: b/36651220, rerun election when we first notice
		 * main_psy is ready. Before that, all callbacks have done
		 * nothing and returned 0.
		 */
		rerun_election(chip->fcc_votable);
		rerun_election(chip->fv_votable);
		rerun_election(chip->pl_disable_votable);
		rerun_election(chip->pl_awake_votable);
	}

=======
>>>>>>> cd0bb88c
	return !!chip->main_psy;
}

static bool is_batt_available(struct pl_data *chip)
{
	if (chip->batt_psy)
		return true;

	chip->batt_psy = power_supply_get_by_name("battery");

	if (!chip->batt_psy)
		return false;

	/*
	 * WAR: b/36651220, rerun election when we first notice main_psy is
	 * ready. Before that, all callbacks have done nothing and returned 0.
	 */
	rerun_election(chip->fcc_votable);
	rerun_election(chip->fv_votable);
	rerun_election(chip->pl_disable_votable);
	rerun_election(chip->pl_awake_votable);

	return true;
}

static bool is_parallel_available(struct pl_data *chip)
{
	union power_supply_propval pval = {0, };
	int rc;

	if (chip->pl_psy)
		return true;

	chip->pl_psy = power_supply_get_by_name("parallel");
	if (!chip->pl_psy)
		return false;

	rc = power_supply_get_property(chip->pl_psy,
			       POWER_SUPPLY_PROP_PARALLEL_MODE, &pval);
	if (rc < 0) {
		pr_err("Couldn't get parallel mode from parallel rc=%d\n",
				rc);
		return false;
	}
	/*
	 * Note that pl_mode will be updated to anything other than a _NONE
	 * only after pl_psy is found. IOW pl_mode != _NONE implies that
	 * pl_psy is present and valid.
	 */
	chip->pl_mode = pval.intval;

	/* Disable autonomous votage increments for USBIN-USBIN */
	if ((chip->pl_mode == POWER_SUPPLY_PL_USBIN_USBIN)
		|| (chip->pl_mode == POWER_SUPPLY_PL_USBIN_USBIN_EXT)) {
		if (!chip->hvdcp_hw_inov_dis_votable)
			chip->hvdcp_hw_inov_dis_votable =
					find_votable("HVDCP_HW_INOV_DIS");
		if (chip->hvdcp_hw_inov_dis_votable)
			/* Read current pulse count */
			vote(chip->hvdcp_hw_inov_dis_votable, PL_VOTER,
					true, 0);
		else
			return false;
	}

	vote(chip->pl_disable_votable, PARALLEL_PSY_VOTER, false, 0);

	return true;
}

static void handle_main_charge_type(struct pl_data *chip)
{
	union power_supply_propval pval = {0, };
	int rc;

	rc = power_supply_get_property(chip->batt_psy,
			       POWER_SUPPLY_PROP_CHARGE_TYPE, &pval);
	if (rc < 0) {
		pr_err("Couldn't get batt charge type rc=%d\n", rc);
		return;
	}

	/* not fast/not taper state to disables parallel */
	if ((pval.intval != POWER_SUPPLY_CHARGE_TYPE_FAST)
		&& (pval.intval != POWER_SUPPLY_CHARGE_TYPE_TAPER)) {
		vote(chip->pl_disable_votable, CHG_STATE_VOTER, true, 0);
		chip->taper_pct = 100;
		vote(chip->pl_disable_votable, TAPER_END_VOTER, false, 0);
		vote(chip->pl_disable_votable, PL_TAPER_EARLY_BAD_VOTER,
				false, 0);
		chip->charge_type = pval.intval;
		return;
	}

	/* handle taper charge entry */
	if (chip->charge_type == POWER_SUPPLY_CHARGE_TYPE_FAST
		&& (pval.intval == POWER_SUPPLY_CHARGE_TYPE_TAPER)) {
		chip->charge_type = pval.intval;
		pl_dbg(chip, PR_PARALLEL, "taper entry scheduling work\n");
		schedule_delayed_work(&chip->pl_taper_work, 0);
		return;
	}

	/* handle fast/taper charge entry */
	if (pval.intval == POWER_SUPPLY_CHARGE_TYPE_TAPER
			|| pval.intval == POWER_SUPPLY_CHARGE_TYPE_FAST) {
		pl_dbg(chip, PR_PARALLEL, "chg_state enabling parallel\n");
		vote(chip->pl_disable_votable, CHG_STATE_VOTER, false, 0);
		chip->charge_type = pval.intval;
		return;
	}

	/* remember the new state only if it isn't any of the above */
	chip->charge_type = pval.intval;
}

#define MIN_ICL_CHANGE_DELTA_UA		300000
static void handle_settled_icl_change(struct pl_data *chip)
{
	union power_supply_propval pval = {0, };
	int new_total_settled_ua;
	int rc;

	if (get_effective_result(chip->pl_disable_votable))
		return;

	if (chip->pl_mode == POWER_SUPPLY_PL_USBIN_USBIN
			|| chip->pl_mode == POWER_SUPPLY_PL_USBIN_USBIN_EXT) {
		/*
		 * call aicl split only when USBIN_USBIN and enabled
		 * and if aicl changed
		 */
		rc = power_supply_get_property(chip->main_psy,
				       POWER_SUPPLY_PROP_INPUT_CURRENT_SETTLED,
				       &pval);
		if (rc < 0) {
			pr_err("Couldn't get aicl settled value rc=%d\n", rc);
			return;
		}

		new_total_settled_ua = pval.intval + chip->pl_settled_ua;
		pl_dbg(chip, PR_PARALLEL,
			"total_settled_ua=%d settled_ua=%d new_total_settled_ua=%d\n",
			chip->total_settled_ua, pval.intval,
			new_total_settled_ua);

		/* If ICL change is small skip splitting */
		if (abs(new_total_settled_ua - chip->total_settled_ua)
						> MIN_ICL_CHANGE_DELTA_UA)
			split_settled(chip);
	} else {
		rerun_election(chip->fcc_votable);
	}
}

static void handle_parallel_in_taper(struct pl_data *chip)
{
	union power_supply_propval pval = {0, };
	int rc;

	if (get_effective_result_locked(chip->pl_disable_votable))
		return;

	if (!chip->pl_psy)
		return;

	rc = power_supply_get_property(chip->pl_psy,
			       POWER_SUPPLY_PROP_CHARGE_TYPE, &pval);
	if (rc < 0) {
		pr_err("Couldn't get pl charge type rc=%d\n", rc);
		return;
	}

	/*
	 * if parallel is seen in taper mode ever, that is an anomaly and
	 * we disable parallel charger
	 */
	if (pval.intval == POWER_SUPPLY_CHARGE_TYPE_TAPER) {
		vote(chip->pl_disable_votable, PL_TAPER_EARLY_BAD_VOTER,
				true, 0);
		return;
	}
}

static void status_change_work(struct work_struct *work)
{
	struct pl_data *chip = container_of(work,
			struct pl_data, status_change_work);

	if (!chip->main_psy && is_main_available(chip)) {
		/*
		 * re-run election for FCC/FV/ICL once main_psy
		 * is available to ensure all votes are reflected
		 * on hardware
		 */
		rerun_election(chip->usb_icl_votable);
		rerun_election(chip->fcc_votable);
		rerun_election(chip->fv_votable);
	}

	if (!chip->main_psy)
		return;

	if (!is_batt_available(chip))
		return;

	is_parallel_available(chip);

	handle_main_charge_type(chip);
	handle_settled_icl_change(chip);
	handle_parallel_in_taper(chip);
}

static int pl_notifier_call(struct notifier_block *nb,
		unsigned long ev, void *v)
{
	struct power_supply *psy = v;
	struct pl_data *chip = container_of(nb, struct pl_data, nb);

	if (ev != PSY_EVENT_PROP_CHANGED)
		return NOTIFY_OK;

	if ((strcmp(psy->desc->name, "parallel") == 0)
	    || (strcmp(psy->desc->name, "battery") == 0)
	    || (strcmp(psy->desc->name, "main") == 0))
		schedule_work(&chip->status_change_work);

	return NOTIFY_OK;
}

static int pl_register_notifier(struct pl_data *chip)
{
	int rc;

	chip->nb.notifier_call = pl_notifier_call;
	rc = power_supply_reg_notifier(&chip->nb);
	if (rc < 0) {
		pr_err("Couldn't register psy notifier rc = %d\n", rc);
		return rc;
	}

	return 0;
}

static int pl_determine_initial_status(struct pl_data *chip)
{
	status_change_work(&chip->status_change_work);
	return 0;
}

#define DEFAULT_RESTRICTED_CURRENT_UA	1000000
int qcom_batt_init(void)
{
	struct pl_data *chip;
	int rc = 0;

	/* initialize just once */
	if (the_chip) {
		pr_err("was initialized earlier Failing now\n");
		return -EINVAL;
	}

	chip = kzalloc(sizeof(*chip), GFP_KERNEL);
	if (!chip)
		return -ENOMEM;
	chip->slave_pct = 50;
	chip->restricted_current = DEFAULT_RESTRICTED_CURRENT_UA;

	chip->pl_ws = wakeup_source_register("qcom-battery");
	if (!chip->pl_ws)
		goto cleanup;

	chip->fcc_votable = create_votable("FCC", VOTE_MIN,
					pl_fcc_vote_callback,
					chip);
	if (IS_ERR(chip->fcc_votable)) {
		rc = PTR_ERR(chip->fcc_votable);
		goto release_wakeup_source;
	}

	chip->fv_votable = create_votable("FV", VOTE_MAX,
					pl_fv_vote_callback,
					chip);
	if (IS_ERR(chip->fv_votable)) {
		rc = PTR_ERR(chip->fv_votable);
		goto destroy_votable;
	}

	chip->pl_disable_votable = create_votable("PL_DISABLE", VOTE_SET_ANY,
					pl_disable_vote_callback,
					chip);
	if (IS_ERR(chip->pl_disable_votable)) {
		rc = PTR_ERR(chip->pl_disable_votable);
		goto destroy_votable;
	}
	vote(chip->pl_disable_votable, CHG_STATE_VOTER, true, 0);
	vote(chip->pl_disable_votable, TAPER_END_VOTER, false, 0);
	vote(chip->pl_disable_votable, PARALLEL_PSY_VOTER, true, 0);

	chip->pl_awake_votable = create_votable("PL_AWAKE", VOTE_SET_ANY,
					pl_awake_vote_callback,
					chip);
	if (IS_ERR(chip->pl_awake_votable)) {
		rc = PTR_ERR(chip->pl_disable_votable);
		goto destroy_votable;
	}

	INIT_WORK(&chip->status_change_work, status_change_work);
	INIT_DELAYED_WORK(&chip->pl_taper_work, pl_taper_work);
	INIT_WORK(&chip->pl_disable_forever_work, pl_disable_forever_work);

	rc = pl_register_notifier(chip);
	if (rc < 0) {
		pr_err("Couldn't register psy notifier rc = %d\n", rc);
		goto unreg_notifier;
	}

	rc = pl_determine_initial_status(chip);
	if (rc < 0) {
		pr_err("Couldn't determine initial status rc=%d\n", rc);
		goto unreg_notifier;
	}

	chip->qcom_batt_class.name = "qcom-battery",
	chip->qcom_batt_class.owner = THIS_MODULE,
	chip->qcom_batt_class.class_attrs = pl_attributes;

	rc = class_register(&chip->qcom_batt_class);
	if (rc < 0) {
		pr_err("couldn't register pl_data sysfs class rc = %d\n", rc);
		goto unreg_notifier;
	}

	the_chip = chip;

	return 0;

unreg_notifier:
	power_supply_unreg_notifier(&chip->nb);
destroy_votable:
	destroy_votable(chip->pl_awake_votable);
	destroy_votable(chip->pl_disable_votable);
	destroy_votable(chip->fv_votable);
	destroy_votable(chip->fcc_votable);
release_wakeup_source:
	wakeup_source_unregister(chip->pl_ws);
cleanup:
	kfree(chip);
	return rc;
}

void qcom_batt_deinit(void)
{
	struct pl_data *chip = the_chip;

	if (chip == NULL)
		return;

	cancel_work_sync(&chip->status_change_work);
	cancel_delayed_work_sync(&chip->pl_taper_work);
	cancel_work_sync(&chip->pl_disable_forever_work);

	power_supply_unreg_notifier(&chip->nb);
	destroy_votable(chip->pl_awake_votable);
	destroy_votable(chip->pl_disable_votable);
	destroy_votable(chip->fv_votable);
	destroy_votable(chip->fcc_votable);
	wakeup_source_unregister(chip->pl_ws);
	the_chip = NULL;
	kfree(chip);
}<|MERGE_RESOLUTION|>--- conflicted
+++ resolved
@@ -616,7 +616,6 @@
 
 	chip->main_psy = power_supply_get_by_name("main");
 
-<<<<<<< HEAD
 	if (chip->main_psy) {
 		find_usb_icl_votable(chip);
 		if (!chip->usb_icl_votable)
@@ -633,8 +632,6 @@
 		rerun_election(chip->pl_awake_votable);
 	}
 
-=======
->>>>>>> cd0bb88c
 	return !!chip->main_psy;
 }
 
