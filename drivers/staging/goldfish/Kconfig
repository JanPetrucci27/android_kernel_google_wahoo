--- conflicted
+++ resolved
@@ -9,14 +9,3 @@
     depends on GOLDFISH
 	---help---
 	  Emulated sync fences for the Goldfish Android Virtual Device
-<<<<<<< HEAD
-
-config MTD_GOLDFISH_NAND
-	tristate "Goldfish NAND device"
-	depends on GOLDFISH
-	depends on MTD
-	help
-	  Drives the emulated NAND flash device on the Google Goldfish
-	  Android virtual device.
-=======
->>>>>>> 449846c3
