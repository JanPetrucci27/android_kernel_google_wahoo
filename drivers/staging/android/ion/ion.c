/*
 *
 * drivers/staging/android/ion/ion.c
 *
 * Copyright (C) 2011 Google, Inc.
<<<<<<< HEAD
 * Copyright (c) 2011-2016, The Linux Foundation. All rights reserved.
=======
 * Copyright (c) 2011-2018, The Linux Foundation. All rights reserved.
>>>>>>> 609a5898
 *
 * This software is licensed under the terms of the GNU General Public
 * License version 2, as published by the Free Software Foundation, and
 * may be copied, distributed, and modified under those terms.
 *
 * This program is distributed in the hope that it will be useful,
 * but WITHOUT ANY WARRANTY; without even the implied warranty of
 * MERCHANTABILITY or FITNESS FOR A PARTICULAR PURPOSE.  See the
 * GNU General Public License for more details.
 *
 */

#include <linux/atomic.h>
#include <linux/device.h>
#include <linux/err.h>
#include <linux/file.h>
#include <linux/freezer.h>
#include <linux/fs.h>
#include <linux/anon_inodes.h>
#include <linux/kthread.h>
#include <linux/list.h>
#include <linux/list_sort.h>
#include <linux/memblock.h>
#include <linux/miscdevice.h>
#include <linux/export.h>
#include <linux/mm.h>
#include <linux/mm_types.h>
#include <linux/rbtree.h>
#include <linux/slab.h>
#include <linux/seq_file.h>
#include <linux/uaccess.h>
#include <linux/vmalloc.h>
#include <linux/debugfs.h>
#include <linux/dma-buf.h>
#include <linux/idr.h>
#include <linux/msm_ion.h>
#include <linux/msm_dma_iommu_mapping.h>
#include <trace/events/kmem.h>


#include "ion.h"
#include "ion_priv.h"
#include "compat_ion.h"

<<<<<<< HEAD
static struct ion_device *ion_dev;
=======
/**
 * struct ion_device - the metadata of the ion device node
 * @dev:		the actual misc device
 * @buffers:		an rb tree of all the existing buffers
 * @buffer_lock:	lock protecting the tree of buffers
 * @lock:		rwsem protecting the tree of heaps and clients
 * @heaps:		list of all the heaps in the system
 * @user_clients:	list of all the clients created from userspace
 */
struct ion_device {
	struct miscdevice dev;
	struct rb_root buffers;
	struct mutex buffer_lock;
	struct rw_semaphore lock;
	struct plist_head heaps;
	long (*custom_ioctl)(struct ion_client *client, unsigned int cmd,
			     unsigned long arg);
	struct rb_root clients;
	struct dentry *debug_root;
	struct dentry *heaps_debug_root;
	struct dentry *clients_debug_root;
};

/**
 * struct ion_client - a process/hw block local address space
 * @node:		node in the tree of all clients
 * @dev:		backpointer to ion device
 * @handles:		an rb tree of all the handles in this client
 * @idr:		an idr space for allocating handle ids
 * @lock:		lock protecting the tree of handles
 * @name:		used for debugging
 * @display_name:	used for debugging (unique version of @name)
 * @display_serial:	used for debugging (to make display_name unique)
 * @task:		used for debugging
 *
 * A client represents a list of buffers this client may access.
 * The mutex stored here is used to protect both handles tree
 * as well as the handles themselves, and should be held while modifying either.
 */
struct ion_client {
	struct rb_node node;
	struct ion_device *dev;
	struct rb_root handles;
	struct idr idr;
	struct mutex lock;
	char *name;
	char *display_name;
	int display_serial;
	struct task_struct *task;
	pid_t pid;
	struct dentry *debug_root;
};

/**
 * ion_handle - a client local reference to a buffer
 * @ref:		reference count
 * @client:		back pointer to the client the buffer resides in
 * @buffer:		pointer to the buffer
 * @node:		node in the client's handle rbtree
 * @kmap_cnt:		count of times this client has mapped to kernel
 * @id:			client-unique id allocated by client->idr
 *
 * Modifications to node, map_cnt or mapping should be protected by the
 * lock in the client.  Other fields are never changed after initialization.
 */
struct ion_handle {
	struct kref ref;
	unsigned int user_ref_count;
	struct ion_client *client;
	struct ion_buffer *buffer;
	struct rb_node node;
	unsigned int kmap_cnt;
	int id;
};
>>>>>>> 609a5898

static struct ion_device *ion_dev;

bool ion_buffer_fault_user_mappings(struct ion_buffer *buffer)
{
	return (buffer->flags & ION_FLAG_CACHED) &&
		!(buffer->flags & ION_FLAG_CACHED_NEEDS_SYNC);
}

bool ion_buffer_cached(struct ion_buffer *buffer)
{
	return !!(buffer->flags & ION_FLAG_CACHED);
}

static inline struct page *ion_buffer_page(struct page *page)
{
	return (struct page *)((unsigned long)page & ~(1UL));
}

static inline bool ion_buffer_page_is_dirty(struct page *page)
{
	return !!((unsigned long)page & 1UL);
}

static inline void ion_buffer_page_dirty(struct page **page)
{
	*page = (struct page *)((unsigned long)(*page) | 1UL);
}

static inline void ion_buffer_page_clean(struct page **page)
{
	*page = (struct page *)((unsigned long)(*page) & ~(1UL));
}

/* this function should only be called while dev->lock is held */
static void ion_buffer_add(struct ion_device *dev,
			   struct ion_buffer *buffer)
{
	struct rb_node **p = &dev->buffers.rb_node;
	struct rb_node *parent = NULL;
	struct ion_buffer *entry;

	while (*p) {
		parent = *p;
		entry = rb_entry(parent, struct ion_buffer, node);

		if (buffer < entry) {
			p = &(*p)->rb_left;
		} else if (buffer > entry) {
			p = &(*p)->rb_right;
		} else {
			pr_err("%s: buffer already found.", __func__);
			BUG();
		}
	}

	rb_link_node(&buffer->node, parent, p);
	rb_insert_color(&buffer->node, &dev->buffers);
}

/* this function should only be called while dev->lock is held */
static struct ion_buffer *ion_buffer_create(struct ion_heap *heap,
				     struct ion_device *dev,
				     unsigned long len,
				     unsigned long align,
				     unsigned long flags)
{
	struct ion_buffer *buffer;
	struct sg_table *table;
	struct scatterlist *sg;
	int i, ret;

	buffer = kzalloc(sizeof(struct ion_buffer), GFP_KERNEL);
	if (!buffer)
		return ERR_PTR(-ENOMEM);

	buffer->heap = heap;
	buffer->flags = flags;
	kref_init(&buffer->ref);

	ret = heap->ops->allocate(heap, buffer, len, align, flags);

	if (ret) {
		if (!(heap->flags & ION_HEAP_FLAG_DEFER_FREE))
			goto err2;

		ion_heap_freelist_drain(heap, 0);
		ret = heap->ops->allocate(heap, buffer, len, align,
					  flags);
		if (ret)
			goto err2;
	}

	buffer->dev = dev;
	buffer->size = len;
	buffer->flags = flags;
	INIT_LIST_HEAD(&buffer->vmas);

	table = heap->ops->map_dma(heap, buffer);
	if (WARN_ONCE(table == NULL,
			"heap->ops->map_dma should return ERR_PTR on error"))
		table = ERR_PTR(-EINVAL);
	if (IS_ERR(table)) {
		ret = -EINVAL;
		goto err1;
	}

	buffer->sg_table = table;
	if (ion_buffer_fault_user_mappings(buffer)) {
		int num_pages = PAGE_ALIGN(buffer->size) / PAGE_SIZE;
		struct scatterlist *sg;
		int i, j, k = 0;

		buffer->pages = vmalloc(sizeof(struct page *) * num_pages);
		if (!buffer->pages) {
			ret = -ENOMEM;
			goto err;
		}

		for_each_sg(table->sgl, sg, table->nents, i) {
			struct page *page = sg_page(sg);

			for (j = 0; j < sg->length / PAGE_SIZE; j++)
				buffer->pages[k++] = page++;
		}
	}

	mutex_init(&buffer->lock);
	/*
	 * this will set up dma addresses for the sglist -- it is not
	 * technically correct as per the dma api -- a specific
	 * device isn't really taking ownership here.  However, in practice on
	 * our systems the only dma_address space is physical addresses.
	 * Additionally, we can't afford the overhead of invalidating every
	 * allocation via dma_map_sg. The implicit contract here is that
	 * memory coming from the heaps is ready for dma, ie if it has a
	 * cached mapping that mapping has been invalidated
	 */
	for_each_sg(buffer->sg_table->sgl, sg, buffer->sg_table->nents, i) {
		sg_dma_address(sg) = sg_phys(sg);
		sg_dma_len(sg) = sg->length;
	}
	mutex_lock(&dev->buffer_lock);
	ion_buffer_add(dev, buffer);
	mutex_unlock(&dev->buffer_lock);
<<<<<<< HEAD
=======
	trace_ion_heap_grow(heap->name, len,
			    atomic_read(&heap->total_allocated));
>>>>>>> 609a5898
	atomic_add(len, &heap->total_allocated);
	return buffer;

err:
	heap->ops->unmap_dma(heap, buffer);
err1:
	heap->ops->free(buffer);
err2:
	kfree(buffer);
	return ERR_PTR(ret);
}

void ion_buffer_destroy(struct ion_buffer *buffer)
{
	if (WARN_ON(buffer->kmap_cnt > 0))
		buffer->heap->ops->unmap_kernel(buffer->heap, buffer);
	buffer->heap->ops->unmap_dma(buffer->heap, buffer);

<<<<<<< HEAD
=======
	trace_ion_heap_shrink(buffer->heap->name,  buffer->size,
			      atomic_read(&buffer->heap->total_allocated));
>>>>>>> 609a5898
	atomic_sub(buffer->size, &buffer->heap->total_allocated);
	buffer->heap->ops->free(buffer);
	vfree(buffer->pages);
	kfree(buffer);
}

static void _ion_buffer_destroy(struct kref *kref)
{
	struct ion_buffer *buffer = container_of(kref, struct ion_buffer, ref);
	struct ion_heap *heap = buffer->heap;
	struct ion_device *dev = buffer->dev;

	msm_dma_buf_freed(buffer);

	mutex_lock(&dev->buffer_lock);
	rb_erase(&buffer->node, &dev->buffers);
	mutex_unlock(&dev->buffer_lock);

	if (heap->flags & ION_HEAP_FLAG_DEFER_FREE)
		ion_heap_freelist_add(heap, buffer);
	else
		ion_buffer_destroy(buffer);
}

static void ion_buffer_get(struct ion_buffer *buffer)
{
	kref_get(&buffer->ref);
}

static int ion_buffer_put(struct ion_buffer *buffer)
{
	return kref_put(&buffer->ref, _ion_buffer_destroy);
}

static void ion_buffer_add_to_handle(struct ion_buffer *buffer)
{
	mutex_lock(&buffer->lock);
	if (buffer->handle_count == 0)
		atomic_add(buffer->size, &buffer->heap->total_handles);

	buffer->handle_count++;
	mutex_unlock(&buffer->lock);
}

static void ion_buffer_remove_from_handle(struct ion_buffer *buffer)
{
	/*
	 * when a buffer is removed from a handle, if it is not in
	 * any other handles, copy the taskcomm and the pid of the
	 * process it's being removed from into the buffer.  At this
	 * point there will be no way to track what processes this buffer is
	 * being used by, it only exists as a dma_buf file descriptor.
	 * The taskcomm and pid can provide a debug hint as to where this fd
	 * is in the system
	 */
	mutex_lock(&buffer->lock);
	buffer->handle_count--;
	BUG_ON(buffer->handle_count < 0);
	if (!buffer->handle_count) {
		struct task_struct *task;

		task = current->group_leader;
		get_task_comm(buffer->task_comm, task);
		buffer->pid = task_pid_nr(task);
		atomic_sub(buffer->size, &buffer->heap->total_handles);
	}
	mutex_unlock(&buffer->lock);
}

static struct ion_handle *ion_handle_create(struct ion_client *client,
				     struct ion_buffer *buffer)
{
	struct ion_handle *handle;

	handle = kzalloc(sizeof(struct ion_handle), GFP_KERNEL);
	if (!handle)
		return ERR_PTR(-ENOMEM);
	kref_init(&handle->ref);
	RB_CLEAR_NODE(&handle->node);
	handle->client = client;
	ion_buffer_get(buffer);
	ion_buffer_add_to_handle(buffer);
	handle->buffer = buffer;

	return handle;
}

static void ion_handle_kmap_put(struct ion_handle *);

static void ion_handle_destroy(struct kref *kref)
{
	struct ion_handle *handle = container_of(kref, struct ion_handle, ref);
	struct ion_client *client = handle->client;
	struct ion_buffer *buffer = handle->buffer;

	mutex_lock(&buffer->lock);
	while (handle->kmap_cnt)
		ion_handle_kmap_put(handle);
	mutex_unlock(&buffer->lock);

	idr_remove(&client->idr, handle->id);
	if (!RB_EMPTY_NODE(&handle->node))
		rb_erase(&handle->node, &client->handles);

	ion_buffer_remove_from_handle(buffer);
	ion_buffer_put(buffer);

	kfree(handle);
}

struct ion_buffer *ion_handle_buffer(struct ion_handle *handle)
{
	return handle->buffer;
}

static void ion_handle_get(struct ion_handle *handle)
{
	kref_get(&handle->ref);
}

/* Must hold the client lock */
static struct ion_handle *ion_handle_get_check_overflow(
					struct ion_handle *handle)
{
	if (atomic_read(&handle->ref.refcount) + 1 == 0)
		return ERR_PTR(-EOVERFLOW);
	ion_handle_get(handle);
	return handle;
}

static int ion_handle_put_nolock(struct ion_handle *handle)
{
	int ret;

	ret = kref_put(&handle->ref, ion_handle_destroy);

	return ret;
}

int ion_handle_put(struct ion_handle *handle)
{
	struct ion_client *client = handle->client;
	int ret;

	mutex_lock(&client->lock);
	ret = ion_handle_put_nolock(handle);
	mutex_unlock(&client->lock);

	return ret;
}

/* Must hold the client lock */
static void user_ion_handle_get(struct ion_handle *handle)
{
	if (handle->user_ref_count++ == 0)
		kref_get(&handle->ref);
}

/* Must hold the client lock */
static struct ion_handle *user_ion_handle_get_check_overflow(struct ion_handle *handle)
{
	if (handle->user_ref_count + 1 == 0)
		return ERR_PTR(-EOVERFLOW);
	user_ion_handle_get(handle);
	return handle;
}

/* passes a kref to the user ref count.
 * We know we're holding a kref to the object before and
 * after this call, so no need to reverify handle. */
static struct ion_handle *pass_to_user(struct ion_handle *handle)
{
	struct ion_client *client = handle->client;
	struct ion_handle *ret;

	mutex_lock(&client->lock);
	ret = user_ion_handle_get_check_overflow(handle);
	ion_handle_put_nolock(handle);
	mutex_unlock(&client->lock);
	return ret;
}

/* Must hold the client lock */
static int user_ion_handle_put_nolock(struct ion_handle *handle)
{
	int ret = 0;

	if (--handle->user_ref_count == 0)
		ret = ion_handle_put_nolock(handle);

	return ret;
}

static struct ion_handle *ion_handle_lookup(struct ion_client *client,
					    struct ion_buffer *buffer)
{
	struct rb_node *n = client->handles.rb_node;

	while (n) {
		struct ion_handle *entry = rb_entry(n, struct ion_handle, node);

		if (buffer < entry->buffer)
			n = n->rb_left;
		else if (buffer > entry->buffer)
			n = n->rb_right;
		else
			return entry;
	}
	return ERR_PTR(-EINVAL);
}

struct ion_handle *ion_handle_get_by_id_nolock(struct ion_client *client,
					       int id)
{
	struct ion_handle *handle;

	handle = idr_find(&client->idr, id);
	if (handle)
		return ion_handle_get_check_overflow(handle);

	return ERR_PTR(-EINVAL);
}

bool ion_handle_validate(struct ion_client *client, struct ion_handle *handle)
{
	WARN_ON(!mutex_is_locked(&client->lock));
	return idr_find(&client->idr, handle->id) == handle;
}

static int ion_handle_add(struct ion_client *client, struct ion_handle *handle)
{
	int id;
	struct rb_node **p = &client->handles.rb_node;
	struct rb_node *parent = NULL;
	struct ion_handle *entry;

	id = idr_alloc(&client->idr, handle, 1, 0, GFP_KERNEL);
	if (id < 0)
		return id;

	handle->id = id;

	while (*p) {
		parent = *p;
		entry = rb_entry(parent, struct ion_handle, node);

		if (handle->buffer < entry->buffer)
			p = &(*p)->rb_left;
		else if (handle->buffer > entry->buffer)
			p = &(*p)->rb_right;
		else
			WARN(1, "%s: buffer already found.", __func__);
	}

	rb_link_node(&handle->node, parent, p);
	rb_insert_color(&handle->node, &client->handles);

	return 0;
}

static struct ion_handle *__ion_alloc(struct ion_client *client, size_t len,
			     size_t align, unsigned int heap_id_mask,
			     unsigned int flags, bool grab_handle)
{
	struct ion_handle *handle;
	struct ion_device *dev = client->dev;
	struct ion_buffer *buffer = NULL;
	struct ion_heap *heap;
	int ret;
	const unsigned int MAX_DBG_STR_LEN = 64;
	char dbg_str[MAX_DBG_STR_LEN];
	unsigned int dbg_str_idx = 0;

	dbg_str[0] = '\0';

	/*
	 * For now, we don't want to fault in pages individually since
	 * clients are already doing manual cache maintenance. In
	 * other words, the implicit caching infrastructure is in
	 * place (in code) but should not be used.
	 */
	flags |= ION_FLAG_CACHED_NEEDS_SYNC;

	pr_debug("%s: len %zu align %zu heap_id_mask %u flags %x\n", __func__,
		 len, align, heap_id_mask, flags);
	/*
	 * traverse the list of heaps available in this system in priority
	 * order.  If the heap type is supported by the client, and matches the
	 * request of the caller allocate from it.  Repeat until allocate has
	 * succeeded or all heaps have been tried
	 */
	len = PAGE_ALIGN(len);

	if (!len)
		return ERR_PTR(-EINVAL);

	down_read(&dev->lock);
	plist_for_each_entry(heap, &dev->heaps, node) {
		/* if the caller didn't specify this heap id */
		if (!((1 << heap->id) & heap_id_mask))
			continue;
		trace_ion_alloc_buffer_start(client->name, heap->name, len,
					     heap_id_mask, flags);
		buffer = ion_buffer_create(heap, dev, len, align, flags);
		trace_ion_alloc_buffer_end(client->name, heap->name, len,
					   heap_id_mask, flags);
		if (!IS_ERR(buffer))
			break;

		trace_ion_alloc_buffer_fallback(client->name, heap->name, len,
					    heap_id_mask, flags,
					    PTR_ERR(buffer));
		if (dbg_str_idx < MAX_DBG_STR_LEN) {
			unsigned int len_left = MAX_DBG_STR_LEN-dbg_str_idx-1;
			int ret_value = snprintf(&dbg_str[dbg_str_idx],
						len_left, "%s ", heap->name);
			if (ret_value >= len_left) {
				/* overflow */
				dbg_str[MAX_DBG_STR_LEN-1] = '\0';
				dbg_str_idx = MAX_DBG_STR_LEN;
			} else if (ret_value >= 0) {
				dbg_str_idx += ret_value;
			} else {
				/* error */
				dbg_str[MAX_DBG_STR_LEN-1] = '\0';
			}
		}
	}
	up_read(&dev->lock);

	if (buffer == NULL) {
		trace_ion_alloc_buffer_fail(client->name, dbg_str, len,
					    heap_id_mask, flags, -ENODEV);
		return ERR_PTR(-ENODEV);
	}

	if (IS_ERR(buffer)) {
		trace_ion_alloc_buffer_fail(client->name, dbg_str, len,
					    heap_id_mask, flags,
					    PTR_ERR(buffer));
		pr_debug("ION is unable to allocate 0x%zx bytes (alignment: 0x%zx) from heap(s) %sfor client %s\n",
			len, align, dbg_str, client->name);
		return ERR_CAST(buffer);
	}

	handle = ion_handle_create(client, buffer);

	/*
	 * ion_buffer_create will create a buffer with a ref_cnt of 1,
	 * and ion_handle_create will take a second reference, drop one here
	 */
	ion_buffer_put(buffer);

	if (IS_ERR(handle))
		return handle;

	mutex_lock(&client->lock);
	if (grab_handle)
		ion_handle_get(handle);
	ret = ion_handle_add(client, handle);
	mutex_unlock(&client->lock);
	if (ret) {
		ion_handle_put(handle);
		handle = ERR_PTR(ret);
	}

	return handle;
}

struct ion_handle *ion_alloc(struct ion_client *client, size_t len,
			     size_t align, unsigned int heap_id_mask,
			     unsigned int flags)
{
	return __ion_alloc(client, len, align, heap_id_mask, flags, false);
}
EXPORT_SYMBOL(ion_alloc);

void ion_free_nolock(struct ion_client *client, struct ion_handle *handle)
{
	bool valid_handle;

	BUG_ON(client != handle->client);

	valid_handle = ion_handle_validate(client, handle);
	if (!valid_handle) {
		WARN(1, "%s: invalid handle passed to free.\n", __func__);
		return;
	}
	ion_handle_put_nolock(handle);
}

/* Must hold the client lock */
static void user_ion_free_nolock(struct ion_client *client, struct ion_handle *handle)
{
	bool valid_handle;

	BUG_ON(client != handle->client);

	valid_handle = ion_handle_validate(client, handle);
	if (!valid_handle) {
		WARN(1, "%s: invalid handle passed to free.\n", __func__);
		return;
	}
	if (handle->user_ref_count == 0) {
		WARN(1, "%s: User does not have access!\n", __func__);
		return;
	}
	user_ion_handle_put_nolock(handle);
}

void ion_free(struct ion_client *client, struct ion_handle *handle)
{
	BUG_ON(client != handle->client);

	mutex_lock(&client->lock);
	ion_free_nolock(client, handle);
	mutex_unlock(&client->lock);
}
EXPORT_SYMBOL(ion_free);

static int __ion_phys(struct ion_client *client, struct ion_handle *handle,
		      ion_phys_addr_t *addr, size_t *len, bool lock_client)
{
	struct ion_buffer *buffer;
	int ret;

	if (lock_client)
		mutex_lock(&client->lock);
	if (!ion_handle_validate(client, handle)) {
		if (lock_client)
			mutex_unlock(&client->lock);
		return -EINVAL;
	}

	buffer = handle->buffer;

	if (!buffer->heap->ops->phys) {
		pr_err("%s: ion_phys is not implemented by this heap (name=%s, type=%d).\n",
			__func__, buffer->heap->name, buffer->heap->type);
		if (lock_client)
			mutex_unlock(&client->lock);
		return -ENODEV;
	}
	if (lock_client)
		mutex_unlock(&client->lock);
	ret = buffer->heap->ops->phys(buffer->heap, buffer, addr, len);
	return ret;
}

int ion_phys(struct ion_client *client, struct ion_handle *handle,
	     ion_phys_addr_t *addr, size_t *len)
{
	return __ion_phys(client, handle, addr, len, true);
}
EXPORT_SYMBOL(ion_phys);

int ion_phys_nolock(struct ion_client *client, struct ion_handle *handle,
		    ion_phys_addr_t *addr, size_t *len)
{
	return __ion_phys(client, handle, addr, len, false);
}

static void *ion_buffer_kmap_get(struct ion_buffer *buffer)
{
	void *vaddr;

	if (buffer->kmap_cnt) {
		buffer->kmap_cnt++;
		return buffer->vaddr;
	}
	vaddr = buffer->heap->ops->map_kernel(buffer->heap, buffer);
	if (WARN_ONCE(vaddr == NULL,
			"heap->ops->map_kernel should return ERR_PTR on error"))
		return ERR_PTR(-EINVAL);
	if (IS_ERR(vaddr))
		return vaddr;
	buffer->vaddr = vaddr;
	buffer->kmap_cnt++;
	return vaddr;
}

static void *ion_handle_kmap_get(struct ion_handle *handle)
{
	struct ion_buffer *buffer = handle->buffer;
	void *vaddr;

	if (handle->kmap_cnt) {
		handle->kmap_cnt++;
		return buffer->vaddr;
	}
	vaddr = ion_buffer_kmap_get(buffer);
	if (IS_ERR(vaddr))
		return vaddr;
	handle->kmap_cnt++;
	return vaddr;
}

static void ion_buffer_kmap_put(struct ion_buffer *buffer)
{
	buffer->kmap_cnt--;
	if (!buffer->kmap_cnt) {
		buffer->heap->ops->unmap_kernel(buffer->heap, buffer);
		buffer->vaddr = NULL;
	}
}

static void ion_handle_kmap_put(struct ion_handle *handle)
{
	struct ion_buffer *buffer = handle->buffer;

	if (!handle->kmap_cnt) {
		WARN(1, "%s: Double unmap detected! bailing...\n", __func__);
		return;
	}
	handle->kmap_cnt--;
	if (!handle->kmap_cnt)
		ion_buffer_kmap_put(buffer);
}

void *ion_map_kernel(struct ion_client *client, struct ion_handle *handle)
{
	struct ion_buffer *buffer;
	void *vaddr;

	mutex_lock(&client->lock);
	if (!ion_handle_validate(client, handle)) {
		pr_err("%s: invalid handle passed to map_kernel.\n",
		       __func__);
		mutex_unlock(&client->lock);
		return ERR_PTR(-EINVAL);
	}

	buffer = handle->buffer;

	if (!handle->buffer->heap->ops->map_kernel) {
		pr_err("%s: map_kernel is not implemented by this heap.\n",
		       __func__);
		mutex_unlock(&client->lock);
		return ERR_PTR(-ENODEV);
	}

	mutex_lock(&buffer->lock);
	vaddr = ion_handle_kmap_get(handle);
	mutex_unlock(&buffer->lock);
	mutex_unlock(&client->lock);
	return vaddr;
}
EXPORT_SYMBOL(ion_map_kernel);

void ion_unmap_kernel(struct ion_client *client, struct ion_handle *handle)
{
	struct ion_buffer *buffer;

	mutex_lock(&client->lock);
	buffer = handle->buffer;
	mutex_lock(&buffer->lock);
	ion_handle_kmap_put(handle);
	mutex_unlock(&buffer->lock);
	mutex_unlock(&client->lock);
}
EXPORT_SYMBOL(ion_unmap_kernel);

static int ion_debug_client_show(struct seq_file *s, void *unused)
{
	struct ion_client *client = s->private;
	struct rb_node *n, *cnode;
	bool found = false;

	down_write(&ion_dev->lock);

	if (!client || (client->dev != ion_dev)) {
		up_write(&ion_dev->lock);
		return -EINVAL;
	}

	cnode = rb_first(&ion_dev->clients);
	for ( ; cnode; cnode = rb_next(cnode)) {
		struct ion_client *c = rb_entry(cnode,
				struct ion_client, node);
		if (client == c) {
			found = true;
			break;
		}
	}

	if (!found) {
		up_write(&ion_dev->lock);
		return -EINVAL;
	}

	seq_printf(s, "%16.16s: %16.16s : %16.16s : %12.12s\n",
			"heap_name", "size_in_bytes", "handle refcount",
			"buffer");

	mutex_lock(&client->lock);
	for (n = rb_first(&client->handles); n; n = rb_next(n)) {
		struct ion_handle *handle = rb_entry(n, struct ion_handle,
						     node);

		seq_printf(s, "%16.16s: %16zx : %16d : %12pK",
				handle->buffer->heap->name,
				handle->buffer->size,
				atomic_read(&handle->ref.refcount),
				handle->buffer);

		seq_printf(s, "\n");
	}
	mutex_unlock(&client->lock);
	up_write(&ion_dev->lock);
	return 0;
}

static int ion_debug_client_open(struct inode *inode, struct file *file)
{
	return single_open(file, ion_debug_client_show, inode->i_private);
}

static const struct file_operations debug_client_fops = {
	.open = ion_debug_client_open,
	.read = seq_read,
	.llseek = seq_lseek,
	.release = single_release,
};

static int ion_get_client_serial(const struct rb_root *root,
					const unsigned char *name)
{
	int serial = -1;
	struct rb_node *node;

	for (node = rb_first(root); node; node = rb_next(node)) {
		struct ion_client *client = rb_entry(node, struct ion_client,
						node);

		if (strcmp(client->name, name))
			continue;
		serial = max(serial, client->display_serial);
	}
	return serial + 1;
}

struct ion_client *ion_client_create(struct ion_device *dev,
				     const char *name)
{
	struct ion_client *client;
	struct task_struct *task;
	struct rb_node **p;
	struct rb_node *parent = NULL;
	struct ion_client *entry;
	pid_t pid;

	if (!name) {
		pr_err("%s: Name cannot be null\n", __func__);
		return ERR_PTR(-EINVAL);
	}

	get_task_struct(current->group_leader);
	task_lock(current->group_leader);
	pid = task_pid_nr(current->group_leader);
	/*
	 * don't bother to store task struct for kernel threads,
	 * they can't be killed anyway
	 */
	if (current->group_leader->flags & PF_KTHREAD) {
		put_task_struct(current->group_leader);
		task = NULL;
	} else {
		task = current->group_leader;
	}
	task_unlock(current->group_leader);

	client = kzalloc(sizeof(struct ion_client), GFP_KERNEL);
	if (!client)
		goto err_put_task_struct;

	client->dev = dev;
	client->handles = RB_ROOT;
	idr_init(&client->idr);
	mutex_init(&client->lock);

	client->task = task;
	client->pid = pid;
	client->name = kstrdup(name, GFP_KERNEL);
	if (!client->name)
		goto err_free_client;

	down_write(&dev->lock);
	client->display_serial = ion_get_client_serial(&dev->clients, name);
	client->display_name = kasprintf(
		GFP_KERNEL, "%s-%d", name, client->display_serial);
	if (!client->display_name) {
		up_write(&dev->lock);
		goto err_free_client_name;
	}
	p = &dev->clients.rb_node;
	while (*p) {
		parent = *p;
		entry = rb_entry(parent, struct ion_client, node);

		if (client < entry)
			p = &(*p)->rb_left;
		else if (client > entry)
			p = &(*p)->rb_right;
	}
	rb_link_node(&client->node, parent, p);
	rb_insert_color(&client->node, &dev->clients);

	client->debug_root = debugfs_create_file(client->display_name, 0664,
						dev->clients_debug_root,
						client, &debug_client_fops);
	if (!client->debug_root) {
		char buf[256], *path;

		path = dentry_path(dev->clients_debug_root, buf, 256);
		pr_err("Failed to create client debugfs at %s/%s\n",
			path, client->display_name);
	}

	up_write(&dev->lock);

	return client;

err_free_client_name:
	kfree(client->name);
err_free_client:
	kfree(client);
err_put_task_struct:
	if (task)
		put_task_struct(current->group_leader);
	return ERR_PTR(-ENOMEM);
}
EXPORT_SYMBOL(ion_client_create);

void ion_client_destroy(struct ion_client *client)
{
	struct ion_device *dev = client->dev;
	struct rb_node *n;

	pr_debug("%s: %d\n", __func__, __LINE__);
	mutex_lock(&client->lock);
	while ((n = rb_first(&client->handles))) {
		struct ion_handle *handle = rb_entry(n, struct ion_handle,
						     node);
		ion_handle_destroy(&handle->ref);
	}

	idr_destroy(&client->idr);
	mutex_unlock(&client->lock);

	down_write(&dev->lock);
	if (client->task)
		put_task_struct(client->task);
	rb_erase(&client->node, &dev->clients);
	debugfs_remove_recursive(client->debug_root);

	up_write(&dev->lock);

	kfree(client->display_name);
	kfree(client->name);
	kfree(client);
}
EXPORT_SYMBOL(ion_client_destroy);

int ion_handle_get_flags(struct ion_client *client, struct ion_handle *handle,
			unsigned long *flags)
{
	struct ion_buffer *buffer;

	mutex_lock(&client->lock);
	if (!ion_handle_validate(client, handle)) {
		pr_err("%s: invalid handle passed to %s.\n",
		       __func__, __func__);
		mutex_unlock(&client->lock);
		return -EINVAL;
	}
	buffer = handle->buffer;
	mutex_lock(&buffer->lock);
	*flags = buffer->flags;
	mutex_unlock(&buffer->lock);
	mutex_unlock(&client->lock);

	return 0;
}
EXPORT_SYMBOL(ion_handle_get_flags);

int ion_handle_get_size(struct ion_client *client, struct ion_handle *handle,
			size_t *size)
{
	struct ion_buffer *buffer;

	mutex_lock(&client->lock);
	if (!ion_handle_validate(client, handle)) {
		pr_err("%s: invalid handle passed to %s.\n",
		       __func__, __func__);
		mutex_unlock(&client->lock);
		return -EINVAL;
	}
	buffer = handle->buffer;
	mutex_lock(&buffer->lock);
	*size = buffer->size;
	mutex_unlock(&buffer->lock);
	mutex_unlock(&client->lock);

	return 0;
}
EXPORT_SYMBOL(ion_handle_get_size);

/**
 * ion_sg_table - get an sg_table for the buffer
 *
 * NOTE: most likely you should NOT being using this API.
 * You should be using Ion as a DMA Buf exporter and using
 * the sg_table returned by dma_buf_map_attachment.
 */
struct sg_table *ion_sg_table(struct ion_client *client,
			      struct ion_handle *handle)
{
	struct ion_buffer *buffer;
	struct sg_table *table;

	mutex_lock(&client->lock);
	if (!ion_handle_validate(client, handle)) {
		pr_err("%s: invalid handle passed to map_dma.\n",
		       __func__);
		mutex_unlock(&client->lock);
		return ERR_PTR(-EINVAL);
	}
	buffer = handle->buffer;
	table = buffer->sg_table;
	mutex_unlock(&client->lock);
	return table;
}
EXPORT_SYMBOL(ion_sg_table);

struct sg_table *ion_create_chunked_sg_table(phys_addr_t buffer_base,
					size_t chunk_size, size_t total_size)
{
	struct sg_table *table;
	int i, n_chunks, ret;
	struct scatterlist *sg;

	table = kzalloc(sizeof(struct sg_table), GFP_KERNEL);
	if (!table)
		return ERR_PTR(-ENOMEM);

	n_chunks = DIV_ROUND_UP(total_size, chunk_size);
	pr_debug("creating sg_table with %d chunks\n", n_chunks);

	ret = sg_alloc_table(table, n_chunks, GFP_KERNEL);
	if (ret)
		goto err0;

	for_each_sg(table->sgl, sg, table->nents, i) {
		dma_addr_t addr = buffer_base + i * chunk_size;
		sg_dma_address(sg) = addr;
		sg->length = chunk_size;
	}

	return table;
err0:
	kfree(table);
	return ERR_PTR(ret);
}

static struct sg_table *ion_dupe_sg_table(struct sg_table *orig_table)
{
	int ret, i;
	struct scatterlist *sg, *sg_orig;
	struct sg_table *table;

	table = kzalloc(sizeof(struct sg_table), GFP_KERNEL);
	if (!table)
		return NULL;

	ret = sg_alloc_table(table, orig_table->nents, GFP_KERNEL);
	if (ret) {
		kfree(table);
		return NULL;
	}

	sg_orig = orig_table->sgl;
	for_each_sg(table->sgl, sg, table->nents, i) {
		memcpy(sg, sg_orig, sizeof(*sg));
		sg_orig = sg_next(sg_orig);
	}
	return table;
}

static void ion_buffer_sync_for_device(struct ion_buffer *buffer,
				       struct device *dev,
				       enum dma_data_direction direction);

static struct sg_table *ion_map_dma_buf(struct dma_buf_attachment *attachment,
					enum dma_data_direction direction)
{
	struct dma_buf *dmabuf = attachment->dmabuf;
	struct ion_buffer *buffer = dmabuf->priv;
	struct sg_table *table;

	table = ion_dupe_sg_table(buffer->sg_table);
	if (!table)
		return NULL;

	ion_buffer_sync_for_device(buffer, attachment->dev, direction);
	return table;
}

static void ion_unmap_dma_buf(struct dma_buf_attachment *attachment,
			      struct sg_table *table,
			      enum dma_data_direction direction)
{
	sg_free_table(table);
	kfree(table);
}

void ion_pages_sync_for_device(struct device *dev, struct page *page,
		size_t size, enum dma_data_direction dir)
{
	struct scatterlist sg;

	WARN_ONCE(!dev, "A device is required for dma_sync\n");

	sg_init_table(&sg, 1);
	sg_set_page(&sg, page, size, 0);
	/*
	 * This is not correct - sg_dma_address needs a dma_addr_t that is valid
	 * for the targeted device, but this works on the currently targeted
	 * hardware.
	 */
	sg_dma_address(&sg) = page_to_phys(page);
	dma_sync_sg_for_device(dev, &sg, 1, dir);
}

struct ion_vma_list {
	struct list_head list;
	struct vm_area_struct *vma;
};

static void ion_buffer_sync_for_device(struct ion_buffer *buffer,
				       struct device *dev,
				       enum dma_data_direction dir)
{
	struct ion_vma_list *vma_list;
	int pages = PAGE_ALIGN(buffer->size) / PAGE_SIZE;
	int i;

	pr_debug("%s: syncing for device %s\n", __func__,
		 dev ? dev_name(dev) : "null");

	if (!ion_buffer_fault_user_mappings(buffer))
		return;

	mutex_lock(&buffer->lock);
	for (i = 0; i < pages; i++) {
		struct page *page = buffer->pages[i];

		if (ion_buffer_page_is_dirty(page))
			ion_pages_sync_for_device(dev, ion_buffer_page(page),
							PAGE_SIZE, dir);

		ion_buffer_page_clean(buffer->pages + i);
	}
	list_for_each_entry(vma_list, &buffer->vmas, list) {
		struct vm_area_struct *vma = vma_list->vma;

		zap_page_range(vma, vma->vm_start, vma->vm_end - vma->vm_start,
			       NULL);
	}
	mutex_unlock(&buffer->lock);
}

static int ion_vm_fault(struct vm_area_struct *vma, struct vm_fault *vmf)
{
	struct ion_buffer *buffer = vma->vm_private_data;
	unsigned long pfn;
	int ret;

	mutex_lock(&buffer->lock);
	ion_buffer_page_dirty(buffer->pages + vmf->pgoff);
	BUG_ON(!buffer->pages || !buffer->pages[vmf->pgoff]);

	pfn = page_to_pfn(ion_buffer_page(buffer->pages[vmf->pgoff]));
	ret = vm_insert_pfn(vma, (unsigned long)vmf->virtual_address, pfn);
	mutex_unlock(&buffer->lock);
	if (ret)
		return VM_FAULT_ERROR;

	return VM_FAULT_NOPAGE;
}

static void ion_vm_open(struct vm_area_struct *vma)
{
	struct ion_buffer *buffer = vma->vm_private_data;
	struct ion_vma_list *vma_list;

	vma_list = kmalloc(sizeof(struct ion_vma_list), GFP_KERNEL);
	if (!vma_list)
		return;
	vma_list->vma = vma;
	mutex_lock(&buffer->lock);
	list_add(&vma_list->list, &buffer->vmas);
	mutex_unlock(&buffer->lock);
	pr_debug("%s: adding %pK\n", __func__, vma);
}

static void ion_vm_close(struct vm_area_struct *vma)
{
	struct ion_buffer *buffer = vma->vm_private_data;
	struct ion_vma_list *vma_list, *tmp;

	pr_debug("%s\n", __func__);
	mutex_lock(&buffer->lock);
	list_for_each_entry_safe(vma_list, tmp, &buffer->vmas, list) {
		if (vma_list->vma != vma)
			continue;
		list_del(&vma_list->list);
		kfree(vma_list);
		pr_debug("%s: deleting %pK\n", __func__, vma);
		break;
	}
	mutex_unlock(&buffer->lock);

	if (buffer->heap->ops->unmap_user)
		buffer->heap->ops->unmap_user(buffer->heap, buffer);
}

static const struct vm_operations_struct ion_vma_ops = {
	.open = ion_vm_open,
	.close = ion_vm_close,
	.fault = ion_vm_fault,
};

static int ion_mmap(struct dma_buf *dmabuf, struct vm_area_struct *vma)
{
	struct ion_buffer *buffer = dmabuf->priv;
	int ret = 0;

	if (!buffer->heap->ops->map_user) {
		pr_err("%s: this heap does not define a method for mapping to userspace\n",
			__func__);
		return -EINVAL;
	}

	if (ion_buffer_fault_user_mappings(buffer)) {
		vma->vm_flags |= VM_IO | VM_PFNMAP | VM_DONTEXPAND |
							VM_DONTDUMP;
		vma->vm_private_data = buffer;
		vma->vm_ops = &ion_vma_ops;
		vma->vm_flags |= VM_MIXEDMAP;
		ion_vm_open(vma);
		return 0;
	}

	if (!(buffer->flags & ION_FLAG_CACHED))
		vma->vm_page_prot = pgprot_writecombine(vma->vm_page_prot);

	mutex_lock(&buffer->lock);
	/* now map it to userspace */
	ret = buffer->heap->ops->map_user(buffer->heap, buffer, vma);
	mutex_unlock(&buffer->lock);

	if (ret)
		pr_err("%s: failure mapping buffer to userspace\n",
		       __func__);

	return ret;
}

static void ion_dma_buf_release(struct dma_buf *dmabuf)
{
	struct ion_buffer *buffer = dmabuf->priv;

	ion_buffer_put(buffer);
}

static void *ion_dma_buf_kmap(struct dma_buf *dmabuf, unsigned long offset)
{
	struct ion_buffer *buffer = dmabuf->priv;

	return buffer->vaddr + offset * PAGE_SIZE;
}

static void ion_dma_buf_kunmap(struct dma_buf *dmabuf, unsigned long offset,
			       void *ptr)
{
}

static int ion_dma_buf_begin_cpu_access(struct dma_buf *dmabuf, size_t start,
					size_t len,
					enum dma_data_direction direction)
{
	struct ion_buffer *buffer = dmabuf->priv;
	void *vaddr;

	if (!buffer->heap->ops->map_kernel) {
		pr_err("%s: map kernel is not implemented by this heap.\n",
		       __func__);
		return -ENODEV;
	}

	mutex_lock(&buffer->lock);
	vaddr = ion_buffer_kmap_get(buffer);
	mutex_unlock(&buffer->lock);
	return PTR_ERR_OR_ZERO(vaddr);
}

static void ion_dma_buf_end_cpu_access(struct dma_buf *dmabuf, size_t start,
				       size_t len,
				       enum dma_data_direction direction)
{
	struct ion_buffer *buffer = dmabuf->priv;

	mutex_lock(&buffer->lock);
	ion_buffer_kmap_put(buffer);
	mutex_unlock(&buffer->lock);
}

static struct dma_buf_ops dma_buf_ops = {
	.map_dma_buf = ion_map_dma_buf,
	.unmap_dma_buf = ion_unmap_dma_buf,
	.mmap = ion_mmap,
	.release = ion_dma_buf_release,
	.begin_cpu_access = ion_dma_buf_begin_cpu_access,
	.end_cpu_access = ion_dma_buf_end_cpu_access,
	.kmap_atomic = ion_dma_buf_kmap,
	.kunmap_atomic = ion_dma_buf_kunmap,
	.kmap = ion_dma_buf_kmap,
	.kunmap = ion_dma_buf_kunmap,
};

static struct dma_buf *__ion_share_dma_buf(struct ion_client *client,
					   struct ion_handle *handle,
					   bool lock_client)
{
	DEFINE_DMA_BUF_EXPORT_INFO(exp_info);
	struct ion_buffer *buffer;
	struct dma_buf *dmabuf;
	bool valid_handle;

	if (lock_client)
		mutex_lock(&client->lock);
	valid_handle = ion_handle_validate(client, handle);
	if (!valid_handle) {
		WARN(1, "%s: invalid handle passed to share.\n", __func__);
		if (lock_client)
			mutex_unlock(&client->lock);
		return ERR_PTR(-EINVAL);
	}
	buffer = handle->buffer;
	ion_buffer_get(buffer);
	if (lock_client)
		mutex_unlock(&client->lock);

	exp_info.ops = &dma_buf_ops;
	exp_info.size = buffer->size;
	exp_info.flags = O_RDWR;
	exp_info.priv = buffer;

	dmabuf = dma_buf_export(&exp_info);
	if (IS_ERR(dmabuf)) {
		ion_buffer_put(buffer);
		return dmabuf;
	}

	return dmabuf;
}

struct dma_buf *ion_share_dma_buf(struct ion_client *client,
				  struct ion_handle *handle)
{
	return __ion_share_dma_buf(client, handle, true);
}
EXPORT_SYMBOL(ion_share_dma_buf);

static int __ion_share_dma_buf_fd(struct ion_client *client,
				  struct ion_handle *handle, bool lock_client)
{
	struct dma_buf *dmabuf;
	int fd;

	dmabuf = __ion_share_dma_buf(client, handle, lock_client);
	if (IS_ERR(dmabuf))
		return PTR_ERR(dmabuf);

	fd = dma_buf_fd(dmabuf, O_CLOEXEC);
	if (fd < 0)
		dma_buf_put(dmabuf);
	return fd;
}

int ion_share_dma_buf_fd(struct ion_client *client, struct ion_handle *handle)
{
	return __ion_share_dma_buf_fd(client, handle, true);
}
EXPORT_SYMBOL(ion_share_dma_buf_fd);

static int ion_share_dma_buf_fd_nolock(struct ion_client *client,
				       struct ion_handle *handle)
{
	return __ion_share_dma_buf_fd(client, handle, false);
}

static struct ion_handle *__ion_import_dma_buf(struct ion_client *client,
					       int fd, bool lock_client)
{
	struct dma_buf *dmabuf;
	struct ion_buffer *buffer;
	struct ion_handle *handle;
	int ret;

	dmabuf = dma_buf_get(fd);
	if (IS_ERR(dmabuf))
		return ERR_CAST(dmabuf);
	/* if this memory came from ion */

	if (dmabuf->ops != &dma_buf_ops) {
		pr_err("%s: can not import dmabuf from another exporter\n",
		       __func__);
		dma_buf_put(dmabuf);
		return ERR_PTR(-EINVAL);
	}
	buffer = dmabuf->priv;

	if (lock_client)
		mutex_lock(&client->lock);
	/* if a handle exists for this buffer just take a reference to it */
	handle = ion_handle_lookup(client, buffer);
	if (!IS_ERR(handle)) {
		handle = ion_handle_get_check_overflow(handle);
		if (lock_client)
			mutex_unlock(&client->lock);
		goto end;
	}

	handle = ion_handle_create(client, buffer);
	if (IS_ERR(handle)) {
		if (lock_client)
			mutex_unlock(&client->lock);
		goto end;
	}

	ret = ion_handle_add(client, handle);
	if (lock_client)
		mutex_unlock(&client->lock);
	if (ret) {
		if (lock_client)
			ion_handle_put(handle);
		else
			ion_handle_put_nolock(handle);
		handle = ERR_PTR(ret);
	}

end:
	dma_buf_put(dmabuf);
	return handle;
}

struct ion_handle *ion_import_dma_buf(struct ion_client *client, int fd)
{
	return __ion_import_dma_buf(client, fd, true);
}
EXPORT_SYMBOL(ion_import_dma_buf);

struct ion_handle *ion_import_dma_buf_nolock(struct ion_client *client, int fd)
{
	return __ion_import_dma_buf(client, fd, false);
}

static int ion_sync_for_device(struct ion_client *client, int fd)
{
	struct dma_buf *dmabuf;
	struct ion_buffer *buffer;

	dmabuf = dma_buf_get(fd);
	if (IS_ERR(dmabuf))
		return PTR_ERR(dmabuf);

	/* if this memory came from ion */
	if (dmabuf->ops != &dma_buf_ops) {
		pr_err("%s: can not sync dmabuf from another exporter\n",
		       __func__);
		dma_buf_put(dmabuf);
		return -EINVAL;
	}
	buffer = dmabuf->priv;

	dma_sync_sg_for_device(NULL, buffer->sg_table->sgl,
			       buffer->sg_table->nents, DMA_BIDIRECTIONAL);
	dma_buf_put(dmabuf);
	return 0;
}

/* fix up the cases where the ioctl direction bits are incorrect */
static unsigned int ion_ioctl_dir(unsigned int cmd)
{
	switch (cmd) {
	case ION_IOC_SYNC:
	case ION_IOC_FREE:
	case ION_IOC_CUSTOM:
		return _IOC_WRITE;
	default:
		return _IOC_DIR(cmd);
	}
}

static long ion_ioctl(struct file *filp, unsigned int cmd, unsigned long arg)
{
	struct ion_client *client = filp->private_data;
	struct ion_device *dev = client->dev;
	struct ion_handle *cleanup_handle = NULL;
	int ret = 0;
	unsigned int dir;

	union {
		struct ion_fd_data fd;
		struct ion_allocation_data allocation;
		struct ion_handle_data handle;
		struct ion_custom_data custom;
	} data;

	dir = ion_ioctl_dir(cmd);

	if (_IOC_SIZE(cmd) > sizeof(data))
		return -EINVAL;

	if (dir & _IOC_WRITE)
		if (copy_from_user(&data, (void __user *)arg, _IOC_SIZE(cmd)))
			return -EFAULT;

	switch (cmd) {
	case ION_IOC_ALLOC:
	{
		struct ion_handle *handle;

		handle = __ion_alloc(client, data.allocation.len,
						data.allocation.align,
						data.allocation.heap_id_mask,
						data.allocation.flags, true);
		if (IS_ERR(handle))
			return PTR_ERR(handle);
		pass_to_user(handle);
		data.allocation.handle = handle->id;

		cleanup_handle = handle;
		break;
	}
	case ION_IOC_FREE:
	{
		struct ion_handle *handle;

		mutex_lock(&client->lock);
		handle = ion_handle_get_by_id_nolock(client, data.handle.handle);
		if (IS_ERR(handle)) {
			mutex_unlock(&client->lock);
			return PTR_ERR(handle);
		}
		user_ion_free_nolock(client, handle);
		ion_handle_put_nolock(handle);
		mutex_unlock(&client->lock);
		break;
	}
	case ION_IOC_SHARE:
	case ION_IOC_MAP:
	{
		struct ion_handle *handle;

		mutex_lock(&client->lock);
		handle = ion_handle_get_by_id_nolock(client, data.handle.handle);
		if (IS_ERR(handle)) {
			mutex_unlock(&client->lock);
			return PTR_ERR(handle);
		}
		data.fd.fd = ion_share_dma_buf_fd_nolock(client, handle);
		ion_handle_put_nolock(handle);
		mutex_unlock(&client->lock);
		if (data.fd.fd < 0)
			ret = data.fd.fd;
		break;
	}
	case ION_IOC_IMPORT:
	{
		struct ion_handle *handle;

		handle = ion_import_dma_buf(client, data.fd.fd);
		if (IS_ERR(handle)) {
			ret = PTR_ERR(handle);
		} else {
			handle = pass_to_user(handle);
			if (IS_ERR(handle))
				ret = PTR_ERR(handle);
			else
				data.handle.handle = handle->id;
		}
		break;
	}
	case ION_IOC_SYNC:
	{
		ret = ion_sync_for_device(client, data.fd.fd);
		break;
	}
	case ION_IOC_CUSTOM:
	{
		if (!dev->custom_ioctl)
			return -ENOTTY;
		ret = dev->custom_ioctl(client, data.custom.cmd,
						data.custom.arg);
		break;
	}
	case ION_IOC_CLEAN_CACHES:
		return client->dev->custom_ioctl(client,
						ION_IOC_CLEAN_CACHES, arg);
	case ION_IOC_INV_CACHES:
		return client->dev->custom_ioctl(client,
						ION_IOC_INV_CACHES, arg);
	case ION_IOC_CLEAN_INV_CACHES:
		return client->dev->custom_ioctl(client,
						ION_IOC_CLEAN_INV_CACHES, arg);
	default:
		return -ENOTTY;
	}

	if (dir & _IOC_READ) {
		if (copy_to_user((void __user *)arg, &data, _IOC_SIZE(cmd))) {
			if (cleanup_handle) {
				mutex_lock(&client->lock);
				user_ion_free_nolock(client, cleanup_handle);
				ion_handle_put_nolock(cleanup_handle);
				mutex_unlock(&client->lock);
			}
			return -EFAULT;
		}
	}
	if (cleanup_handle)
		ion_handle_put(cleanup_handle);
	return ret;
}

static int ion_release(struct inode *inode, struct file *file)
{
	struct ion_client *client = file->private_data;

	pr_debug("%s: %d\n", __func__, __LINE__);
	ion_client_destroy(client);
	return 0;
}

static int ion_open(struct inode *inode, struct file *file)
{
	struct miscdevice *miscdev = file->private_data;
	struct ion_device *dev = container_of(miscdev, struct ion_device, dev);
	struct ion_client *client;
	char debug_name[64];

	pr_debug("%s: %d\n", __func__, __LINE__);
	snprintf(debug_name, 64, "%u", task_pid_nr(current->group_leader));
	client = ion_client_create(dev, debug_name);
	if (IS_ERR(client))
		return PTR_ERR(client);
	file->private_data = client;

	return 0;
}

static const struct file_operations ion_fops = {
	.owner          = THIS_MODULE,
	.open           = ion_open,
	.release        = ion_release,
	.unlocked_ioctl = ion_ioctl,
	.compat_ioctl   = compat_ion_ioctl,
};

static size_t ion_debug_heap_total(struct ion_client *client,
				   unsigned int id)
{
	size_t size = 0;
	struct rb_node *n;

	mutex_lock(&client->lock);
	for (n = rb_first(&client->handles); n; n = rb_next(n)) {
		struct ion_handle *handle = rb_entry(n,
						     struct ion_handle,
						     node);
		if (handle->buffer->heap->id == id)
			size += handle->buffer->size;
	}
	mutex_unlock(&client->lock);
	return size;
}

/**
 * Create a mem_map of the heap.
 * @param s seq_file to log error message to.
 * @param heap The heap to create mem_map for.
 * @param mem_map The mem map to be created.
 */
void ion_debug_mem_map_create(struct seq_file *s, struct ion_heap *heap,
			      struct list_head *mem_map)
{
	struct ion_device *dev = heap->dev;
	struct rb_node *cnode;
	size_t size;
	struct ion_client *client;

	if (!heap->ops->phys)
		return;

	down_read(&dev->lock);
	for (cnode = rb_first(&dev->clients); cnode; cnode = rb_next(cnode)) {
		struct rb_node *hnode;
		client = rb_entry(cnode, struct ion_client, node);

		mutex_lock(&client->lock);
		for (hnode = rb_first(&client->handles);
		     hnode;
		     hnode = rb_next(hnode)) {
			struct ion_handle *handle = rb_entry(
				hnode, struct ion_handle, node);
			if (handle->buffer->heap == heap) {
				struct mem_map_data *data =
					kzalloc(sizeof(*data), GFP_KERNEL);
				if (!data)
					goto inner_error;
				heap->ops->phys(heap, handle->buffer,
							&(data->addr), &size);
				data->size = (unsigned long) size;
				data->addr_end = data->addr + data->size - 1;
				data->client_name = kstrdup(client->name,
							GFP_KERNEL);
				if (!data->client_name) {
					kfree(data);
					goto inner_error;
				}
				list_add(&data->node, mem_map);
			}
		}
		mutex_unlock(&client->lock);
	}
	up_read(&dev->lock);
	return;

inner_error:
	seq_puts(s,
		"ERROR: out of memory. Part of memory map will not be logged\n");
	mutex_unlock(&client->lock);
	up_read(&dev->lock);
}

/**
 * Free the memory allocated by ion_debug_mem_map_create
 * @param mem_map The mem map to free.
 */
static void ion_debug_mem_map_destroy(struct list_head *mem_map)
{
	if (mem_map) {
		struct mem_map_data *data, *tmp;
		list_for_each_entry_safe(data, tmp, mem_map, node) {
			list_del(&data->node);
			kfree(data->client_name);
			kfree(data);
		}
	}
}

static int mem_map_cmp(void *priv, struct list_head *a, struct list_head *b)
{
	struct mem_map_data *d1, *d2;
	d1 = list_entry(a, struct mem_map_data, node);
	d2 = list_entry(b, struct mem_map_data, node);
	if (d1->addr == d2->addr)
		return d1->size - d2->size;
	return d1->addr - d2->addr;
}

/**
 * Print heap debug information.
 * @param s seq_file to log message to.
 * @param heap pointer to heap that we will print debug information for.
 */
static void ion_heap_print_debug(struct seq_file *s, struct ion_heap *heap)
{
	if (heap->ops->print_debug) {
		struct list_head mem_map = LIST_HEAD_INIT(mem_map);
		ion_debug_mem_map_create(s, heap, &mem_map);
		list_sort(NULL, &mem_map, mem_map_cmp);
		heap->ops->print_debug(heap, s, &mem_map);
		ion_debug_mem_map_destroy(&mem_map);
	}
}

static int ion_debug_heap_show(struct seq_file *s, void *unused)
{
	struct ion_heap *heap = s->private;
	struct ion_device *dev = heap->dev;
	struct rb_node *n;
	size_t total_size = 0;
	size_t total_orphaned_size = 0;

	seq_printf(s, "%16s %16s %16s\n", "client", "pid", "size");
	seq_puts(s, "----------------------------------------------------\n");

	down_read(&dev->lock);
	for (n = rb_first(&dev->clients); n; n = rb_next(n)) {
		struct ion_client *client = rb_entry(n, struct ion_client,
						     node);
		size_t size = ion_debug_heap_total(client, heap->id);

		if (!size)
			continue;
		if (client->task) {
			char task_comm[TASK_COMM_LEN];

			get_task_comm(task_comm, client->task);
			seq_printf(s, "%16s %16u %16zu\n", task_comm,
				   client->pid, size);
		} else {
			seq_printf(s, "%16s %16u %16zu\n", client->name,
				   client->pid, size);
		}
	}
	up_read(&dev->lock);
	seq_puts(s, "----------------------------------------------------\n");
	seq_puts(s, "orphaned allocations (info is from last known client):\n");
	mutex_lock(&dev->buffer_lock);
	for (n = rb_first(&dev->buffers); n; n = rb_next(n)) {
		struct ion_buffer *buffer = rb_entry(n, struct ion_buffer,
						     node);
		if (buffer->heap->id != heap->id)
			continue;
		total_size += buffer->size;
		if (!buffer->handle_count) {
			seq_printf(s, "%16s %16u %16zu %d %d\n",
				   buffer->task_comm, buffer->pid,
				   buffer->size, buffer->kmap_cnt,
				   atomic_read(&buffer->ref.refcount));
			total_orphaned_size += buffer->size;
		}
	}
	mutex_unlock(&dev->buffer_lock);
	seq_puts(s, "----------------------------------------------------\n");
	seq_printf(s, "%16s %16zu\n", "total orphaned",
		   total_orphaned_size);
	seq_printf(s, "%16s %16zu\n", "total ", total_size);
	if (heap->flags & ION_HEAP_FLAG_DEFER_FREE)
		seq_printf(s, "%16s %16zu\n", "deferred free",
				heap->free_list_size);
	seq_puts(s, "----------------------------------------------------\n");

	if (heap->debug_show)
		heap->debug_show(heap, s, unused);

	ion_heap_print_debug(s, heap);
	return 0;
}

static int ion_debug_heap_open(struct inode *inode, struct file *file)
{
	return single_open(file, ion_debug_heap_show, inode->i_private);
}

static const struct file_operations debug_heap_fops = {
	.open = ion_debug_heap_open,
	.read = seq_read,
	.llseek = seq_lseek,
	.release = single_release,
};

void show_ion_usage(struct ion_device *dev)
{
	struct ion_heap *heap;

	if (!down_read_trylock(&dev->lock)) {
		pr_err("Ion output would deadlock, can't print debug information\n");
		return;
	}

	pr_info("%16.s %16.s %16.s\n", "Heap name", "Total heap size",
					"Total orphaned size");
	pr_info("---------------------------------\n");
	plist_for_each_entry(heap, &dev->heaps, node) {
		pr_info("%16.s 0x%16.x 0x%16.x\n",
			heap->name, atomic_read(&heap->total_allocated),
			atomic_read(&heap->total_allocated) -
			atomic_read(&heap->total_handles));
		if (heap->debug_show)
			heap->debug_show(heap, NULL, 0);

	}
	up_read(&dev->lock);
}

#ifdef DEBUG_HEAP_SHRINKER
static int debug_shrink_set(void *data, u64 val)
{
	struct ion_heap *heap = data;
	struct shrink_control sc;
	int objs;

	sc.gfp_mask = -1;
	sc.nr_to_scan = val;

	if (!val) {
		objs = heap->shrinker.count_objects(&heap->shrinker, &sc);
		sc.nr_to_scan = objs;
	}

	heap->shrinker.scan_objects(&heap->shrinker, &sc);
	return 0;
}

static int debug_shrink_get(void *data, u64 *val)
{
	struct ion_heap *heap = data;
	struct shrink_control sc;
	int objs;

	sc.gfp_mask = -1;
	sc.nr_to_scan = 0;

	objs = heap->shrinker.count_objects(&heap->shrinker, &sc);
	*val = objs;
	return 0;
}

DEFINE_SIMPLE_ATTRIBUTE(debug_shrink_fops, debug_shrink_get,
			debug_shrink_set, "%llu\n");
#endif

void ion_device_add_heap(struct ion_device *dev, struct ion_heap *heap)
{
	struct dentry *debug_file;

	if (!heap->ops->allocate || !heap->ops->free || !heap->ops->map_dma ||
	    !heap->ops->unmap_dma)
		pr_err("%s: can not add heap with invalid ops struct.\n",
		       __func__);

	spin_lock_init(&heap->free_lock);
	heap->free_list_size = 0;

	if (heap->flags & ION_HEAP_FLAG_DEFER_FREE)
		ion_heap_init_deferred_free(heap);

	if ((heap->flags & ION_HEAP_FLAG_DEFER_FREE) || heap->ops->shrink)
		ion_heap_init_shrinker(heap);

	heap->dev = dev;
	down_write(&dev->lock);
	/*
	 * use negative heap->id to reverse the priority -- when traversing
	 * the list later attempt higher id numbers first
	 */
	plist_node_init(&heap->node, -heap->id);
	plist_add(&heap->node, &dev->heaps);
	debug_file = debugfs_create_file(heap->name, 0664,
					dev->heaps_debug_root, heap,
					&debug_heap_fops);

	if (!debug_file) {
		char buf[256], *path;

		path = dentry_path(dev->heaps_debug_root, buf, 256);
		pr_err("Failed to create heap debugfs at %s/%s\n",
			path, heap->name);
	}

#ifdef DEBUG_HEAP_SHRINKER
	if (heap->shrinker.count_objects && heap->shrinker.scan_objects) {
		char debug_name[64];

		snprintf(debug_name, 64, "%s_shrink", heap->name);
		debug_file = debugfs_create_file(
			debug_name, 0644, dev->heaps_debug_root, heap,
			&debug_shrink_fops);
		if (!debug_file) {
			char buf[256], *path;

			path = dentry_path(dev->heaps_debug_root, buf, 256);
			pr_err("Failed to create heap shrinker debugfs at %s/%s\n",
				path, debug_name);
		}
	}
#endif

	up_write(&dev->lock);
}
EXPORT_SYMBOL(ion_device_add_heap);

int ion_walk_heaps(struct ion_client *client, int heap_id,
			enum ion_heap_type type, void *data,
			int (*f)(struct ion_heap *heap, void *data))
{
	int ret_val = 0;
	struct ion_heap *heap;
	struct ion_device *dev = client->dev;
	/*
	 * traverse the list of heaps available in this system
	 * and find the heap that is specified.
	 */
	down_write(&dev->lock);
	plist_for_each_entry(heap, &dev->heaps, node) {
		if (ION_HEAP(heap->id) != heap_id ||
			type != heap->type)
			continue;
		ret_val = f(heap, data);
		break;
	}
	up_write(&dev->lock);
	return ret_val;
}
EXPORT_SYMBOL(ion_walk_heaps);

struct ion_device *ion_device_create(long (*custom_ioctl)
				     (struct ion_client *client,
				      unsigned int cmd,
				      unsigned long arg))
{
	struct ion_device *idev;
	int ret;

	idev = kzalloc(sizeof(struct ion_device), GFP_KERNEL);
	if (!idev)
		return ERR_PTR(-ENOMEM);

	idev->dev.minor = MISC_DYNAMIC_MINOR;
	idev->dev.name = "ion";
	idev->dev.fops = &ion_fops;
	idev->dev.parent = NULL;
	ret = misc_register(&idev->dev);
	if (ret) {
		pr_err("ion: failed to register misc device.\n");
		kfree(idev);
		return ERR_PTR(ret);
	}

	idev->debug_root = debugfs_create_dir("ion", NULL);
	if (!idev->debug_root) {
		pr_err("ion: failed to create debugfs root directory.\n");
		goto debugfs_done;
	}
	idev->heaps_debug_root = debugfs_create_dir("heaps", idev->debug_root);
	if (!idev->heaps_debug_root) {
		pr_err("ion: failed to create debugfs heaps directory.\n");
		goto debugfs_done;
	}
	idev->clients_debug_root = debugfs_create_dir("clients",
						idev->debug_root);
	if (!idev->clients_debug_root)
		pr_err("ion: failed to create debugfs clients directory.\n");

debugfs_done:

	idev->custom_ioctl = custom_ioctl;
	idev->buffers = RB_ROOT;
	mutex_init(&idev->buffer_lock);
	init_rwsem(&idev->lock);
	plist_head_init(&idev->heaps);
	idev->clients = RB_ROOT;
	ion_dev = idev;
	return idev;
}
EXPORT_SYMBOL(ion_device_create);

void ion_device_destroy(struct ion_device *dev)
{
	misc_deregister(&dev->dev);
	debugfs_remove_recursive(dev->debug_root);
	/* XXX need to free the heaps and clients ? */
	kfree(dev);
}
EXPORT_SYMBOL(ion_device_destroy);

void __init ion_reserve(struct ion_platform_data *data)
{
	int i;

	for (i = 0; i < data->nr; i++) {
		if (data->heaps[i].size == 0)
			continue;

		if (data->heaps[i].base == 0) {
			phys_addr_t paddr;

			paddr = memblock_alloc_base(data->heaps[i].size,
						    data->heaps[i].align,
						    MEMBLOCK_ALLOC_ANYWHERE);
			if (!paddr) {
				pr_err("%s: error allocating memblock for heap %d\n",
					__func__, i);
				continue;
			}
			data->heaps[i].base = paddr;
		} else {
			int ret = memblock_reserve(data->heaps[i].base,
					       data->heaps[i].size);
			if (ret)
				pr_err("memblock reserve of %zx@%pa failed\n",
				       data->heaps[i].size,
				       &data->heaps[i].base);
		}
		pr_info("%s: %s reserved base %pa size %zu\n", __func__,
			data->heaps[i].name,
			&data->heaps[i].base,
			data->heaps[i].size);
	}
}

void lock_client(struct ion_client *client)
{
	mutex_lock(&client->lock);
}

void unlock_client(struct ion_client *client)
{
	mutex_unlock(&client->lock);
}

struct ion_buffer *get_buffer(struct ion_handle *handle)
{
	return handle->buffer;
}<|MERGE_RESOLUTION|>--- conflicted
+++ resolved
@@ -3,11 +3,7 @@
  * drivers/staging/android/ion/ion.c
  *
  * Copyright (C) 2011 Google, Inc.
-<<<<<<< HEAD
- * Copyright (c) 2011-2016, The Linux Foundation. All rights reserved.
-=======
  * Copyright (c) 2011-2018, The Linux Foundation. All rights reserved.
->>>>>>> 609a5898
  *
  * This software is licensed under the terms of the GNU General Public
  * License version 2, as published by the Free Software Foundation, and
@@ -52,9 +48,6 @@
 #include "ion_priv.h"
 #include "compat_ion.h"
 
-<<<<<<< HEAD
-static struct ion_device *ion_dev;
-=======
 /**
  * struct ion_device - the metadata of the ion device node
  * @dev:		the actual misc device
@@ -129,7 +122,6 @@
 	unsigned int kmap_cnt;
 	int id;
 };
->>>>>>> 609a5898
 
 static struct ion_device *ion_dev;
 
@@ -275,11 +267,8 @@
 	mutex_lock(&dev->buffer_lock);
 	ion_buffer_add(dev, buffer);
 	mutex_unlock(&dev->buffer_lock);
-<<<<<<< HEAD
-=======
 	trace_ion_heap_grow(heap->name, len,
 			    atomic_read(&heap->total_allocated));
->>>>>>> 609a5898
 	atomic_add(len, &heap->total_allocated);
 	return buffer;
 
@@ -298,11 +287,8 @@
 		buffer->heap->ops->unmap_kernel(buffer->heap, buffer);
 	buffer->heap->ops->unmap_dma(buffer->heap, buffer);
 
-<<<<<<< HEAD
-=======
 	trace_ion_heap_shrink(buffer->heap->name,  buffer->size,
 			      atomic_read(&buffer->heap->total_allocated));
->>>>>>> 609a5898
 	atomic_sub(buffer->size, &buffer->heap->total_allocated);
 	buffer->heap->ops->free(buffer);
 	vfree(buffer->pages);
