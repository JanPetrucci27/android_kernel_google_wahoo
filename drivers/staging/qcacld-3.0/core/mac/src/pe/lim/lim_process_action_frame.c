--- conflicted
+++ resolved
@@ -1645,10 +1645,6 @@
 		pe_debug("Received action frame of invalid len %d", frame_len);
 		return;
 	}
-<<<<<<< HEAD
-
-=======
->>>>>>> 93267b12
 	if (session)
 		session_id = session->smeSessionId;
 	/* Check if it is a P2P or DPP public action frame. */
