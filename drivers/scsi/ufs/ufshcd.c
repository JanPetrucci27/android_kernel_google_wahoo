/*
 * Universal Flash Storage Host controller driver Core
 *
 * This code is based on drivers/scsi/ufs/ufshcd.c
 * Copyright (C) 2011-2013 Samsung India Software Operations
 * Copyright (c) 2013-2017, The Linux Foundation. All rights reserved.
 *
 * Authors:
 *	Santosh Yaraganavi <santosh.sy@samsung.com>
 *	Vinayak Holikatti <h.vinayak@samsung.com>
 *
 * This program is free software; you can redistribute it and/or
 * modify it under the terms of the GNU General Public License
 * as published by the Free Software Foundation; either version 2
 * of the License, or (at your option) any later version.
 * See the COPYING file in the top-level directory or visit
 * <http://www.gnu.org/licenses/gpl-2.0.html>
 *
 * This program is distributed in the hope that it will be useful,
 * but WITHOUT ANY WARRANTY; without even the implied warranty of
 * MERCHANTABILITY or FITNESS FOR A PARTICULAR PURPOSE.  See the
 * GNU General Public License for more details.
 *
 * This program is provided "AS IS" and "WITH ALL FAULTS" and
 * without warranty of any kind. You are solely responsible for
 * determining the appropriateness of using and distributing
 * the program and assume all risks associated with your exercise
 * of rights with respect to the program, including but not limited
 * to infringement of third party rights, the risks and costs of
 * program errors, damage to or loss of data, programs or equipment,
 * and unavailability or interruption of operations. Under no
 * circumstances will the contributor of this Program be liable for
 * any damages of any kind arising from your use or distribution of
 * this program.
 *
 * The Linux Foundation chooses to take subject only to the GPLv2
 * license terms, and distributes only under these terms.
 */

#include <linux/async.h>
#include <scsi/ufs/ioctl.h>
#include <linux/devfreq.h>
#include <linux/nls.h>
#include <linux/of.h>
#include <linux/blkdev.h>

#include "ufshcd.h"
#include "ufshci.h"
#include "ufs_quirks.h"
#include "ufs-debugfs.h"
#include "ufs-qcom.h"

#define CREATE_TRACE_POINTS
#include <trace/events/ufs.h>

static void ufshcd_log_slowio(struct ufs_hba *hba,
		struct ufshcd_lrb *lrbp, s64 iotime_us)
{
	sector_t lba = -1;
	int transfer_len = -1;
	u8 opcode = 0xff;

	if (likely(iotime_us < hba->slowio_us))
		return;

	hba->slowio_cnt++;

	if (lrbp->cmd) {
		opcode = (u8)(*lrbp->cmd->cmnd);
		if (opcode == READ_10 || opcode == WRITE_10) {
			if (lrbp->cmd->request && lrbp->cmd->request->bio)
				lba = lrbp->cmd->request->bio->
					bi_iter.bi_sector;
			transfer_len = be32_to_cpu(
				lrbp->ucd_req_ptr->sc.exp_data_transfer_len);
		}
	}
	dev_err_ratelimited(hba->dev,
		"Slow UFS (%lld): time = %lld us, opcode = %02x, lba = %ld, "
		"len = %d\n", hba->slowio_cnt, iotime_us, opcode, lba,
		transfer_len);
}

#ifdef CONFIG_DEBUG_FS

static int ufshcd_tag_req_type(struct request *rq)
{
	int rq_type = TS_WRITE;

	if (!rq || !(rq->cmd_type & REQ_TYPE_FS))
		rq_type = TS_NOT_SUPPORTED;
	else if (rq->cmd_flags & REQ_FLUSH)
		rq_type = TS_FLUSH;
	else if (rq->cmd_flags & REQ_DISCARD)
		rq_type = TS_DISCARD;
	else if (rq_data_dir(rq) == READ)
		rq_type = (rq->cmd_flags & REQ_URGENT) ?
			TS_URGENT_READ : TS_READ;
	else if (rq->cmd_flags & REQ_URGENT)
		rq_type = TS_URGENT_WRITE;

	return rq_type;
}

static void ufshcd_update_error_stats(struct ufs_hba *hba, int type)
{
	hba->h8_err = false;
	if (type == UFS_ERR_HIBERN8_EXIT || type == UFS_ERR_HIBERN8_ENTER)
		hba->h8_err = true;

	ufsdbg_set_err_state(hba);
	if (type < UFS_ERR_MAX)
		hba->ufs_stats.err_stats[type]++;
}

static void ufshcd_update_tag_stats(struct ufs_hba *hba, int tag)
{
	struct request *rq =
		hba->lrb[tag].cmd ? hba->lrb[tag].cmd->request : NULL;
	u64 **tag_stats = hba->ufs_stats.tag_stats;
	int rq_type;

	if (!hba->ufs_stats.enabled)
		return;

	tag_stats[tag][TS_TAG]++;
	if (!rq || !(rq->cmd_type & REQ_TYPE_FS))
		return;

	WARN_ON(hba->ufs_stats.q_depth > hba->nutrs);
	rq_type = ufshcd_tag_req_type(rq);
	if (!(rq_type < 0 || rq_type > TS_NUM_STATS))
		tag_stats[hba->ufs_stats.q_depth++][rq_type]++;
}

static void ufshcd_update_tag_stats_completion(struct ufs_hba *hba,
		struct scsi_cmnd *cmd)
{
	struct request *rq = cmd ? cmd->request : NULL;

	if (rq && rq->cmd_type & REQ_TYPE_FS)
		hba->ufs_stats.q_depth--;
}

static void update_req_stats(struct ufs_hba *hba, struct ufshcd_lrb *lrbp)
{
	int rq_type;
	struct request *rq = lrbp->cmd ? lrbp->cmd->request : NULL;
	s64 delta = ktime_us_delta(lrbp->complete_time_stamp,
		lrbp->issue_time_stamp);

	/* Log for slow I/O */
	ufshcd_log_slowio(hba, lrbp, delta);

	/* update general request statistics */
	if (hba->ufs_stats.req_stats[TS_TAG].count == 0)
		hba->ufs_stats.req_stats[TS_TAG].min = delta;
	hba->ufs_stats.req_stats[TS_TAG].count++;
	hba->ufs_stats.req_stats[TS_TAG].sum += delta;
	if (delta > hba->ufs_stats.req_stats[TS_TAG].max)
		hba->ufs_stats.req_stats[TS_TAG].max = delta;
	if (delta < hba->ufs_stats.req_stats[TS_TAG].min)
			hba->ufs_stats.req_stats[TS_TAG].min = delta;

	rq_type = ufshcd_tag_req_type(rq);
	if (rq_type == TS_NOT_SUPPORTED)
		return;

	/* update request type specific statistics */
	if (hba->ufs_stats.req_stats[rq_type].count == 0)
		hba->ufs_stats.req_stats[rq_type].min = delta;
	hba->ufs_stats.req_stats[rq_type].count++;
	hba->ufs_stats.req_stats[rq_type].sum += delta;
	if (delta > hba->ufs_stats.req_stats[rq_type].max)
		hba->ufs_stats.req_stats[rq_type].max = delta;
	if (delta < hba->ufs_stats.req_stats[rq_type].min)
			hba->ufs_stats.req_stats[rq_type].min = delta;
}

static void
ufshcd_update_query_stats(struct ufs_hba *hba, enum query_opcode opcode, u8 idn)
{
	if (opcode < UPIU_QUERY_OPCODE_MAX && idn < MAX_QUERY_IDN)
		hba->ufs_stats.query_stats_arr[opcode][idn]++;
}

static void
__update_io_stat(struct ufs_hba *hba, struct ufshcd_io_stat *io_stat,
		int transfer_len, int is_start)
{
	if (is_start) {
		u64 diff;
		io_stat->req_count_started++;
		io_stat->total_bytes_started += transfer_len;
		diff = io_stat->req_count_started -
			io_stat->req_count_completed;
		if (diff > io_stat->max_diff_req_count) {
			io_stat->max_diff_req_count = diff;
		}
		diff = io_stat->total_bytes_started -
			io_stat->total_bytes_completed;
		if (diff > io_stat->max_diff_total_bytes) {
			io_stat->max_diff_total_bytes = diff;
		}
	} else {
		io_stat->req_count_completed++;
		io_stat->total_bytes_completed += transfer_len;
	}
}

static void
update_io_stat(struct ufs_hba *hba, int tag, int is_start)
{
	struct ufshcd_lrb *lrbp = &hba->lrb[tag];
	u8 opcode;
	int transfer_len;

	if (!lrbp->cmd)
		return;
	opcode = (u8)(*lrbp->cmd->cmnd);
	if (opcode != READ_10 && opcode != WRITE_10)
		return;

	transfer_len = be32_to_cpu(lrbp->ucd_req_ptr->sc.exp_data_transfer_len);

	__update_io_stat(hba, &hba->ufs_stats.io_readwrite, transfer_len,
			is_start);
	if (opcode == READ_10) {
		__update_io_stat(hba, &hba->ufs_stats.io_read, transfer_len,
				is_start);
	} else {
		__update_io_stat(hba, &hba->ufs_stats.io_write, transfer_len,
				is_start);
	}
}

#else
static inline void ufshcd_update_tag_stats(struct ufs_hba *hba, int tag)
{
}

static inline void ufshcd_update_tag_stats_completion(struct ufs_hba *hba,
		struct scsi_cmnd *cmd)
{
}

static inline void ufshcd_update_error_stats(struct ufs_hba *hba, int type)
{
}

static inline
void update_req_stats(struct ufs_hba *hba, struct ufshcd_lrb *lrbp)
{
	s64 delta = ktime_us_delta(lrbp->complete_time_stamp,
		lrbp->issue_time_stamp);

	/* Log for slow I/O */
	ufshcd_log_slowio(hba, lrbp, delta);
}

static inline
void ufshcd_update_query_stats(struct ufs_hba *hba,
			       enum query_opcode opcode, u8 idn)
{
}

static void
update_io_stat(struct ufs_hba *hba, int tag, int is_start)
{
}

#endif

#define UFSHCD_REQ_SENSE_SIZE	18

#define UFSHCD_ENABLE_INTRS	(UTP_TRANSFER_REQ_COMPL |\
				 UTP_TASK_REQ_COMPL |\
				 UFSHCD_ERROR_MASK)
/* UIC command timeout, unit: ms */
#define UIC_CMD_TIMEOUT	1500

/* NOP OUT retries waiting for NOP IN response */
#define NOP_OUT_RETRIES    10
/* Timeout after 30 msecs if NOP OUT hangs without response */
#define NOP_OUT_TIMEOUT    30 /* msecs */

/* Query request retries */
#define QUERY_REQ_RETRIES 3
/* Query request timeout */
#define QUERY_REQ_TIMEOUT 1500 /* 1.5 seconds */

/* Task management command timeout */
#define TM_CMD_TIMEOUT	1500 /* msecs */

/* maximum number of retries for a general UIC command  */
#define UFS_UIC_COMMAND_RETRIES 3

/* maximum number of link-startup retries */
#define DME_LINKSTARTUP_RETRIES 3

/* Maximum retries for Hibern8 enter */
#define UIC_HIBERN8_ENTER_RETRIES 3

/* maximum number of reset retries before giving up */
#define MAX_HOST_RESET_RETRIES 5

/* Expose the flag value from utp_upiu_query.value */
#define MASK_QUERY_UPIU_FLAG_LOC 0xFF

/* Interrupt aggregation default timeout, unit: 40us */
#define INT_AGGR_DEF_TO	0x02

/* default value of auto suspend is 3 seconds */
#define UFSHCD_AUTO_SUSPEND_DELAY_MS 3000 /* millisecs */

#define UFSHCD_CLK_GATING_DELAY_MS_PWR_SAVE	10
#define UFSHCD_CLK_GATING_DELAY_MS_PERF		50

/* IOCTL opcode for command - ufs set device read only */
#define UFS_IOCTL_BLKROSET      BLKROSET

#define UFSHCD_DEFAULT_LANES_PER_DIRECTION		2

#define ufshcd_toggle_vreg(_dev, _vreg, _on)				\
	({                                                              \
		int _ret;                                               \
		if (_on)                                                \
			_ret = ufshcd_enable_vreg(_dev, _vreg);         \
		else                                                    \
			_ret = ufshcd_disable_vreg(_dev, _vreg);        \
		_ret;                                                   \
	})

#define ufshcd_hex_dump(prefix_str, buf, len) \
print_hex_dump(KERN_ERR, prefix_str, DUMP_PREFIX_OFFSET, 16, 4, buf, len, false)

static u32 ufs_query_desc_max_size[] = {
	QUERY_DESC_DEVICE_MAX_SIZE,
	QUERY_DESC_CONFIGURAION_MAX_SIZE,
	QUERY_DESC_UNIT_MAX_SIZE,
	QUERY_DESC_RFU_MAX_SIZE,
	QUERY_DESC_INTERCONNECT_MAX_SIZE,
	QUERY_DESC_STRING_MAX_SIZE,
	QUERY_DESC_RFU_MAX_SIZE,
	QUERY_DESC_GEOMETRY_MAZ_SIZE,
	QUERY_DESC_POWER_MAX_SIZE,
	QUERY_DESC_HEALTH_MAX_SIZE,
	QUERY_DESC_RFU_MAX_SIZE,
};

enum {
	UFSHCD_MAX_CHANNEL	= 0,
	UFSHCD_MAX_ID		= 1,
	UFSHCD_CMD_PER_LUN	= 32,
	UFSHCD_CAN_QUEUE	= 32,
};

/* UFSHCD states */
enum {
	UFSHCD_STATE_RESET,
	UFSHCD_STATE_ERROR,
	UFSHCD_STATE_OPERATIONAL,
};

/* UFSHCD error handling flags */
enum {
	UFSHCD_EH_IN_PROGRESS = (1 << 0),
};

/* UFSHCD UIC layer error flags */
enum {
	UFSHCD_UIC_DL_PA_INIT_ERROR = (1 << 0), /* Data link layer error */
	UFSHCD_UIC_DL_NAC_RECEIVED_ERROR = (1 << 1), /* Data link layer error */
	UFSHCD_UIC_DL_TCx_REPLAY_ERROR = (1 << 2), /* Data link layer error */
	UFSHCD_UIC_NL_ERROR = (1 << 3), /* Network layer error */
	UFSHCD_UIC_TL_ERROR = (1 << 4), /* Transport Layer error */
	UFSHCD_UIC_DME_ERROR = (1 << 5), /* DME error */
};

/* Interrupt configuration options */
enum {
	UFSHCD_INT_DISABLE,
	UFSHCD_INT_ENABLE,
	UFSHCD_INT_CLEAR,
};

#define DEFAULT_UFSHCD_DBG_PRINT_EN	UFSHCD_DBG_PRINT_ALL

#define ufshcd_set_eh_in_progress(h) \
	(h->eh_flags |= UFSHCD_EH_IN_PROGRESS)
#define ufshcd_eh_in_progress(h) \
	(h->eh_flags & UFSHCD_EH_IN_PROGRESS)
#define ufshcd_clear_eh_in_progress(h) \
	(h->eh_flags &= ~UFSHCD_EH_IN_PROGRESS)

#define ufshcd_set_ufs_dev_active(h) \
	((h)->curr_dev_pwr_mode = UFS_ACTIVE_PWR_MODE)
#define ufshcd_set_ufs_dev_sleep(h) \
	((h)->curr_dev_pwr_mode = UFS_SLEEP_PWR_MODE)
#define ufshcd_set_ufs_dev_poweroff(h) \
	((h)->curr_dev_pwr_mode = UFS_POWERDOWN_PWR_MODE)
#define ufshcd_is_ufs_dev_active(h) \
	((h)->curr_dev_pwr_mode == UFS_ACTIVE_PWR_MODE)
#define ufshcd_is_ufs_dev_sleep(h) \
	((h)->curr_dev_pwr_mode == UFS_SLEEP_PWR_MODE)
#define ufshcd_is_ufs_dev_poweroff(h) \
	((h)->curr_dev_pwr_mode == UFS_POWERDOWN_PWR_MODE)

static struct ufs_pm_lvl_states ufs_pm_lvl_states[] = {
	{UFS_ACTIVE_PWR_MODE, UIC_LINK_ACTIVE_STATE},
	{UFS_ACTIVE_PWR_MODE, UIC_LINK_HIBERN8_STATE},
	{UFS_SLEEP_PWR_MODE, UIC_LINK_ACTIVE_STATE},
	{UFS_SLEEP_PWR_MODE, UIC_LINK_HIBERN8_STATE},
	{UFS_POWERDOWN_PWR_MODE, UIC_LINK_HIBERN8_STATE},
	{UFS_POWERDOWN_PWR_MODE, UIC_LINK_OFF_STATE},
};

static inline enum ufs_dev_pwr_mode
ufs_get_pm_lvl_to_dev_pwr_mode(enum ufs_pm_level lvl)
{
	return ufs_pm_lvl_states[lvl].dev_state;
}

static inline enum uic_link_state
ufs_get_pm_lvl_to_link_pwr_state(enum ufs_pm_level lvl)
{
	return ufs_pm_lvl_states[lvl].link_state;
}

static inline enum ufs_pm_level
ufs_get_desired_pm_lvl_for_dev_link_state(enum ufs_dev_pwr_mode dev_state,
					enum uic_link_state link_state)
{
	enum ufs_pm_level lvl;

	for (lvl = UFS_PM_LVL_0; lvl < UFS_PM_LVL_MAX; lvl++) {
		if ((ufs_pm_lvl_states[lvl].dev_state == dev_state) &&
			(ufs_pm_lvl_states[lvl].link_state == link_state))
			return lvl;
	}

	/* if no match found, return the level 0 */
	return UFS_PM_LVL_0;
}

static inline bool ufshcd_is_valid_pm_lvl(int lvl)
{
	if (lvl >= 0 && lvl < ARRAY_SIZE(ufs_pm_lvl_states))
		return true;
	else
		return false;
}

static irqreturn_t ufshcd_intr(int irq, void *__hba);
static irqreturn_t ufshcd_tmc_handler(struct ufs_hba *hba);
static void ufshcd_async_scan(void *data, async_cookie_t cookie);
static int ufshcd_reset_and_restore(struct ufs_hba *hba);
static int ufshcd_eh_host_reset_handler(struct scsi_cmnd *cmd);
static int ufshcd_clear_tm_cmd(struct ufs_hba *hba, int tag);
static void ufshcd_hba_exit(struct ufs_hba *hba);
static int ufshcd_probe_hba(struct ufs_hba *hba);
static int ufshcd_enable_clocks(struct ufs_hba *hba);
static int ufshcd_disable_clocks(struct ufs_hba *hba,
				 bool is_gating_context);
static int ufshcd_disable_clocks_skip_ref_clk(struct ufs_hba *hba,
					      bool is_gating_context);
static int ufshcd_set_vccq_rail_unused(struct ufs_hba *hba, bool unused);
static inline void ufshcd_add_delay_before_dme_cmd(struct ufs_hba *hba);
static inline void ufshcd_save_tstamp_of_last_dme_cmd(struct ufs_hba *hba);
static int ufshcd_host_reset_and_restore(struct ufs_hba *hba);
static void ufshcd_resume_clkscaling(struct ufs_hba *hba);
static void ufshcd_suspend_clkscaling(struct ufs_hba *hba);
static void __ufshcd_suspend_clkscaling(struct ufs_hba *hba);
static void ufshcd_release_all(struct ufs_hba *hba);
static void ufshcd_hba_vreg_set_lpm(struct ufs_hba *hba);
static void ufshcd_hba_vreg_set_hpm(struct ufs_hba *hba);
static int ufshcd_devfreq_target(struct device *dev,
				unsigned long *freq, u32 flags);
static int ufshcd_devfreq_get_dev_status(struct device *dev,
		struct devfreq_dev_status *stat);

#if IS_ENABLED(CONFIG_DEVFREQ_GOV_SIMPLE_ONDEMAND)
static struct devfreq_simple_ondemand_data ufshcd_ondemand_data = {
	.upthreshold = 35,
	.downdifferential = 30,
	.simple_scaling = 1,
};

static void *gov_data = &ufshcd_ondemand_data;
#else
static void *gov_data;
#endif

static struct devfreq_dev_profile ufs_devfreq_profile = {
	.polling_ms	= 40,
	.target		= ufshcd_devfreq_target,
	.get_dev_status	= ufshcd_devfreq_get_dev_status,
};

static inline bool ufshcd_valid_tag(struct ufs_hba *hba, int tag)
{
	return tag >= 0 && tag < hba->nutrs;
}

static inline void ufshcd_enable_irq(struct ufs_hba *hba)
{
	if (!hba->is_irq_enabled) {
		enable_irq(hba->irq);
		hba->is_irq_enabled = true;
	}
}

static inline void ufshcd_disable_irq(struct ufs_hba *hba)
{
	if (hba->is_irq_enabled) {
		disable_irq(hba->irq);
		hba->is_irq_enabled = false;
	}
}

void ufshcd_scsi_unblock_requests(struct ufs_hba *hba)
{
	unsigned long flags;
	bool unblock = false;

	spin_lock_irqsave(hba->host->host_lock, flags);
	hba->scsi_block_reqs_cnt--;
	unblock = !hba->scsi_block_reqs_cnt;
	spin_unlock_irqrestore(hba->host->host_lock, flags);
	if (unblock)
		scsi_unblock_requests(hba->host);
}
EXPORT_SYMBOL(ufshcd_scsi_unblock_requests);

static inline void __ufshcd_scsi_block_requests(struct ufs_hba *hba)
{
	if (!hba->scsi_block_reqs_cnt++)
		scsi_block_requests(hba->host);
}

void ufshcd_scsi_block_requests(struct ufs_hba *hba)
{
	unsigned long flags;

	spin_lock_irqsave(hba->host->host_lock, flags);
	__ufshcd_scsi_block_requests(hba);
	spin_unlock_irqrestore(hba->host->host_lock, flags);
}
EXPORT_SYMBOL(ufshcd_scsi_block_requests);

static int ufshcd_device_reset_ctrl(struct ufs_hba *hba, bool ctrl)
{
	int ret = 0;

	if (!hba->pctrl)
		return 0;

	/* Assert reset if ctrl == true */
	if (ctrl)
		ret = pinctrl_select_state(hba->pctrl,
			pinctrl_lookup_state(hba->pctrl, "dev-reset-assert"));
	else
		ret = pinctrl_select_state(hba->pctrl,
			pinctrl_lookup_state(hba->pctrl, "dev-reset-deassert"));

	if (ret < 0)
		dev_err(hba->dev, "%s: %s failed with err %d\n",
			__func__, ctrl ? "Assert" : "Deassert", ret);

	return ret;
}

static inline int ufshcd_assert_device_reset(struct ufs_hba *hba)
{
	return ufshcd_device_reset_ctrl(hba, true);
}

static inline int ufshcd_deassert_device_reset(struct ufs_hba *hba)
{
	return ufshcd_device_reset_ctrl(hba, false);
}

static int ufshcd_reset_device(struct ufs_hba *hba)
{
	int ret;

	/* reset the connected UFS device */
	ret = ufshcd_assert_device_reset(hba);
	if (ret)
		goto out;
	/*
	 * The reset signal is active low.
	 * The UFS device shall detect more than or equal to 1us of positive
	 * or negative RST_n pulse width.
	 * To be on safe side, keep the reset low for atleast 10us.
	 */
	usleep_range(10, 15);

	ret = ufshcd_deassert_device_reset(hba);
	if (ret)
		goto out;
	/* same as assert, wait for atleast 10us after deassert */
	usleep_range(10, 15);
out:
	return ret;
}

/* replace non-printable or non-ASCII characters with spaces */
static inline void ufshcd_remove_non_printable(char *val)
{
	if (!val || !*val)
		return;

	if (*val < 0x20 || *val > 0x7e)
		*val = ' ';
}

#define UFSHCD_MAX_CMD_LOGGING	200

#ifdef CONFIG_TRACEPOINTS
static inline void ufshcd_add_command_trace(struct ufs_hba *hba,
			struct ufshcd_cmd_log_entry *entry)
{
	if (trace_ufshcd_command_enabled()) {
		u32 intr = ufshcd_readl(hba, REG_INTERRUPT_STATUS);

		trace_ufshcd_command(dev_name(hba->dev), entry->str, entry->tag,
				     entry->doorbell, entry->transfer_len, intr,
				     entry->lba, entry->cmd_id);
	}
}
#else
static inline void ufshcd_add_command_trace(struct ufs_hba *hba,
			struct ufshcd_cmd_log_entry *entry)
{
}
#endif

#ifdef CONFIG_SCSI_UFSHCD_CMD_LOGGING
static void ufshcd_cmd_log_init(struct ufs_hba *hba)
{
	/* Allocate log entries */
	if (!hba->cmd_log.entries) {
		hba->cmd_log.entries = kzalloc(UFSHCD_MAX_CMD_LOGGING *
			sizeof(struct ufshcd_cmd_log_entry), GFP_KERNEL);
		if (!hba->cmd_log.entries)
			return;
		dev_dbg(hba->dev, "%s: cmd_log.entries initialized\n",
				__func__);
	}
}

static void __ufshcd_cmd_log(struct ufs_hba *hba, char *str, char *cmd_type,
			     unsigned int tag, u8 cmd_id, u8 idn, u8 lun,
			     sector_t lba, int transfer_len)
{
	struct ufshcd_cmd_log_entry *entry;

	if (!hba->cmd_log.entries)
		return;

	entry = &hba->cmd_log.entries[hba->cmd_log.pos];
	entry->lun = lun;
	entry->str = str;
	entry->cmd_type = cmd_type;
	entry->cmd_id = cmd_id;
	entry->lba = lba;
	entry->transfer_len = transfer_len;
	entry->idn = idn;
	entry->doorbell = ufshcd_readl(hba, REG_UTP_TRANSFER_REQ_DOOR_BELL);
	entry->tag = tag;
	entry->tstamp = ktime_get();
	entry->outstanding_reqs = hba->outstanding_reqs;
	entry->seq_num = hba->cmd_log.seq_num;
	hba->cmd_log.seq_num++;
	hba->cmd_log.pos =
			(hba->cmd_log.pos + 1) % UFSHCD_MAX_CMD_LOGGING;

	ufshcd_add_command_trace(hba, entry);
}

static void ufshcd_cmd_log(struct ufs_hba *hba, char *str, char *cmd_type,
	unsigned int tag, u8 cmd_id, u8 idn)
{
	__ufshcd_cmd_log(hba, str, cmd_type, tag, cmd_id, idn, 0, 0, 0);
}

static void ufshcd_dme_cmd_log(struct ufs_hba *hba, char *str, u8 cmd_id)
{
	ufshcd_cmd_log(hba, str, "dme", 0, cmd_id, 0);
}

static void ufshcd_custom_cmd_log(struct ufs_hba *hba, char *str)
{
	ufshcd_cmd_log(hba, str, "custom", 0, 0, 0);
}

static void ufshcd_print_cmd_log(struct ufs_hba *hba)
{
	int i;
	int pos;
	struct ufshcd_cmd_log_entry *p;

	if (!hba->cmd_log.entries)
		return;

	pos = hba->cmd_log.pos;
	for (i = 0; i < UFSHCD_MAX_CMD_LOGGING; i++) {
		p = &hba->cmd_log.entries[pos];
		pos = (pos + 1) % UFSHCD_MAX_CMD_LOGGING;

		if (ktime_to_us(p->tstamp)) {
			pr_err("%s: %s: seq_no=%u lun=0x%x cmd_id=0x%02x lba=0x%llx txfer_len=%d tag=%u, doorbell=0x%x outstanding=0x%x idn=%d time=%lld us\n",
				p->cmd_type, p->str, p->seq_num,
				p->lun, p->cmd_id, (unsigned long long)p->lba,
				p->transfer_len, p->tag, p->doorbell,
				p->outstanding_reqs, p->idn,
				ktime_to_us(p->tstamp));
				usleep_range(1000, 1100);
		}
	}
}
#else
static void ufshcd_cmd_log_init(struct ufs_hba *hba)
{
}

static void __ufshcd_cmd_log(struct ufs_hba *hba, char *str, char *cmd_type,
			     unsigned int tag, u8 cmd_id, u8 idn, u8 lun,
			     sector_t lba, int transfer_len)
{
	struct ufshcd_cmd_log_entry entry;

	entry.str = str;
	entry.lba = lba;
	entry.cmd_id = cmd_id;
	entry.transfer_len = transfer_len;
	entry.doorbell = ufshcd_readl(hba, REG_UTP_TRANSFER_REQ_DOOR_BELL);
	entry.tag = tag;

	ufshcd_add_command_trace(hba, &entry);
}

static void ufshcd_dme_cmd_log(struct ufs_hba *hba, char *str, u8 cmd_id)
{
}

static void ufshcd_custom_cmd_log(struct ufs_hba *hba, char *str)
{
}

static void ufshcd_print_cmd_log(struct ufs_hba *hba)
{
}
#endif

#ifdef CONFIG_TRACEPOINTS
static inline void ufshcd_cond_add_cmd_trace(struct ufs_hba *hba,
					unsigned int tag, const char *str)
{
	struct ufshcd_lrb *lrbp;
	char *cmd_type;
	u8 opcode = 0;
	u8 cmd_id, idn = 0;
	sector_t lba = 0;
	int transfer_len = 0;

	lrbp = &hba->lrb[tag];

	if (lrbp->cmd) { /* data phase exists */
		opcode = (u8)(*lrbp->cmd->cmnd);
		if ((opcode == READ_10) || (opcode == WRITE_10)) {
			/*
			 * Currently we only fully trace read(10) and write(10)
			 * commands
			 */
			if (lrbp->cmd->request && lrbp->cmd->request->bio)
				lba =
				lrbp->cmd->request->bio->bi_iter.bi_sector;
			transfer_len = be32_to_cpu(
				lrbp->ucd_req_ptr->sc.exp_data_transfer_len);
		}
	}

	if (lrbp->command_type == UTP_CMD_TYPE_SCSI) {
		cmd_type = "scsi";
		cmd_id = (u8)(*lrbp->cmd->cmnd);
	} else if (lrbp->command_type == UTP_CMD_TYPE_DEV_MANAGE) {
		if (hba->dev_cmd.type == DEV_CMD_TYPE_NOP) {
			cmd_type = "nop";
			cmd_id = 0;
		} else if (hba->dev_cmd.type == DEV_CMD_TYPE_QUERY) {
			cmd_type = "query";
			cmd_id = hba->dev_cmd.query.request.upiu_req.opcode;
			idn = hba->dev_cmd.query.request.upiu_req.idn;
		}
	}

	__ufshcd_cmd_log(hba, (char *) str, cmd_type, tag, cmd_id, idn,
			 lrbp->lun, lba, transfer_len);
}
#else
static inline void ufshcd_cond_add_cmd_trace(struct ufs_hba *hba,
					unsigned int tag, const char *str)
{
}
#endif

static void ufshcd_print_clk_freqs(struct ufs_hba *hba)
{
	struct ufs_clk_info *clki;
	struct list_head *head = &hba->clk_list_head;

	if (!(hba->ufshcd_dbg_print & UFSHCD_DBG_PRINT_CLK_FREQ_EN))
		return;

	if (!head || list_empty(head))
		return;

	list_for_each_entry(clki, head, list) {
		if (!IS_ERR_OR_NULL(clki->clk) && clki->min_freq &&
				clki->max_freq)
			dev_err(hba->dev, "clk: %s, rate: %u\n",
					clki->name, clki->curr_freq);
	}
}

void ufshcd_print_phy_state(struct ufs_hba *hba)
{
	if (!(hba->ufshcd_dbg_print & UFSHCD_DBG_PRINT_UIC_ERR_HIST_EN))
		return;

	ufs_qcom_print_phy_state(hba);
}

static void ufshcd_print_uic_err_hist(struct ufs_hba *hba,
		struct ufs_uic_err_reg_hist *err_hist, char *err_name)
{
	int i;

	if (!(hba->ufshcd_dbg_print & UFSHCD_DBG_PRINT_UIC_ERR_HIST_EN))
		return;

	for (i = 0; i < UIC_ERR_REG_HIST_LENGTH; i++) {
		int p = (i + err_hist->pos - 1) % UIC_ERR_REG_HIST_LENGTH;

		if (err_hist->reg[p] == 0)
			continue;
		dev_err(hba->dev, "%s[%d] = 0x%x at %lld us", err_name, i,
			err_hist->reg[p], ktime_to_us(err_hist->tstamp[p]));
	}
}

static inline void __ufshcd_print_host_regs(struct ufs_hba *hba, bool no_sleep)
{
	if (!(hba->ufshcd_dbg_print & UFSHCD_DBG_PRINT_HOST_REGS_EN))
		return;

	/*
	 * hex_dump reads its data without the readl macro. This might
	 * cause inconsistency issues on some platform, as the printed
	 * values may be from cache and not the most recent value.
	 * To know whether you are looking at an un-cached version verify
	 * that IORESOURCE_MEM flag is on when xxx_get_resource() is invoked
	 * during platform/pci probe function.
	 */
	ufshcd_hex_dump("host regs: ", hba->mmio_base, UFSHCI_REG_SPACE_SIZE);
	dev_err(hba->dev, "hba->ufs_version = 0x%x, hba->capabilities = 0x%x",
		hba->ufs_version, hba->capabilities);
	dev_err(hba->dev,
		"hba->outstanding_reqs = 0x%x, hba->outstanding_tasks = 0x%x",
		(u32)hba->outstanding_reqs, (u32)hba->outstanding_tasks);
	dev_err(hba->dev,
		"last_hibern8_exit_tstamp at %lld us, hibern8_exit_cnt = %d",
		ktime_to_us(hba->ufs_stats.last_hibern8_exit_tstamp),
		hba->ufs_stats.hibern8_exit_cnt);

	ufshcd_print_uic_err_hist(hba, &hba->ufs_stats.pa_err, "pa_err");
	ufshcd_print_uic_err_hist(hba, &hba->ufs_stats.dl_err, "dl_err");
	ufshcd_print_uic_err_hist(hba, &hba->ufs_stats.nl_err, "nl_err");
	ufshcd_print_uic_err_hist(hba, &hba->ufs_stats.tl_err, "tl_err");
	ufshcd_print_uic_err_hist(hba, &hba->ufs_stats.dme_err, "dme_err");

	ufshcd_print_clk_freqs(hba);

	ufshcd_vops_dbg_register_dump(hba, no_sleep);
}

static void ufshcd_print_host_regs(struct ufs_hba *hba)
{
	__ufshcd_print_host_regs(hba, false);
}

static
void ufshcd_print_trs(struct ufs_hba *hba, unsigned long bitmap, bool pr_prdt)
{
	struct ufshcd_lrb *lrbp;
	int prdt_length;
	int tag;

	if (!(hba->ufshcd_dbg_print & UFSHCD_DBG_PRINT_TRS_EN))
		return;

	for_each_set_bit(tag, &bitmap, hba->nutrs) {
		lrbp = &hba->lrb[tag];

		dev_err(hba->dev, "UPIU[%d] - issue time %lld us",
				tag, ktime_to_us(lrbp->issue_time_stamp));
		dev_err(hba->dev,
			"UPIU[%d] - Transfer Request Descriptor phys@0x%llx",
			tag, (u64)lrbp->utrd_dma_addr);
		ufshcd_hex_dump("UPIU TRD: ", lrbp->utr_descriptor_ptr,
				sizeof(struct utp_transfer_req_desc));
		dev_err(hba->dev, "UPIU[%d] - Request UPIU phys@0x%llx", tag,
			(u64)lrbp->ucd_req_dma_addr);
		ufshcd_hex_dump("UPIU REQ: ", lrbp->ucd_req_ptr,
				sizeof(struct utp_upiu_req));
		dev_err(hba->dev, "UPIU[%d] - Response UPIU phys@0x%llx", tag,
			(u64)lrbp->ucd_rsp_dma_addr);
		ufshcd_hex_dump("UPIU RSP: ", lrbp->ucd_rsp_ptr,
				sizeof(struct utp_upiu_rsp));
		prdt_length =
			le16_to_cpu(lrbp->utr_descriptor_ptr->prd_table_length);
		dev_err(hba->dev, "UPIU[%d] - PRDT - %d entries  phys@0x%llx",
			tag, prdt_length, (u64)lrbp->ucd_prdt_dma_addr);
		if (pr_prdt)
			ufshcd_hex_dump("UPIU PRDT: ", lrbp->ucd_prdt_ptr,
				sizeof(struct ufshcd_sg_entry) * prdt_length);
	}
}

static void ufshcd_print_tmrs(struct ufs_hba *hba, unsigned long bitmap)
{
	struct utp_task_req_desc *tmrdp;
	int tag;

	if (!(hba->ufshcd_dbg_print & UFSHCD_DBG_PRINT_TMRS_EN))
		return;

	for_each_set_bit(tag, &bitmap, hba->nutmrs) {
		tmrdp = &hba->utmrdl_base_addr[tag];
		dev_err(hba->dev, "TM[%d] - Task Management Header", tag);
		ufshcd_hex_dump("TM TRD: ", &tmrdp->header,
				sizeof(struct request_desc_header));
		dev_err(hba->dev, "TM[%d] - Task Management Request UPIU",
				tag);
		ufshcd_hex_dump("TM REQ: ", tmrdp->task_req_upiu,
				sizeof(struct utp_upiu_req));
		dev_err(hba->dev, "TM[%d] - Task Management Response UPIU",
				tag);
		ufshcd_hex_dump("TM RSP: ", tmrdp->task_rsp_upiu,
				sizeof(struct utp_task_req_desc));
	}
}

static void ufshcd_print_host_state(struct ufs_hba *hba)
{
	if (!(hba->ufshcd_dbg_print & UFSHCD_DBG_PRINT_HOST_STATE_EN))
		return;

	dev_err(hba->dev, "UFS Host state=%d\n", hba->ufshcd_state);
	if (hba->sdev_ufs_device) {
		dev_err(hba->dev, " vendor = %.8s\n",
					hba->sdev_ufs_device->vendor);
		dev_err(hba->dev, " model = %.16s\n",
					hba->sdev_ufs_device->model);
		dev_err(hba->dev, " rev = %.4s\n",
					hba->sdev_ufs_device->rev);
		dev_err(hba->dev, " nutrs = %d\n",
					hba->nutrs);
		dev_err(hba->dev, " queue_depth = %u\n",
					hba->sdev_ufs_device->queue_depth);
	}
	dev_err(hba->dev, " pre_eol_info = 0x%x\n",
		hba->dev_info.pre_eol_info);
	dev_err(hba->dev, " LifeTimeA = 0x%x\n",
		hba->dev_info.lifetime_a);
	dev_err(hba->dev, " LifeTimeB = 0x%x\n",
		hba->dev_info.lifetime_b);
	dev_err(hba->dev, "lrb in use=0x%lx, outstanding reqs=0x%lx tasks=0x%lx\n",
		hba->lrb_in_use, hba->outstanding_tasks, hba->outstanding_reqs);
	dev_err(hba->dev, "saved_err=0x%x, saved_uic_err=0x%x, saved_ce_err=0x%x\n",
		hba->saved_err, hba->saved_uic_err, hba->saved_ce_err);
	dev_err(hba->dev, "Device power mode=%d, UIC link state=%d\n",
		hba->curr_dev_pwr_mode, hba->uic_link_state);
	dev_err(hba->dev, "PM in progress=%d, sys. suspended=%d\n",
		hba->pm_op_in_progress, hba->is_sys_suspended);
	dev_err(hba->dev, "Auto BKOPS=%d, Host self-block=%d\n",
		hba->auto_bkops_enabled, hba->host->host_self_blocked);
	dev_err(hba->dev, "Clk gate=%d, hibern8 on idle=%d\n",
		hba->clk_gating.state, hba->hibern8_on_idle.state);
	dev_err(hba->dev, "error handling flags=0x%x, req. abort count=%d\n",
		hba->eh_flags, hba->req_abort_count);
	dev_err(hba->dev, "Host capabilities=0x%x, caps=0x%x\n",
		hba->capabilities, hba->caps);
	dev_err(hba->dev, "quirks=0x%x, dev. quirks=0x%x\n", hba->quirks,
		hba->dev_quirks);
}

/**
 * ufshcd_print_pwr_info - print power params as saved in hba
 * power info
 * @hba: per-adapter instance
 */
static void ufshcd_print_pwr_info(struct ufs_hba *hba)
{
	char *names[] = {
		"INVALID MODE",
		"FAST MODE",
		"SLOW_MODE",
		"INVALID MODE",
		"FASTAUTO_MODE",
		"SLOWAUTO_MODE",
		"INVALID MODE",
	};

	if (!(hba->ufshcd_dbg_print & UFSHCD_DBG_PRINT_PWR_EN))
		return;

	dev_err(hba->dev, "%s:[RX, TX]: gear=[%d, %d], lane[%d, %d], pwr[%s, %s], rate = %d\n",
		 __func__,
		 hba->pwr_info.gear_rx, hba->pwr_info.gear_tx,
		 hba->pwr_info.lane_rx, hba->pwr_info.lane_tx,
		 names[hba->pwr_info.pwr_rx],
		 names[hba->pwr_info.pwr_tx],
		 hba->pwr_info.hs_rate);
}

/*
 * ufshcd_wait_for_register - wait for register value to change
 * @hba - per-adapter interface
 * @reg - mmio register offset
 * @mask - mask to apply to read register value
 * @val - wait condition
 * @interval_us - polling interval in microsecs
 * @timeout_ms - timeout in millisecs
 * @can_sleep - perform sleep or just spin
 * Returns -ETIMEDOUT on error, zero on success
 */
int ufshcd_wait_for_register(struct ufs_hba *hba, u32 reg, u32 mask,
				u32 val, unsigned long interval_us,
				unsigned long timeout_ms, bool can_sleep)
{
	int err = 0;
	unsigned long timeout = jiffies + msecs_to_jiffies(timeout_ms);

	/* ignore bits that we don't intend to wait on */
	val = val & mask;

	while ((ufshcd_readl(hba, reg) & mask) != val) {
		if (can_sleep)
			usleep_range(interval_us, interval_us + 50);
		else
			udelay(interval_us);
		if (time_after(jiffies, timeout)) {
			if ((ufshcd_readl(hba, reg) & mask) != val)
				err = -ETIMEDOUT;
			break;
		}
	}

	return err;
}

/**
 * ufshcd_get_intr_mask - Get the interrupt bit mask
 * @hba - Pointer to adapter instance
 *
 * Returns interrupt bit mask per version
 */
static inline u32 ufshcd_get_intr_mask(struct ufs_hba *hba)
{
	u32 intr_mask = 0;

	switch (hba->ufs_version) {
	case UFSHCI_VERSION_10:
		intr_mask = INTERRUPT_MASK_ALL_VER_10;
		break;
	/* allow fall through */
	case UFSHCI_VERSION_11:
	case UFSHCI_VERSION_20:
		intr_mask = INTERRUPT_MASK_ALL_VER_11;
		break;
	/* allow fall through */
	case UFSHCI_VERSION_21:
	default:
		intr_mask = INTERRUPT_MASK_ALL_VER_21;
	}

	if (!ufshcd_is_crypto_supported(hba))
		intr_mask &= ~CRYPTO_ENGINE_FATAL_ERROR;

	return intr_mask;
}

/**
 * ufshcd_get_ufs_version - Get the UFS version supported by the HBA
 * @hba - Pointer to adapter instance
 *
 * Returns UFSHCI version supported by the controller
 */
static inline u32 ufshcd_get_ufs_version(struct ufs_hba *hba)
{
	if (hba->quirks & UFSHCD_QUIRK_BROKEN_UFS_HCI_VERSION)
		return ufshcd_vops_get_ufs_hci_version(hba);

	return ufshcd_readl(hba, REG_UFS_VERSION);
}

/**
 * ufshcd_is_device_present - Check if any device connected to
 *			      the host controller
 * @hba: pointer to adapter instance
 *
 * Returns 1 if device present, 0 if no device detected
 */
static inline int ufshcd_is_device_present(struct ufs_hba *hba)
{
	return (ufshcd_readl(hba, REG_CONTROLLER_STATUS) &
						DEVICE_PRESENT) ? 1 : 0;
}

/**
 * ufshcd_get_tr_ocs - Get the UTRD Overall Command Status
 * @lrb: pointer to local command reference block
 *
 * This function is used to get the OCS field from UTRD
 * Returns the OCS field in the UTRD
 */
static inline int ufshcd_get_tr_ocs(struct ufshcd_lrb *lrbp)
{
	return le32_to_cpu(lrbp->utr_descriptor_ptr->header.dword_2) & MASK_OCS;
}

/**
 * ufshcd_get_tmr_ocs - Get the UTMRD Overall Command Status
 * @task_req_descp: pointer to utp_task_req_desc structure
 *
 * This function is used to get the OCS field from UTMRD
 * Returns the OCS field in the UTMRD
 */
static inline int
ufshcd_get_tmr_ocs(struct utp_task_req_desc *task_req_descp)
{
	return le32_to_cpu(task_req_descp->header.dword_2) & MASK_OCS;
}

/**
 * ufshcd_get_tm_free_slot - get a free slot for task management request
 * @hba: per adapter instance
 * @free_slot: pointer to variable with available slot value
 *
 * Get a free tag and lock it until ufshcd_put_tm_slot() is called.
 * Returns 0 if free slot is not available, else return 1 with tag value
 * in @free_slot.
 */
static bool ufshcd_get_tm_free_slot(struct ufs_hba *hba, int *free_slot)
{
	int tag;
	bool ret = false;

	if (!free_slot)
		goto out;

	do {
		tag = find_first_zero_bit(&hba->tm_slots_in_use, hba->nutmrs);
		if (tag >= hba->nutmrs)
			goto out;
	} while (test_and_set_bit_lock(tag, &hba->tm_slots_in_use));

	*free_slot = tag;
	ret = true;
out:
	return ret;
}

static inline void ufshcd_put_tm_slot(struct ufs_hba *hba, int slot)
{
	clear_bit_unlock(slot, &hba->tm_slots_in_use);
}

/**
 * ufshcd_utrl_clear - Clear a bit in UTRLCLR register
 * @hba: per adapter instance
 * @pos: position of the bit to be cleared
 */
static inline void ufshcd_utrl_clear(struct ufs_hba *hba, u32 pos)
{
	ufshcd_writel(hba, ~(1 << pos), REG_UTP_TRANSFER_REQ_LIST_CLEAR);
}

/**
 * ufshcd_outstanding_req_clear - Clear a bit in outstanding request field
 * @hba: per adapter instance
 * @tag: position of the bit to be cleared
 */
static inline void ufshcd_outstanding_req_clear(struct ufs_hba *hba, int tag)
{
	__clear_bit(tag, &hba->outstanding_reqs);
}

/**
 * ufshcd_get_lists_status - Check UCRDY, UTRLRDY and UTMRLRDY
 * @reg: Register value of host controller status
 *
 * Returns integer, 0 on Success and positive value if failed
 */
static inline int ufshcd_get_lists_status(u32 reg)
{
	/*
	 * The mask 0xFF is for the following HCS register bits
	 * Bit		Description
	 *  0		Device Present
	 *  1		UTRLRDY
	 *  2		UTMRLRDY
	 *  3		UCRDY
	 * 4-7		reserved
	 */
	return ((reg & 0xFF) >> 1) ^ 0x07;
}

/**
 * ufshcd_get_uic_cmd_result - Get the UIC command result
 * @hba: Pointer to adapter instance
 *
 * This function gets the result of UIC command completion
 * Returns 0 on success, non zero value on error
 */
static inline int ufshcd_get_uic_cmd_result(struct ufs_hba *hba)
{
	return ufshcd_readl(hba, REG_UIC_COMMAND_ARG_2) &
	       MASK_UIC_COMMAND_RESULT;
}

/**
 * ufshcd_get_dme_attr_val - Get the value of attribute returned by UIC command
 * @hba: Pointer to adapter instance
 *
 * This function gets UIC command argument3
 * Returns 0 on success, non zero value on error
 */
static inline u32 ufshcd_get_dme_attr_val(struct ufs_hba *hba)
{
	return ufshcd_readl(hba, REG_UIC_COMMAND_ARG_3);
}

/**
 * ufshcd_get_req_rsp - returns the TR response transaction type
 * @ucd_rsp_ptr: pointer to response UPIU
 */
static inline int
ufshcd_get_req_rsp(struct utp_upiu_rsp *ucd_rsp_ptr)
{
	return be32_to_cpu(ucd_rsp_ptr->header.dword_0) >> 24;
}

/**
 * ufshcd_get_rsp_upiu_result - Get the result from response UPIU
 * @ucd_rsp_ptr: pointer to response UPIU
 *
 * This function gets the response status and scsi_status from response UPIU
 * Returns the response result code.
 */
static inline int
ufshcd_get_rsp_upiu_result(struct utp_upiu_rsp *ucd_rsp_ptr)
{
	return be32_to_cpu(ucd_rsp_ptr->header.dword_1) & MASK_RSP_UPIU_RESULT;
}

/*
 * ufshcd_get_rsp_upiu_data_seg_len - Get the data segment length
 *				from response UPIU
 * @ucd_rsp_ptr: pointer to response UPIU
 *
 * Return the data segment length.
 */
static inline unsigned int
ufshcd_get_rsp_upiu_data_seg_len(struct utp_upiu_rsp *ucd_rsp_ptr)
{
	return be32_to_cpu(ucd_rsp_ptr->header.dword_2) &
		MASK_RSP_UPIU_DATA_SEG_LEN;
}

/**
 * ufshcd_is_exception_event - Check if the device raised an exception event
 * @ucd_rsp_ptr: pointer to response UPIU
 *
 * The function checks if the device raised an exception event indicated in
 * the Device Information field of response UPIU.
 *
 * Returns true if exception is raised, false otherwise.
 */
static inline bool ufshcd_is_exception_event(struct utp_upiu_rsp *ucd_rsp_ptr)
{
	return be32_to_cpu(ucd_rsp_ptr->header.dword_2) &
			MASK_RSP_EXCEPTION_EVENT ? true : false;
}

/**
 * ufshcd_reset_intr_aggr - Reset interrupt aggregation values.
 * @hba: per adapter instance
 */
static inline void
ufshcd_reset_intr_aggr(struct ufs_hba *hba)
{
	ufshcd_writel(hba, INT_AGGR_ENABLE |
		      INT_AGGR_COUNTER_AND_TIMER_RESET,
		      REG_UTP_TRANSFER_REQ_INT_AGG_CONTROL);
}

/**
 * ufshcd_config_intr_aggr - Configure interrupt aggregation values.
 * @hba: per adapter instance
 * @cnt: Interrupt aggregation counter threshold
 * @tmout: Interrupt aggregation timeout value
 */
static inline void
ufshcd_config_intr_aggr(struct ufs_hba *hba, u8 cnt, u8 tmout)
{
	ufshcd_writel(hba, INT_AGGR_ENABLE | INT_AGGR_PARAM_WRITE |
		      INT_AGGR_COUNTER_THLD_VAL(cnt) |
		      INT_AGGR_TIMEOUT_VAL(tmout),
		      REG_UTP_TRANSFER_REQ_INT_AGG_CONTROL);
}

/**
 * ufshcd_disable_intr_aggr - Disables interrupt aggregation.
 * @hba: per adapter instance
 */
static inline void ufshcd_disable_intr_aggr(struct ufs_hba *hba)
{
	ufshcd_writel(hba, 0, REG_UTP_TRANSFER_REQ_INT_AGG_CONTROL);
}

/**
 * ufshcd_enable_run_stop_reg - Enable run-stop registers,
 *			When run-stop registers are set to 1, it indicates the
 *			host controller that it can process the requests
 * @hba: per adapter instance
 */
static void ufshcd_enable_run_stop_reg(struct ufs_hba *hba)
{
	ufshcd_writel(hba, UTP_TASK_REQ_LIST_RUN_STOP_BIT,
		      REG_UTP_TASK_REQ_LIST_RUN_STOP);
	ufshcd_writel(hba, UTP_TRANSFER_REQ_LIST_RUN_STOP_BIT,
		      REG_UTP_TRANSFER_REQ_LIST_RUN_STOP);
}

/**
 * ufshcd_hba_start - Start controller initialization sequence
 * @hba: per adapter instance
 */
static inline void ufshcd_hba_start(struct ufs_hba *hba)
{
	u32 val = CONTROLLER_ENABLE;

	if (ufshcd_is_crypto_supported(hba))
		val |= CRYPTO_GENERAL_ENABLE;
	ufshcd_writel(hba, val, REG_CONTROLLER_ENABLE);
}

/**
 * ufshcd_is_hba_active - Get controller state
 * @hba: per adapter instance
 *
 * Returns zero if controller is active, 1 otherwise
 */
static inline int ufshcd_is_hba_active(struct ufs_hba *hba)
{
	return (ufshcd_readl(hba, REG_CONTROLLER_ENABLE) & 0x1) ? 0 : 1;
}

static const char *ufschd_uic_link_state_to_string(
			enum uic_link_state state)
{
	switch (state) {
	case UIC_LINK_OFF_STATE:	return "OFF";
	case UIC_LINK_ACTIVE_STATE:	return "ACTIVE";
	case UIC_LINK_HIBERN8_STATE:	return "HIBERN8";
	default:			return "UNKNOWN";
	}
}

static const char *ufschd_ufs_dev_pwr_mode_to_string(
			enum ufs_dev_pwr_mode state)
{
	switch (state) {
	case UFS_ACTIVE_PWR_MODE:	return "ACTIVE";
	case UFS_SLEEP_PWR_MODE:	return "SLEEP";
	case UFS_POWERDOWN_PWR_MODE:	return "POWERDOWN";
	default:			return "UNKNOWN";
	}
}

u32 ufshcd_get_local_unipro_ver(struct ufs_hba *hba)
{
	/* HCI version 1.0 and 1.1 supports UniPro 1.41 */
	if ((hba->ufs_version == UFSHCI_VERSION_10) ||
	    (hba->ufs_version == UFSHCI_VERSION_11))
		return UFS_UNIPRO_VER_1_41;
	else
		return UFS_UNIPRO_VER_1_6;
}
EXPORT_SYMBOL(ufshcd_get_local_unipro_ver);

static bool ufshcd_is_unipro_pa_params_tuning_req(struct ufs_hba *hba)
{
	/*
	 * If both host and device support UniPro ver1.6 or later, PA layer
	 * parameters tuning happens during link startup itself.
	 *
	 * We can manually tune PA layer parameters if either host or device
	 * doesn't support UniPro ver 1.6 or later. But to keep manual tuning
	 * logic simple, we will only do manual tuning if local unipro version
	 * doesn't support ver1.6 or later.
	 */
	if (ufshcd_get_local_unipro_ver(hba) < UFS_UNIPRO_VER_1_6)
		return true;
	else
		return false;
}

/**
 * ufshcd_set_clk_freq - set UFS controller clock frequencies
 * @hba: per adapter instance
 * @scale_up: If True, set max possible frequency othewise set low frequency
 *
 * Returns 0 if successful
 * Returns < 0 for any other errors
 */
static int ufshcd_set_clk_freq(struct ufs_hba *hba, bool scale_up)
{
	int ret = 0;
	struct ufs_clk_info *clki;
	struct list_head *head = &hba->clk_list_head;

	if (!head || list_empty(head))
		goto out;

	list_for_each_entry(clki, head, list) {
		if (!IS_ERR_OR_NULL(clki->clk)) {
			if (scale_up && clki->max_freq) {
				if (clki->curr_freq == clki->max_freq)
					continue;

				ret = clk_set_rate(clki->clk, clki->max_freq);
				if (ret) {
					dev_err(hba->dev, "%s: %s clk set rate(%dHz) failed, %d\n",
						__func__, clki->name,
						clki->max_freq, ret);
					break;
				}
				trace_ufshcd_clk_scaling(dev_name(hba->dev),
						"scaled up", clki->name,
						clki->curr_freq,
						clki->max_freq);
				clki->curr_freq = clki->max_freq;

			} else if (!scale_up && clki->min_freq) {
				if (clki->curr_freq == clki->min_freq)
					continue;

				ret = clk_set_rate(clki->clk, clki->min_freq);
				if (ret) {
					dev_err(hba->dev, "%s: %s clk set rate(%dHz) failed, %d\n",
						__func__, clki->name,
						clki->min_freq, ret);
					break;
				}
				trace_ufshcd_clk_scaling(dev_name(hba->dev),
						"scaled down", clki->name,
						clki->curr_freq,
						clki->min_freq);
				clki->curr_freq = clki->min_freq;
			}
		}
		dev_dbg(hba->dev, "%s: clk: %s, rate: %lu\n", __func__,
				clki->name, clk_get_rate(clki->clk));
	}

out:
	return ret;
}

/**
 * ufshcd_scale_clks - scale up or scale down UFS controller clocks
 * @hba: per adapter instance
 * @scale_up: True if scaling up and false if scaling down
 *
 * Returns 0 if successful
 * Returns < 0 for any other errors
 */
static int ufshcd_scale_clks(struct ufs_hba *hba, bool scale_up)
{
	int ret = 0;

	ret = ufshcd_vops_clk_scale_notify(hba, scale_up, PRE_CHANGE);
	if (ret)
		return ret;

	ret = ufshcd_set_clk_freq(hba, scale_up);
	if (ret)
		return ret;

	ret = ufshcd_vops_clk_scale_notify(hba, scale_up, POST_CHANGE);
	if (ret) {
		ufshcd_set_clk_freq(hba, !scale_up);
		return ret;
	}

	return ret;
}

static inline void ufshcd_cancel_gate_work(struct ufs_hba *hba)
{
	hrtimer_cancel(&hba->clk_gating.gate_hrtimer);
	cancel_work_sync(&hba->clk_gating.gate_work);
}

static void ufshcd_ungate_work(struct work_struct *work)
{
	int ret;
	unsigned long flags;
	struct ufs_hba *hba = container_of(work, struct ufs_hba,
			clk_gating.ungate_work);

	ufshcd_cancel_gate_work(hba);

	spin_lock_irqsave(hba->host->host_lock, flags);
	if (hba->clk_gating.state == CLKS_ON) {
		spin_unlock_irqrestore(hba->host->host_lock, flags);
		goto unblock_reqs;
	}

	spin_unlock_irqrestore(hba->host->host_lock, flags);
	ufshcd_hba_vreg_set_hpm(hba);
	ufshcd_enable_clocks(hba);

	/* Exit from hibern8 */
	if (ufshcd_can_hibern8_during_gating(hba)) {
		/* Prevent gating in this path */
		hba->clk_gating.is_suspended = true;
		if (ufshcd_is_link_hibern8(hba)) {
			ret = ufshcd_uic_hibern8_exit(hba);
			if (ret)
				dev_err(hba->dev, "%s: hibern8 exit failed %d\n",
					__func__, ret);
			else
				ufshcd_set_link_active(hba);
		}
		hba->clk_gating.is_suspended = false;
	}
unblock_reqs:
	ufshcd_scsi_unblock_requests(hba);
}

/**
 * ufshcd_hold - Enable clocks that were gated earlier due to ufshcd_release.
 * Also, exit from hibern8 mode and set the link as active.
 * @hba: per adapter instance
 * @async: This indicates whether caller should ungate clocks asynchronously.
 */
int ufshcd_hold(struct ufs_hba *hba, bool async)
{
	int rc = 0;
	unsigned long flags;

	if (!ufshcd_is_clkgating_allowed(hba))
		goto out;
	spin_lock_irqsave(hba->host->host_lock, flags);
	hba->clk_gating.active_reqs++;

	if (ufshcd_eh_in_progress(hba)) {
		spin_unlock_irqrestore(hba->host->host_lock, flags);
		return 0;
	}

start:
	switch (hba->clk_gating.state) {
	case CLKS_ON:
		/*
		 * Wait for the ungate work to complete if in progress.
		 * Though the clocks may be in ON state, the link could
		 * still be in hibner8 state if hibern8 is allowed
		 * during clock gating.
		 * Make sure we exit hibern8 state also in addition to
		 * clocks being ON.
		 */
		if (ufshcd_can_hibern8_during_gating(hba) &&
		    ufshcd_is_link_hibern8(hba)) {
			spin_unlock_irqrestore(hba->host->host_lock, flags);
			flush_work(&hba->clk_gating.ungate_work);
			spin_lock_irqsave(hba->host->host_lock, flags);
			goto start;
		}
		break;
	case REQ_CLKS_OFF:
		/*
		 * If the timer was active but the callback was not running
		 * we have nothing to do, just change state and return.
		 */
		if (hrtimer_try_to_cancel(&hba->clk_gating.gate_hrtimer) == 1) {
			hba->clk_gating.state = CLKS_ON;
			trace_ufshcd_clk_gating(dev_name(hba->dev),
				hba->clk_gating.state);
			break;
		}
		/*
		 * If we are here, it means gating work is either done or
		 * currently running. Hence, fall through to cancel gating
		 * work and to enable clocks.
		 */
	case CLKS_OFF:
		__ufshcd_scsi_block_requests(hba);
		hba->clk_gating.state = REQ_CLKS_ON;
		trace_ufshcd_clk_gating(dev_name(hba->dev),
			hba->clk_gating.state);
		queue_work(hba->clk_gating.clk_gating_workq,
				&hba->clk_gating.ungate_work);
		/*
		 * fall through to check if we should wait for this
		 * work to be done or not.
		 */
	case REQ_CLKS_ON:
		if (async) {
			rc = -EAGAIN;
			hba->clk_gating.active_reqs--;
			break;
		}

		spin_unlock_irqrestore(hba->host->host_lock, flags);
		flush_work(&hba->clk_gating.ungate_work);
		/* Make sure state is CLKS_ON before returning */
		spin_lock_irqsave(hba->host->host_lock, flags);
		goto start;
	default:
		dev_err(hba->dev, "%s: clk gating is in invalid state %d\n",
				__func__, hba->clk_gating.state);
		break;
	}
	spin_unlock_irqrestore(hba->host->host_lock, flags);
out:
	return rc;
}
EXPORT_SYMBOL_GPL(ufshcd_hold);

static void ufshcd_gate_work(struct work_struct *work)
{
	struct ufs_hba *hba = container_of(work, struct ufs_hba,
						clk_gating.gate_work);
	unsigned long flags;

	spin_lock_irqsave(hba->host->host_lock, flags);
	/*
	 * In case you are here to cancel this work the gating state
	 * would be marked as REQ_CLKS_ON. In this case save time by
	 * skipping the gating work and exit after changing the clock
	 * state to CLKS_ON.
	 */
	if (hba->clk_gating.is_suspended ||
		(hba->clk_gating.state != REQ_CLKS_OFF)) {
		hba->clk_gating.state = CLKS_ON;
		trace_ufshcd_clk_gating(dev_name(hba->dev),
			hba->clk_gating.state);
		goto rel_lock;
	}

	if (hba->clk_gating.active_reqs
		|| hba->ufshcd_state != UFSHCD_STATE_OPERATIONAL
		|| hba->lrb_in_use || hba->outstanding_tasks
		|| hba->active_uic_cmd || hba->uic_async_done)
		goto rel_lock;

	spin_unlock_irqrestore(hba->host->host_lock, flags);

	if (ufshcd_is_hibern8_on_idle_allowed(hba) &&
	    hba->hibern8_on_idle.is_enabled)
		/*
		 * Hibern8 enter work (on Idle) needs clocks to be ON hence
		 * make sure that it is flushed before turning off the clocks.
		 */
		flush_delayed_work(&hba->hibern8_on_idle.enter_work);

	/* put the link into hibern8 mode before turning off clocks */
	if (ufshcd_can_hibern8_during_gating(hba)) {
		if (ufshcd_uic_hibern8_enter(hba)) {
			hba->clk_gating.state = CLKS_ON;
			trace_ufshcd_clk_gating(dev_name(hba->dev),
				hba->clk_gating.state);
			goto out;
		}
		ufshcd_set_link_hibern8(hba);
	}

	/*
	 * If auto hibern8 is supported then the link will already
	 * be in hibern8 state and the ref clock can be gated.
	 */
	if ((ufshcd_is_auto_hibern8_supported(hba) ||
	     !ufshcd_is_link_active(hba)) && !hba->no_ref_clk_gating)
		ufshcd_disable_clocks(hba, true);
	else
		/* If link is active, device ref_clk can't be switched off */
		ufshcd_disable_clocks_skip_ref_clk(hba, true);

	/* Put the host controller in low power mode if possible */
	ufshcd_hba_vreg_set_lpm(hba);

	/*
	 * In case you are here to cancel this work the gating state
	 * would be marked as REQ_CLKS_ON. In this case keep the state
	 * as REQ_CLKS_ON which would anyway imply that clocks are off
	 * and a request to turn them on is pending. By doing this way,
	 * we keep the state machine in tact and this would ultimately
	 * prevent from doing cancel work multiple times when there are
	 * new requests arriving before the current cancel work is done.
	 */
	spin_lock_irqsave(hba->host->host_lock, flags);
	if (hba->clk_gating.state == REQ_CLKS_OFF) {
		hba->clk_gating.state = CLKS_OFF;
		trace_ufshcd_clk_gating(dev_name(hba->dev),
			hba->clk_gating.state);
	}
rel_lock:
	spin_unlock_irqrestore(hba->host->host_lock, flags);
out:
	return;
}

/* host lock must be held before calling this variant */
static void __ufshcd_release(struct ufs_hba *hba, bool no_sched)
{
	if (!ufshcd_is_clkgating_allowed(hba))
		return;

	hba->clk_gating.active_reqs--;

	if (hba->clk_gating.active_reqs || hba->clk_gating.is_suspended
		|| hba->ufshcd_state != UFSHCD_STATE_OPERATIONAL
		|| hba->lrb_in_use || hba->outstanding_tasks
		|| hba->active_uic_cmd || hba->uic_async_done
		|| ufshcd_eh_in_progress(hba) || no_sched)
		return;

	hba->clk_gating.state = REQ_CLKS_OFF;
	trace_ufshcd_clk_gating(dev_name(hba->dev), hba->clk_gating.state);

	hrtimer_start(&hba->clk_gating.gate_hrtimer,
			ms_to_ktime(hba->clk_gating.delay_ms),
			HRTIMER_MODE_REL);
}

void ufshcd_release(struct ufs_hba *hba, bool no_sched)
{
	unsigned long flags;

	spin_lock_irqsave(hba->host->host_lock, flags);
	__ufshcd_release(hba, no_sched);
	spin_unlock_irqrestore(hba->host->host_lock, flags);
}
EXPORT_SYMBOL_GPL(ufshcd_release);

static ssize_t ufshcd_clkgate_delay_show(struct device *dev,
		struct device_attribute *attr, char *buf)
{
	struct ufs_hba *hba = dev_get_drvdata(dev);

	return snprintf(buf, PAGE_SIZE, "%lu\n", hba->clk_gating.delay_ms);
}

static ssize_t ufshcd_clkgate_delay_store(struct device *dev,
		struct device_attribute *attr, const char *buf, size_t count)
{
	struct ufs_hba *hba = dev_get_drvdata(dev);
	unsigned long flags, value;

	if (kstrtoul(buf, 0, &value))
		return -EINVAL;

	spin_lock_irqsave(hba->host->host_lock, flags);
	hba->clk_gating.delay_ms = value;
	spin_unlock_irqrestore(hba->host->host_lock, flags);
	return count;
}

static ssize_t ufshcd_clkgate_delay_pwr_save_show(struct device *dev,
		struct device_attribute *attr, char *buf)
{
	struct ufs_hba *hba = dev_get_drvdata(dev);

	return snprintf(buf, PAGE_SIZE, "%lu\n",
			hba->clk_gating.delay_ms_pwr_save);
}

static ssize_t ufshcd_clkgate_delay_pwr_save_store(struct device *dev,
		struct device_attribute *attr, const char *buf, size_t count)
{
	struct ufs_hba *hba = dev_get_drvdata(dev);
	unsigned long flags, value;

	if (kstrtoul(buf, 0, &value))
		return -EINVAL;

	spin_lock_irqsave(hba->host->host_lock, flags);

	hba->clk_gating.delay_ms_pwr_save = value;
	if (ufshcd_is_clkscaling_supported(hba) &&
	    !hba->clk_scaling.is_scaled_up)
		hba->clk_gating.delay_ms = hba->clk_gating.delay_ms_pwr_save;

	spin_unlock_irqrestore(hba->host->host_lock, flags);
	return count;
}

static ssize_t ufshcd_clkgate_delay_perf_show(struct device *dev,
		struct device_attribute *attr, char *buf)
{
	struct ufs_hba *hba = dev_get_drvdata(dev);

	return snprintf(buf, PAGE_SIZE, "%lu\n", hba->clk_gating.delay_ms_perf);
}

static ssize_t ufshcd_clkgate_delay_perf_store(struct device *dev,
		struct device_attribute *attr, const char *buf, size_t count)
{
	struct ufs_hba *hba = dev_get_drvdata(dev);
	unsigned long flags, value;

	if (kstrtoul(buf, 0, &value))
		return -EINVAL;

	spin_lock_irqsave(hba->host->host_lock, flags);

	hba->clk_gating.delay_ms_perf = value;
	if (ufshcd_is_clkscaling_supported(hba) &&
	    hba->clk_scaling.is_scaled_up)
		hba->clk_gating.delay_ms = hba->clk_gating.delay_ms_perf;

	spin_unlock_irqrestore(hba->host->host_lock, flags);
	return count;
}

static ssize_t ufshcd_clkgate_enable_show(struct device *dev,
		struct device_attribute *attr, char *buf)
{
	struct ufs_hba *hba = dev_get_drvdata(dev);

	return snprintf(buf, PAGE_SIZE, "%d\n", hba->clk_gating.is_enabled);
}

static ssize_t ufshcd_clkgate_enable_store(struct device *dev,
		struct device_attribute *attr, const char *buf, size_t count)
{
	struct ufs_hba *hba = dev_get_drvdata(dev);
	unsigned long flags;
	u32 value;

	if (kstrtou32(buf, 0, &value))
		return -EINVAL;

	value = !!value;
	if (value == hba->clk_gating.is_enabled)
		goto out;

	if (value) {
		ufshcd_release(hba, false);
	} else {
		spin_lock_irqsave(hba->host->host_lock, flags);
		hba->clk_gating.active_reqs++;
		spin_unlock_irqrestore(hba->host->host_lock, flags);
	}

	hba->clk_gating.is_enabled = value;
out:
	return count;
}

static enum hrtimer_restart ufshcd_clkgate_hrtimer_handler(
					struct hrtimer *timer)
{
	struct ufs_hba *hba = container_of(timer, struct ufs_hba,
					   clk_gating.gate_hrtimer);

	queue_work(hba->clk_gating.clk_gating_workq,
				&hba->clk_gating.gate_work);

	return HRTIMER_NORESTART;
}

static void ufshcd_init_clk_gating(struct ufs_hba *hba)
{
	struct ufs_clk_gating *gating = &hba->clk_gating;
	char wq_name[sizeof("ufs_clk_gating_00")];

	hba->clk_gating.state = CLKS_ON;

	if (!ufshcd_is_clkgating_allowed(hba))
		return;

	/*
	 * Disable hibern8 during clk gating if
	 * auto hibern8 is supported
	 */
	if (ufshcd_is_auto_hibern8_supported(hba))
		hba->caps &= ~UFSHCD_CAP_HIBERN8_WITH_CLK_GATING;

	INIT_WORK(&gating->gate_work, ufshcd_gate_work);
	INIT_WORK(&gating->ungate_work, ufshcd_ungate_work);
	/*
	 * Clock gating work must be executed only after auto hibern8
	 * timeout has expired in the hardware or after aggressive
	 * hibern8 on idle software timeout. Using jiffy based low
	 * resolution delayed work is not reliable to guarantee this,
	 * hence use a high resolution timer to make sure we schedule
	 * the gate work precisely more than hibern8 timeout.
	 *
	 * Always make sure gating->delay_ms > hibern8_on_idle->delay_ms
	 */
	hrtimer_init(&gating->gate_hrtimer, CLOCK_MONOTONIC, HRTIMER_MODE_REL);
	gating->gate_hrtimer.function = ufshcd_clkgate_hrtimer_handler;

	snprintf(wq_name, ARRAY_SIZE(wq_name), "ufs_clk_gating_%d",
			hba->host->host_no);
	hba->clk_gating.clk_gating_workq =
		create_singlethread_workqueue(wq_name);

	gating->is_enabled = true;

	gating->delay_ms_pwr_save = UFSHCD_CLK_GATING_DELAY_MS_PWR_SAVE;
	gating->delay_ms_perf = UFSHCD_CLK_GATING_DELAY_MS_PERF;

	/* start with performance mode */
	gating->delay_ms = gating->delay_ms_perf;

	if (!ufshcd_is_clkscaling_supported(hba))
		goto scaling_not_supported;

	gating->delay_pwr_save_attr.show = ufshcd_clkgate_delay_pwr_save_show;
	gating->delay_pwr_save_attr.store = ufshcd_clkgate_delay_pwr_save_store;
	sysfs_attr_init(&gating->delay_pwr_save_attr.attr);
	gating->delay_pwr_save_attr.attr.name = "clkgate_delay_ms_pwr_save";
	gating->delay_pwr_save_attr.attr.mode = S_IRUGO | S_IWUSR;
	if (device_create_file(hba->dev, &gating->delay_pwr_save_attr))
		dev_err(hba->dev, "Failed to create sysfs for clkgate_delay_ms_pwr_save\n");

	gating->delay_perf_attr.show = ufshcd_clkgate_delay_perf_show;
	gating->delay_perf_attr.store = ufshcd_clkgate_delay_perf_store;
	sysfs_attr_init(&gating->delay_perf_attr.attr);
	gating->delay_perf_attr.attr.name = "clkgate_delay_ms_perf";
	gating->delay_perf_attr.attr.mode = S_IRUGO | S_IWUSR;
	if (device_create_file(hba->dev, &gating->delay_perf_attr))
		dev_err(hba->dev, "Failed to create sysfs for clkgate_delay_ms_perf\n");

	goto add_clkgate_enable;

scaling_not_supported:
	hba->clk_gating.delay_attr.show = ufshcd_clkgate_delay_show;
	hba->clk_gating.delay_attr.store = ufshcd_clkgate_delay_store;
	sysfs_attr_init(&hba->clk_gating.delay_attr.attr);
	hba->clk_gating.delay_attr.attr.name = "clkgate_delay_ms";
	hba->clk_gating.delay_attr.attr.mode = S_IRUGO | S_IWUSR;
	if (device_create_file(hba->dev, &hba->clk_gating.delay_attr))
		dev_err(hba->dev, "Failed to create sysfs for clkgate_delay\n");

add_clkgate_enable:
	gating->enable_attr.show = ufshcd_clkgate_enable_show;
	gating->enable_attr.store = ufshcd_clkgate_enable_store;
	sysfs_attr_init(&gating->enable_attr.attr);
	gating->enable_attr.attr.name = "clkgate_enable";
	gating->enable_attr.attr.mode = S_IRUGO | S_IWUSR;
	if (device_create_file(hba->dev, &gating->enable_attr))
		dev_err(hba->dev, "Failed to create sysfs for clkgate_enable\n");
}

static void ufshcd_exit_clk_gating(struct ufs_hba *hba)
{
	if (!ufshcd_is_clkgating_allowed(hba))
		return;
	if (ufshcd_is_clkscaling_supported(hba)) {
		device_remove_file(hba->dev,
				   &hba->clk_gating.delay_pwr_save_attr);
		device_remove_file(hba->dev, &hba->clk_gating.delay_perf_attr);
	} else {
		device_remove_file(hba->dev, &hba->clk_gating.delay_attr);
	}
	device_remove_file(hba->dev, &hba->clk_gating.enable_attr);
	ufshcd_cancel_gate_work(hba);
	cancel_work_sync(&hba->clk_gating.ungate_work);
	destroy_workqueue(hba->clk_gating.clk_gating_workq);
}

static void ufshcd_set_auto_hibern8_timer(struct ufs_hba *hba, u32 delay)
{
	ufshcd_rmwl(hba, AUTO_HIBERN8_TIMER_SCALE_MASK |
			 AUTO_HIBERN8_IDLE_TIMER_MASK,
			AUTO_HIBERN8_TIMER_SCALE_1_MS | delay,
			REG_AUTO_HIBERN8_IDLE_TIMER);
	/* Make sure the timer gets applied before further operations */
	mb();
}

/**
 * ufshcd_hibern8_hold - Make sure that link is not in hibern8.
 *
 * @hba: per adapter instance
 * @async: This indicates whether caller wants to exit hibern8 asynchronously.
 *
 * Exit from hibern8 mode and set the link as active.
 *
 * Return 0 on success, non-zero on failure.
 */
static int ufshcd_hibern8_hold(struct ufs_hba *hba, bool async)
{
	int rc = 0;
	unsigned long flags;

	if (!ufshcd_is_hibern8_on_idle_allowed(hba))
		goto out;

	spin_lock_irqsave(hba->host->host_lock, flags);
	hba->hibern8_on_idle.active_reqs++;

	if (ufshcd_eh_in_progress(hba)) {
		spin_unlock_irqrestore(hba->host->host_lock, flags);
		return 0;
	}

start:
<<<<<<< HEAD
	switch (hba->hibern8_on_idle.state) {
	case HIBERN8_EXITED:
=======
	switch (hba->clk_gating.state) {
	case CLKS_ON:
		/*
		 * Wait for the ungate work to complete if in progress.
		 * Though the clocks may be in ON state, the link could
		 * still be in hibner8 state if hibern8 is allowed
		 * during clock gating.
		 * Make sure we exit hibern8 state also in addition to
		 * clocks being ON.
		 */
		if (ufshcd_can_hibern8_during_gating(hba) &&
		    ufshcd_is_link_hibern8(hba)) {
			if (async) {
				rc = -EAGAIN;
				hba->clk_gating.active_reqs--;
				break;
			}
			spin_unlock_irqrestore(hba->host->host_lock, flags);
			flush_work(&hba->clk_gating.ungate_work);
			spin_lock_irqsave(hba->host->host_lock, flags);
			goto start;
		}
>>>>>>> e157447e
		break;
	case REQ_HIBERN8_ENTER:
		if (cancel_delayed_work(&hba->hibern8_on_idle.enter_work)) {
			hba->hibern8_on_idle.state = HIBERN8_EXITED;
			trace_ufshcd_hibern8_on_idle(dev_name(hba->dev),
				hba->hibern8_on_idle.state);
			break;
		}
		/*
		 * If we here, it means Hibern8 enter work is either done or
		 * currently running. Hence, fall through to cancel hibern8
		 * work and exit hibern8.
		 */
	case HIBERN8_ENTERED:
		__ufshcd_scsi_block_requests(hba);
		hba->hibern8_on_idle.state = REQ_HIBERN8_EXIT;
		trace_ufshcd_hibern8_on_idle(dev_name(hba->dev),
			hba->hibern8_on_idle.state);
		schedule_work(&hba->hibern8_on_idle.exit_work);
		/*
		 * fall through to check if we should wait for this
		 * work to be done or not.
		 */
	case REQ_HIBERN8_EXIT:
		if (async) {
			rc = -EAGAIN;
			hba->hibern8_on_idle.active_reqs--;
			break;
		} else {
			spin_unlock_irqrestore(hba->host->host_lock, flags);
			flush_work(&hba->hibern8_on_idle.exit_work);
			/* Make sure state is HIBERN8_EXITED before returning */
			spin_lock_irqsave(hba->host->host_lock, flags);
			goto start;
		}
	default:
		dev_err(hba->dev, "%s: H8 is in invalid state %d\n",
				__func__, hba->hibern8_on_idle.state);
		break;
	}
	spin_unlock_irqrestore(hba->host->host_lock, flags);
out:
	return rc;
}

/* host lock must be held before calling this variant */
static void __ufshcd_hibern8_release(struct ufs_hba *hba, bool no_sched)
{
	unsigned long delay_in_jiffies;

	if (!ufshcd_is_hibern8_on_idle_allowed(hba))
		return;

	hba->hibern8_on_idle.active_reqs--;
	BUG_ON(hba->hibern8_on_idle.active_reqs < 0);

	if (hba->hibern8_on_idle.active_reqs
		|| hba->hibern8_on_idle.is_suspended
		|| hba->ufshcd_state != UFSHCD_STATE_OPERATIONAL
		|| hba->lrb_in_use || hba->outstanding_tasks
		|| hba->active_uic_cmd || hba->uic_async_done
		|| ufshcd_eh_in_progress(hba) || no_sched)
		return;

	hba->hibern8_on_idle.state = REQ_HIBERN8_ENTER;
	trace_ufshcd_hibern8_on_idle(dev_name(hba->dev),
		hba->hibern8_on_idle.state);
	/*
	 * Scheduling the delayed work after 1 jiffies will make the work to
	 * get schedule any time from 0ms to 1000/HZ ms which is not desirable
	 * for hibern8 enter work as it may impact the performance if it gets
	 * scheduled almost immediately. Hence make sure that hibern8 enter
	 * work gets scheduled atleast after 2 jiffies (any time between
	 * 1000/HZ ms to 2000/HZ ms).
	 */
	delay_in_jiffies = msecs_to_jiffies(hba->hibern8_on_idle.delay_ms);
	if (delay_in_jiffies == 1)
		delay_in_jiffies++;

	schedule_delayed_work(&hba->hibern8_on_idle.enter_work,
			      delay_in_jiffies);
}

static void ufshcd_hibern8_release(struct ufs_hba *hba, bool no_sched)
{
	unsigned long flags;

	spin_lock_irqsave(hba->host->host_lock, flags);
	__ufshcd_hibern8_release(hba, no_sched);
	spin_unlock_irqrestore(hba->host->host_lock, flags);
}

static void ufshcd_hibern8_enter_work(struct work_struct *work)
{
	struct ufs_hba *hba = container_of(work, struct ufs_hba,
					   hibern8_on_idle.enter_work.work);
	unsigned long flags;

	spin_lock_irqsave(hba->host->host_lock, flags);
	if (hba->hibern8_on_idle.is_suspended) {
		hba->hibern8_on_idle.state = HIBERN8_EXITED;
		trace_ufshcd_hibern8_on_idle(dev_name(hba->dev),
			hba->hibern8_on_idle.state);
		goto rel_lock;
	}

	if (hba->hibern8_on_idle.active_reqs
		|| hba->ufshcd_state != UFSHCD_STATE_OPERATIONAL
		|| hba->lrb_in_use || hba->outstanding_tasks
		|| hba->active_uic_cmd || hba->uic_async_done)
		goto rel_lock;

	spin_unlock_irqrestore(hba->host->host_lock, flags);

	if (ufshcd_is_link_active(hba) && ufshcd_uic_hibern8_enter(hba)) {
		/* Enter failed */
		hba->hibern8_on_idle.state = HIBERN8_EXITED;
		trace_ufshcd_hibern8_on_idle(dev_name(hba->dev),
			hba->hibern8_on_idle.state);
		goto out;
	}
	ufshcd_set_link_hibern8(hba);

	/*
	 * In case you are here to cancel this work the hibern8_on_idle.state
	 * would be marked as REQ_HIBERN8_EXIT. In this case keep the state
	 * as REQ_HIBERN8_EXIT which would anyway imply that we are in hibern8
	 * and a request to exit from it is pending. By doing this way,
	 * we keep the state machine in tact and this would ultimately
	 * prevent from doing cancel work multiple times when there are
	 * new requests arriving before the current cancel work is done.
	 */
	spin_lock_irqsave(hba->host->host_lock, flags);
	if (hba->hibern8_on_idle.state == REQ_HIBERN8_ENTER) {
		hba->hibern8_on_idle.state = HIBERN8_ENTERED;
		trace_ufshcd_hibern8_on_idle(dev_name(hba->dev),
			hba->hibern8_on_idle.state);
	}
rel_lock:
	spin_unlock_irqrestore(hba->host->host_lock, flags);
out:
	return;
}

static void ufshcd_hibern8_exit_work(struct work_struct *work)
{
	int ret;
	unsigned long flags;
	struct ufs_hba *hba = container_of(work, struct ufs_hba,
					   hibern8_on_idle.exit_work);

	cancel_delayed_work_sync(&hba->hibern8_on_idle.enter_work);

	spin_lock_irqsave(hba->host->host_lock, flags);
	if ((hba->hibern8_on_idle.state == HIBERN8_EXITED)
	     || ufshcd_is_link_active(hba)) {
		hba->hibern8_on_idle.state = HIBERN8_EXITED;
		spin_unlock_irqrestore(hba->host->host_lock, flags);
		goto unblock_reqs;
	}
	spin_unlock_irqrestore(hba->host->host_lock, flags);

	/* Exit from hibern8 */
	if (ufshcd_is_link_hibern8(hba)) {
		ufshcd_hold(hba, false);
		ret = ufshcd_uic_hibern8_exit(hba);
		ufshcd_release(hba, false);
		if (!ret) {
			spin_lock_irqsave(hba->host->host_lock, flags);
			ufshcd_set_link_active(hba);
			hba->hibern8_on_idle.state = HIBERN8_EXITED;
			trace_ufshcd_hibern8_on_idle(dev_name(hba->dev),
				hba->hibern8_on_idle.state);
			spin_unlock_irqrestore(hba->host->host_lock, flags);
		}
	}
unblock_reqs:
	ufshcd_scsi_unblock_requests(hba);
}

static ssize_t ufshcd_hibern8_on_idle_delay_show(struct device *dev,
		struct device_attribute *attr, char *buf)
{
	struct ufs_hba *hba = dev_get_drvdata(dev);

	return snprintf(buf, PAGE_SIZE, "%lu\n", hba->hibern8_on_idle.delay_ms);
}

static ssize_t ufshcd_hibern8_on_idle_delay_store(struct device *dev,
		struct device_attribute *attr, const char *buf, size_t count)
{
	struct ufs_hba *hba = dev_get_drvdata(dev);
	unsigned long flags, value;

	if (kstrtoul(buf, 0, &value))
		return -EINVAL;

	spin_lock_irqsave(hba->host->host_lock, flags);
	hba->hibern8_on_idle.delay_ms = value;
	spin_unlock_irqrestore(hba->host->host_lock, flags);

	/* Update auto hibern8 timer value if supported */
	if (ufshcd_is_auto_hibern8_supported(hba) &&
	    hba->hibern8_on_idle.is_enabled)
		ufshcd_set_auto_hibern8_timer(hba,
					      hba->hibern8_on_idle.delay_ms);

	return count;
}

static ssize_t ufshcd_hibern8_on_idle_enable_show(struct device *dev,
		struct device_attribute *attr, char *buf)
{
	struct ufs_hba *hba = dev_get_drvdata(dev);

	return snprintf(buf, PAGE_SIZE, "%d\n",
			hba->hibern8_on_idle.is_enabled);
}

static ssize_t ufshcd_hibern8_on_idle_enable_store(struct device *dev,
		struct device_attribute *attr, const char *buf, size_t count)
{
	struct ufs_hba *hba = dev_get_drvdata(dev);
	unsigned long flags;
	u32 value;

	if (kstrtou32(buf, 0, &value))
		return -EINVAL;

	value = !!value;
	if (value == hba->hibern8_on_idle.is_enabled)
		goto out;

	/* Update auto hibern8 timer value if supported */
	if (ufshcd_is_auto_hibern8_supported(hba)) {
		ufshcd_set_auto_hibern8_timer(hba,
			value ? hba->hibern8_on_idle.delay_ms : value);
		goto update;
	}

	if (value) {
		/*
		 * As clock gating work would wait for the hibern8 enter work
		 * to finish, clocks would remain on during hibern8 enter work.
		 */
		ufshcd_hold(hba, false);
		ufshcd_release_all(hba);
	} else {
		spin_lock_irqsave(hba->host->host_lock, flags);
		hba->hibern8_on_idle.active_reqs++;
		spin_unlock_irqrestore(hba->host->host_lock, flags);
	}

update:
	hba->hibern8_on_idle.is_enabled = value;
out:
	return count;
}

static void ufshcd_init_hibern8_on_idle(struct ufs_hba *hba)
{
	/* initialize the state variable here */
	hba->hibern8_on_idle.state = HIBERN8_EXITED;

	if (!ufshcd_is_hibern8_on_idle_allowed(hba) &&
	    !ufshcd_is_auto_hibern8_supported(hba))
		return;

	if (ufshcd_is_auto_hibern8_supported(hba)) {
		hba->hibern8_on_idle.delay_ms = 1;
		hba->hibern8_on_idle.state = AUTO_HIBERN8;
		/*
		 * Disable SW hibern8 enter on idle in case
		 * auto hibern8 is supported
		 */
		hba->caps &= ~UFSHCD_CAP_HIBERN8_ENTER_ON_IDLE;
	} else {
		hba->hibern8_on_idle.delay_ms = 10;
		INIT_DELAYED_WORK(&hba->hibern8_on_idle.enter_work,
				  ufshcd_hibern8_enter_work);
		INIT_WORK(&hba->hibern8_on_idle.exit_work,
			  ufshcd_hibern8_exit_work);
	}

	hba->hibern8_on_idle.is_enabled = true;

	hba->hibern8_on_idle.delay_attr.show =
					ufshcd_hibern8_on_idle_delay_show;
	hba->hibern8_on_idle.delay_attr.store =
					ufshcd_hibern8_on_idle_delay_store;
	sysfs_attr_init(&hba->hibern8_on_idle.delay_attr.attr);
	hba->hibern8_on_idle.delay_attr.attr.name = "hibern8_on_idle_delay_ms";
	hba->hibern8_on_idle.delay_attr.attr.mode = S_IRUGO | S_IWUSR;
	if (device_create_file(hba->dev, &hba->hibern8_on_idle.delay_attr))
		dev_err(hba->dev, "Failed to create sysfs for hibern8_on_idle_delay\n");

	hba->hibern8_on_idle.enable_attr.show =
					ufshcd_hibern8_on_idle_enable_show;
	hba->hibern8_on_idle.enable_attr.store =
					ufshcd_hibern8_on_idle_enable_store;
	sysfs_attr_init(&hba->hibern8_on_idle.enable_attr.attr);
	hba->hibern8_on_idle.enable_attr.attr.name = "hibern8_on_idle_enable";
	hba->hibern8_on_idle.enable_attr.attr.mode = S_IRUGO | S_IWUSR;
	if (device_create_file(hba->dev, &hba->hibern8_on_idle.enable_attr))
		dev_err(hba->dev, "Failed to create sysfs for hibern8_on_idle_enable\n");
}

static void ufshcd_exit_hibern8_on_idle(struct ufs_hba *hba)
{
	if (!ufshcd_is_hibern8_on_idle_allowed(hba) &&
	    !ufshcd_is_auto_hibern8_supported(hba))
		return;
	device_remove_file(hba->dev, &hba->hibern8_on_idle.delay_attr);
	device_remove_file(hba->dev, &hba->hibern8_on_idle.enable_attr);
}

static void ufshcd_hold_all(struct ufs_hba *hba)
{
	ufshcd_hold(hba, false);
	ufshcd_hibern8_hold(hba, false);
}

static void ufshcd_release_all(struct ufs_hba *hba)
{
	ufshcd_hibern8_release(hba, false);
	ufshcd_release(hba, false);
}

/* Must be called with host lock acquired */
static void ufshcd_clk_scaling_start_busy(struct ufs_hba *hba)
{
	bool queue_resume_work = false;

	if (!ufshcd_is_clkscaling_supported(hba))
		return;

	if (!hba->clk_scaling.active_reqs++)
		queue_resume_work = true;

	if (!hba->clk_scaling.is_allowed || hba->pm_op_in_progress)
		return;

	if (queue_resume_work)
		queue_work(hba->clk_scaling.workq,
			   &hba->clk_scaling.resume_work);

	if (!hba->clk_scaling.window_start_t) {
		hba->clk_scaling.window_start_t = jiffies;
		hba->clk_scaling.tot_busy_t = 0;
		hba->clk_scaling.is_busy_started = false;
	}

	if (!hba->clk_scaling.is_busy_started) {
		hba->clk_scaling.busy_start_t = ktime_get();
		hba->clk_scaling.is_busy_started = true;
	}
}

static void ufshcd_clk_scaling_update_busy(struct ufs_hba *hba)
{
	struct ufs_clk_scaling *scaling = &hba->clk_scaling;

	if (!ufshcd_is_clkscaling_supported(hba))
		return;

	if (!hba->outstanding_reqs && scaling->is_busy_started) {
		scaling->tot_busy_t += ktime_to_us(ktime_sub(ktime_get(),
					scaling->busy_start_t));
		scaling->busy_start_t = ktime_set(0, 0);
		scaling->is_busy_started = false;
	}
}

/**
 * ufshcd_send_command - Send SCSI or device management commands
 * @hba: per adapter instance
 * @task_tag: Task tag of the command
 */
static inline
int ufshcd_send_command(struct ufs_hba *hba, unsigned int task_tag)
{
	if (hba->lrb[task_tag].cmd) {
		u8 opcode = (u8)(*hba->lrb[task_tag].cmd->cmnd);

		if (opcode == SECURITY_PROTOCOL_OUT && hba->security_in) {
			hba->security_in--;
		} else if (opcode == SECURITY_PROTOCOL_IN) {
			if (hba->security_in) {
				WARN_ON(1);
				return -EINVAL;
			}
			hba->security_in++;
		}
	}

	hba->lrb[task_tag].issue_time_stamp = ktime_get();
	hba->lrb[task_tag].complete_time_stamp = ktime_set(0, 0);
	ufshcd_clk_scaling_start_busy(hba);
	__set_bit(task_tag, &hba->outstanding_reqs);
	ufshcd_writel(hba, 1 << task_tag, REG_UTP_TRANSFER_REQ_DOOR_BELL);
	/* Make sure that doorbell is committed immediately */
	wmb();
	ufshcd_cond_add_cmd_trace(hba, task_tag,
			hba->lrb[task_tag].cmd ? "scsi_send" : "dev_cmd_send");
	ufshcd_update_tag_stats(hba, task_tag);
	update_io_stat(hba, task_tag, 1);
	return 0;
}

/**
 * ufshcd_copy_sense_data - Copy sense data in case of check condition
 * @lrb - pointer to local reference block
 */
static inline void ufshcd_copy_sense_data(struct ufshcd_lrb *lrbp)
{
	int len;
	if (lrbp->sense_buffer &&
	    ufshcd_get_rsp_upiu_data_seg_len(lrbp->ucd_rsp_ptr)) {
		int len_to_copy;

		len = be16_to_cpu(lrbp->ucd_rsp_ptr->sr.sense_data_len);
		len_to_copy = min_t(int, RESPONSE_UPIU_SENSE_DATA_LENGTH, len);

		memcpy(lrbp->sense_buffer,
			lrbp->ucd_rsp_ptr->sr.sense_data,
			min_t(int, len_to_copy, UFSHCD_REQ_SENSE_SIZE));
	}
}

/**
 * ufshcd_copy_query_response() - Copy the Query Response and the data
 * descriptor
 * @hba: per adapter instance
 * @lrb - pointer to local reference block
 */
static
int ufshcd_copy_query_response(struct ufs_hba *hba, struct ufshcd_lrb *lrbp)
{
	struct ufs_query_res *query_res = &hba->dev_cmd.query.response;

	memcpy(&query_res->upiu_res, &lrbp->ucd_rsp_ptr->qr, QUERY_OSF_SIZE);

	/* Get the descriptor */
	if (hba->dev_cmd.query.descriptor &&
	    lrbp->ucd_rsp_ptr->qr.opcode == UPIU_QUERY_OPCODE_READ_DESC) {
		u8 *descp = (u8 *)lrbp->ucd_rsp_ptr +
				GENERAL_UPIU_REQUEST_SIZE;
		u16 resp_len;
		u16 buf_len;

		/* data segment length */
		resp_len = be32_to_cpu(lrbp->ucd_rsp_ptr->header.dword_2) &
						MASK_QUERY_DATA_SEG_LEN;
		buf_len = be16_to_cpu(
				hba->dev_cmd.query.request.upiu_req.length);
		if (likely(buf_len >= resp_len)) {
			memcpy(hba->dev_cmd.query.descriptor, descp, resp_len);
		} else {
			dev_warn(hba->dev,
				"%s: Response size is bigger than buffer",
				__func__);
			return -EINVAL;
		}
	}

	return 0;
}

/**
 * ufshcd_hba_capabilities - Read controller capabilities
 * @hba: per adapter instance
 */
static inline void ufshcd_hba_capabilities(struct ufs_hba *hba)
{
	hba->capabilities = ufshcd_readl(hba, REG_CONTROLLER_CAPABILITIES);

	/* nutrs and nutmrs are 0 based values */
	hba->nutrs = (hba->capabilities & MASK_TRANSFER_REQUESTS_SLOTS) + 1;
	hba->nutmrs =
	((hba->capabilities & MASK_TASK_MANAGEMENT_REQUEST_SLOTS) >> 16) + 1;

	/* disable auto hibern8 */
	hba->capabilities &= ~MASK_AUTO_HIBERN8_SUPPORT;
}

/**
 * ufshcd_ready_for_uic_cmd - Check if controller is ready
 *                            to accept UIC commands
 * @hba: per adapter instance
 * Return true on success, else false
 */
static inline bool ufshcd_ready_for_uic_cmd(struct ufs_hba *hba)
{
	if (ufshcd_readl(hba, REG_CONTROLLER_STATUS) & UIC_COMMAND_READY)
		return true;
	else
		return false;
}

/**
 * ufshcd_get_upmcrs - Get the power mode change request status
 * @hba: Pointer to adapter instance
 *
 * This function gets the UPMCRS field of HCS register
 * Returns value of UPMCRS field
 */
static inline u8 ufshcd_get_upmcrs(struct ufs_hba *hba)
{
	return (ufshcd_readl(hba, REG_CONTROLLER_STATUS) >> 8) & 0x7;
}

/**
 * ufshcd_dispatch_uic_cmd - Dispatch UIC commands to unipro layers
 * @hba: per adapter instance
 * @uic_cmd: UIC command
 *
 * Mutex must be held.
 */
static inline void
ufshcd_dispatch_uic_cmd(struct ufs_hba *hba, struct uic_command *uic_cmd)
{
	WARN_ON(hba->active_uic_cmd);

	hba->active_uic_cmd = uic_cmd;

	ufshcd_dme_cmd_log(hba, "dme_send", hba->active_uic_cmd->command);
	/* Write Args */
	ufshcd_writel(hba, uic_cmd->argument1, REG_UIC_COMMAND_ARG_1);
	ufshcd_writel(hba, uic_cmd->argument2, REG_UIC_COMMAND_ARG_2);
	ufshcd_writel(hba, uic_cmd->argument3, REG_UIC_COMMAND_ARG_3);

	/* Write UIC Cmd */
	ufshcd_writel(hba, uic_cmd->command & COMMAND_OPCODE_MASK,
		      REG_UIC_COMMAND);
}

/**
 * ufshcd_wait_for_uic_cmd - Wait complectioin of UIC command
 * @hba: per adapter instance
 * @uic_command: UIC command
 *
 * Must be called with mutex held.
 * Returns 0 only if success.
 */
static int
ufshcd_wait_for_uic_cmd(struct ufs_hba *hba, struct uic_command *uic_cmd)
{
	int ret;
	unsigned long flags;

	if (wait_for_completion_timeout(&uic_cmd->done,
					msecs_to_jiffies(UIC_CMD_TIMEOUT)))
		ret = uic_cmd->argument2 & MASK_UIC_COMMAND_RESULT;
	else
		ret = -ETIMEDOUT;

	if (ret)
		ufsdbg_set_err_state(hba);

	ufshcd_dme_cmd_log(hba, "dme_cmpl_1", hba->active_uic_cmd->command);

	spin_lock_irqsave(hba->host->host_lock, flags);
	hba->active_uic_cmd = NULL;
	spin_unlock_irqrestore(hba->host->host_lock, flags);

	return ret;
}

/**
 * __ufshcd_send_uic_cmd - Send UIC commands and retrieve the result
 * @hba: per adapter instance
 * @uic_cmd: UIC command
 * @completion: initialize the completion only if this is set to true
 *
 * Identical to ufshcd_send_uic_cmd() expect mutex. Must be called
 * with mutex held and host_lock locked.
 * Returns 0 only if success.
 */
static int
__ufshcd_send_uic_cmd(struct ufs_hba *hba, struct uic_command *uic_cmd,
		      bool completion)
{
	if (!ufshcd_ready_for_uic_cmd(hba)) {
		dev_err(hba->dev,
			"Controller not ready to accept UIC commands\n");
		return -EIO;
	}

	if (completion)
		init_completion(&uic_cmd->done);

	ufshcd_dispatch_uic_cmd(hba, uic_cmd);

	return 0;
}

/**
 * ufshcd_send_uic_cmd - Send UIC commands and retrieve the result
 * @hba: per adapter instance
 * @uic_cmd: UIC command
 *
 * Returns 0 only if success.
 */
static int
ufshcd_send_uic_cmd(struct ufs_hba *hba, struct uic_command *uic_cmd)
{
	int ret;
	unsigned long flags;

	ufshcd_hold_all(hba);
	mutex_lock(&hba->uic_cmd_mutex);
	ufshcd_add_delay_before_dme_cmd(hba);

	spin_lock_irqsave(hba->host->host_lock, flags);
	ret = __ufshcd_send_uic_cmd(hba, uic_cmd, true);
	spin_unlock_irqrestore(hba->host->host_lock, flags);
	if (!ret)
		ret = ufshcd_wait_for_uic_cmd(hba, uic_cmd);

	ufshcd_save_tstamp_of_last_dme_cmd(hba);
	mutex_unlock(&hba->uic_cmd_mutex);
	ufshcd_release_all(hba);

	ufsdbg_error_inject_dispatcher(hba,
		ERR_INJECT_UIC, 0, &ret);

	return ret;
}

/**
 * ufshcd_map_sg - Map scatter-gather list to prdt
 * @lrbp - pointer to local reference block
 *
 * Returns 0 in case of success, non-zero value in case of failure
 */
static int ufshcd_map_sg(struct ufshcd_lrb *lrbp)
{
	struct ufshcd_sg_entry *prd_table;
	struct scatterlist *sg;
	struct scsi_cmnd *cmd;
	int sg_segments;
	int i;

	cmd = lrbp->cmd;
	sg_segments = scsi_dma_map(cmd);
	if (sg_segments < 0)
		return sg_segments;

	if (sg_segments) {
		lrbp->utr_descriptor_ptr->prd_table_length =
					cpu_to_le16((u16) (sg_segments));

		prd_table = (struct ufshcd_sg_entry *)lrbp->ucd_prdt_ptr;

		scsi_for_each_sg(cmd, sg, sg_segments, i) {
			prd_table[i].size  =
				cpu_to_le32(((u32) sg_dma_len(sg))-1);
			prd_table[i].base_addr =
				cpu_to_le32(lower_32_bits(sg->dma_address));
			prd_table[i].upper_addr =
				cpu_to_le32(upper_32_bits(sg->dma_address));
			prd_table[i].reserved = 0;
		}
	} else {
		lrbp->utr_descriptor_ptr->prd_table_length = 0;
	}

	return 0;
}

/**
 * ufshcd_enable_intr - enable interrupts
 * @hba: per adapter instance
 * @intrs: interrupt bits
 */
static void ufshcd_enable_intr(struct ufs_hba *hba, u32 intrs)
{
	u32 set = ufshcd_readl(hba, REG_INTERRUPT_ENABLE);

	if (hba->ufs_version == UFSHCI_VERSION_10) {
		u32 rw;
		rw = set & INTERRUPT_MASK_RW_VER_10;
		set = rw | ((set ^ intrs) & intrs);
	} else {
		set |= intrs;
	}

	ufshcd_writel(hba, set, REG_INTERRUPT_ENABLE);
}

/**
 * ufshcd_disable_intr - disable interrupts
 * @hba: per adapter instance
 * @intrs: interrupt bits
 */
static void ufshcd_disable_intr(struct ufs_hba *hba, u32 intrs)
{
	u32 set = ufshcd_readl(hba, REG_INTERRUPT_ENABLE);

	if (hba->ufs_version == UFSHCI_VERSION_10) {
		u32 rw;
		rw = (set & INTERRUPT_MASK_RW_VER_10) &
			~(intrs & INTERRUPT_MASK_RW_VER_10);
		set = rw | ((set & intrs) & ~INTERRUPT_MASK_RW_VER_10);

	} else {
		set &= ~intrs;
	}

	ufshcd_writel(hba, set, REG_INTERRUPT_ENABLE);
}

static int ufshcd_prepare_crypto_utrd(struct ufs_hba *hba,
		struct ufshcd_lrb *lrbp)
{
	struct utp_transfer_req_desc *req_desc = lrbp->utr_descriptor_ptr;
	u8 cc_index = 0;
	bool enable = false;
	u64 dun = 0;
	int ret;

	/*
	 * Call vendor specific code to get crypto info for this request:
	 * enable, crypto config. index, DUN.
	 * If bypass is set, don't bother setting the other fields.
	 */
	ret = ufshcd_vops_crypto_req_setup(hba, lrbp, &cc_index, &enable, &dun);
	if (ret) {
		if (ret != -EAGAIN) {
			dev_err(hba->dev,
				"%s: failed to setup crypto request (%d)\n",
				__func__, ret);
		}

		return ret;
	}

	if (!enable)
		goto out;

	req_desc->header.dword_0 |= cc_index | UTRD_CRYPTO_ENABLE;
	req_desc->header.dword_1 = (u32)(dun & 0xFFFFFFFF);
	req_desc->header.dword_3 = (u32)((dun >> 32) & 0xFFFFFFFF);
out:
	return 0;
}

/**
 * ufshcd_prepare_req_desc_hdr() - Fills the requests header
 * descriptor according to request
 * @hba: per adapter instance
 * @lrbp: pointer to local reference block
 * @upiu_flags: flags required in the header
 * @cmd_dir: requests data direction
 */
static int ufshcd_prepare_req_desc_hdr(struct ufs_hba *hba,
	struct ufshcd_lrb *lrbp, u32 *upiu_flags,
	enum dma_data_direction cmd_dir)
{
	struct utp_transfer_req_desc *req_desc = lrbp->utr_descriptor_ptr;
	u32 data_direction;
	u32 dword_0;

	if (cmd_dir == DMA_FROM_DEVICE) {
		data_direction = UTP_DEVICE_TO_HOST;
		*upiu_flags = UPIU_CMD_FLAGS_READ;
	} else if (cmd_dir == DMA_TO_DEVICE) {
		data_direction = UTP_HOST_TO_DEVICE;
		*upiu_flags = UPIU_CMD_FLAGS_WRITE;
	} else {
		data_direction = UTP_NO_DATA_TRANSFER;
		*upiu_flags = UPIU_CMD_FLAGS_NONE;
	}

	dword_0 = data_direction | (lrbp->command_type
				<< UPIU_COMMAND_TYPE_OFFSET);
	if (lrbp->intr_cmd)
		dword_0 |= UTP_REQ_DESC_INT_CMD;

	/* Transfer request descriptor header fields */
	req_desc->header.dword_0 = cpu_to_le32(dword_0);
	/* dword_1 is reserved, hence it is set to 0 */
	req_desc->header.dword_1 = 0;
	/*
	 * assigning invalid value for command status. Controller
	 * updates OCS on command completion, with the command
	 * status
	 */
	req_desc->header.dword_2 =
		cpu_to_le32(OCS_INVALID_COMMAND_STATUS);
	/* dword_3 is reserved, hence it is set to 0 */
	req_desc->header.dword_3 = 0;

	req_desc->prd_table_length = 0;

	if (ufshcd_is_crypto_supported(hba))
		return ufshcd_prepare_crypto_utrd(hba, lrbp);

	return 0;
}

/**
 * ufshcd_prepare_utp_scsi_cmd_upiu() - fills the utp_transfer_req_desc,
 * for scsi commands
 * @lrbp - local reference block pointer
 * @upiu_flags - flags
 */
static
void ufshcd_prepare_utp_scsi_cmd_upiu(struct ufshcd_lrb *lrbp, u32 upiu_flags)
{
	struct utp_upiu_req *ucd_req_ptr = lrbp->ucd_req_ptr;
	unsigned short cdb_len;

	/* command descriptor fields */
	ucd_req_ptr->header.dword_0 = UPIU_HEADER_DWORD(
				UPIU_TRANSACTION_COMMAND, upiu_flags,
				lrbp->lun, lrbp->task_tag);
	ucd_req_ptr->header.dword_1 = UPIU_HEADER_DWORD(
				UPIU_COMMAND_SET_TYPE_SCSI, 0, 0, 0);

	/* Total EHS length and Data segment length will be zero */
	ucd_req_ptr->header.dword_2 = 0;

	ucd_req_ptr->sc.exp_data_transfer_len =
		cpu_to_be32(lrbp->cmd->sdb.length);

	cdb_len = min_t(unsigned short, lrbp->cmd->cmd_len, MAX_CDB_SIZE);
	memcpy(ucd_req_ptr->sc.cdb, lrbp->cmd->cmnd, cdb_len);
	if (cdb_len < MAX_CDB_SIZE)
		memset(ucd_req_ptr->sc.cdb + cdb_len, 0,
		       (MAX_CDB_SIZE - cdb_len));
	memset(lrbp->ucd_rsp_ptr, 0, sizeof(struct utp_upiu_rsp));
}

/**
 * ufshcd_prepare_utp_query_req_upiu() - fills the utp_transfer_req_desc,
 * for query requsts
 * @hba: UFS hba
 * @lrbp: local reference block pointer
 * @upiu_flags: flags
 */
static void ufshcd_prepare_utp_query_req_upiu(struct ufs_hba *hba,
				struct ufshcd_lrb *lrbp, u32 upiu_flags)
{
	struct utp_upiu_req *ucd_req_ptr = lrbp->ucd_req_ptr;
	struct ufs_query *query = &hba->dev_cmd.query;
	u16 len = be16_to_cpu(query->request.upiu_req.length);
	u8 *descp = (u8 *)lrbp->ucd_req_ptr + GENERAL_UPIU_REQUEST_SIZE;

	/* Query request header */
	ucd_req_ptr->header.dword_0 = UPIU_HEADER_DWORD(
			UPIU_TRANSACTION_QUERY_REQ, upiu_flags,
			lrbp->lun, lrbp->task_tag);
	ucd_req_ptr->header.dword_1 = UPIU_HEADER_DWORD(
			0, query->request.query_func, 0, 0);

	/* Data segment length */
	ucd_req_ptr->header.dword_2 = UPIU_HEADER_DWORD(
			0, 0, len >> 8, (u8)len);

	/* Copy the Query Request buffer as is */
	memcpy(&ucd_req_ptr->qr, &query->request.upiu_req,
			QUERY_OSF_SIZE);

	/* Copy the Descriptor */
	if (query->request.upiu_req.opcode == UPIU_QUERY_OPCODE_WRITE_DESC)
		memcpy(descp, query->descriptor, len);

	memset(lrbp->ucd_rsp_ptr, 0, sizeof(struct utp_upiu_rsp));
}

static inline void ufshcd_prepare_utp_nop_upiu(struct ufshcd_lrb *lrbp)
{
	struct utp_upiu_req *ucd_req_ptr = lrbp->ucd_req_ptr;

	memset(ucd_req_ptr, 0, sizeof(struct utp_upiu_req));

	/* command descriptor fields */
	ucd_req_ptr->header.dword_0 =
		UPIU_HEADER_DWORD(
			UPIU_TRANSACTION_NOP_OUT, 0, 0, lrbp->task_tag);
	/* clear rest of the fields of basic header */
	ucd_req_ptr->header.dword_1 = 0;
	ucd_req_ptr->header.dword_2 = 0;

	memset(lrbp->ucd_rsp_ptr, 0, sizeof(struct utp_upiu_rsp));
}

/**
 * ufshcd_compose_upiu - form UFS Protocol Information Unit(UPIU)
 * @hba - per adapter instance
 * @lrb - pointer to local reference block
 */
static int ufshcd_compose_upiu(struct ufs_hba *hba, struct ufshcd_lrb *lrbp)
{
	u32 upiu_flags;
	int ret = 0;

	switch (lrbp->command_type) {
	case UTP_CMD_TYPE_SCSI:
		if (likely(lrbp->cmd)) {
			ret = ufshcd_prepare_req_desc_hdr(hba, lrbp,
				&upiu_flags, lrbp->cmd->sc_data_direction);
			ufshcd_prepare_utp_scsi_cmd_upiu(lrbp, upiu_flags);
		} else {
			ret = -EINVAL;
		}
		break;
	case UTP_CMD_TYPE_DEV_MANAGE:
		ret = ufshcd_prepare_req_desc_hdr(hba, lrbp, &upiu_flags,
			DMA_NONE);
		if (hba->dev_cmd.type == DEV_CMD_TYPE_QUERY)
			ufshcd_prepare_utp_query_req_upiu(
					hba, lrbp, upiu_flags);
		else if (hba->dev_cmd.type == DEV_CMD_TYPE_NOP)
			ufshcd_prepare_utp_nop_upiu(lrbp);
		else
			ret = -EINVAL;
		break;
	case UTP_CMD_TYPE_UFS:
		/* For UFS native command implementation */
		ret = -ENOTSUPP;
		dev_err(hba->dev, "%s: UFS native command are not supported\n",
			__func__);
		break;
	default:
		ret = -ENOTSUPP;
		dev_err(hba->dev, "%s: unknown command type: 0x%x\n",
				__func__, lrbp->command_type);
		break;
	} /* end of switch */

	return ret;
}

/*
 * ufshcd_scsi_to_upiu_lun - maps scsi LUN to UPIU LUN
 * @scsi_lun: scsi LUN id
 *
 * Returns UPIU LUN id
 */
static inline u8 ufshcd_scsi_to_upiu_lun(unsigned int scsi_lun)
{
	if (scsi_is_wlun(scsi_lun))
		return (scsi_lun & UFS_UPIU_MAX_UNIT_NUM_ID)
			| UFS_UPIU_WLUN_ID;
	else
		return scsi_lun & UFS_UPIU_MAX_UNIT_NUM_ID;
}

/**
 * ufshcd_upiu_wlun_to_scsi_wlun - maps UPIU W-LUN id to SCSI W-LUN ID
 * @scsi_lun: UPIU W-LUN id
 *
 * Returns SCSI W-LUN id
 */
static inline u16 ufshcd_upiu_wlun_to_scsi_wlun(u8 upiu_wlun_id)
{
	return (upiu_wlun_id & ~UFS_UPIU_WLUN_ID) | SCSI_W_LUN_BASE;
}

/**
 * ufshcd_get_write_lock - synchronize between shutdown, scaling &
 * arrival of requests
 * @hba: ufs host
 *
 * Lock is predominantly held by shutdown context thus, ensuring
 * that no requests from any other context may sneak through.
 */
static inline void ufshcd_get_write_lock(struct ufs_hba *hba)
{
	down_write(&hba->lock);
}

/**
 * ufshcd_get_read_lock - synchronize between shutdown, scaling &
 * arrival of requests
 * @hba: ufs host
 *
 * Returns 1 if acquired, < 0 on contention
 *
 * After shutdown's initiated, allow requests only directed to the
 * well known device lun. The sync between scaling & issue is maintained
 * as is and this restructuring syncs shutdown with these too.
 */
static int ufshcd_get_read_lock(struct ufs_hba *hba, u64 lun)
{
	int err = 0;

	err = down_read_trylock(&hba->lock);
	if (err > 0)
		goto out;
	/* let requests for well known device lun to go through */
	if (ufshcd_scsi_to_upiu_lun(lun) == UFS_UPIU_UFS_DEVICE_WLUN)
		return 0;
	else if (!ufshcd_is_shutdown_ongoing(hba))
		return -EAGAIN;
	else
		return -EPERM;

out:
	return err;
}

/**
 * ufshcd_put_read_lock - synchronize between shutdown, scaling &
 * arrival of requests
 * @hba: ufs host
 *
 * Returns none
 */
static inline void ufshcd_put_read_lock(struct ufs_hba *hba)
{
	up_read(&hba->lock);
}

/**
 * ufshcd_queuecommand - main entry point for SCSI requests
 * @cmd: command from SCSI Midlayer
 * @done: call back function
 *
 * Returns 0 for success, non-zero in case of failure
 */
static int ufshcd_queuecommand(struct Scsi_Host *host, struct scsi_cmnd *cmd)
{
	struct ufshcd_lrb *lrbp;
	struct ufs_hba *hba;
	unsigned long flags;
	int tag;
	int err = 0;
	bool has_read_lock = false;

	hba = shost_priv(host);

	if (!cmd || !cmd->request || !hba)
		return -EINVAL;

	tag = cmd->request->tag;
	if (!ufshcd_valid_tag(hba, tag)) {
		dev_err(hba->dev,
			"%s: invalid command tag %d: cmd=0x%p, cmd->request=0x%p",
			__func__, tag, cmd, cmd->request);
		BUG();
	}

	err = ufshcd_get_read_lock(hba, cmd->device->lun);
	if (unlikely(err < 0)) {
		if (err == -EPERM) {
			set_host_byte(cmd, DID_ERROR);
			cmd->scsi_done(cmd);
			return 0;
		}
		if (err == -EAGAIN)
			return SCSI_MLQUEUE_HOST_BUSY;
	} else if (err == 1) {
		has_read_lock = true;
	}

	spin_lock_irqsave(hba->host->host_lock, flags);

	/* if error handling is in progress, return host busy */
	if (ufshcd_eh_in_progress(hba)) {
		err = SCSI_MLQUEUE_HOST_BUSY;
		goto out_unlock;
	}

	switch (hba->ufshcd_state) {
	case UFSHCD_STATE_OPERATIONAL:
		break;
	case UFSHCD_STATE_RESET:
		err = SCSI_MLQUEUE_HOST_BUSY;
		goto out_unlock;
	case UFSHCD_STATE_ERROR:
		set_host_byte(cmd, DID_ERROR);
		cmd->scsi_done(cmd);
		goto out_unlock;
	default:
		dev_WARN_ONCE(hba->dev, 1, "%s: invalid state %d\n",
				__func__, hba->ufshcd_state);
		set_host_byte(cmd, DID_BAD_TARGET);
		cmd->scsi_done(cmd);
		goto out_unlock;
	}
	spin_unlock_irqrestore(hba->host->host_lock, flags);

	hba->req_abort_count = 0;

	/* acquire the tag to make sure device cmds don't use it */
	if (test_and_set_bit_lock(tag, &hba->lrb_in_use)) {
		/*
		 * Dev manage command in progress, requeue the command.
		 * Requeuing the command helps in cases where the request *may*
		 * find different tag instead of waiting for dev manage command
		 * completion.
		 */
		err = SCSI_MLQUEUE_HOST_BUSY;
		goto out;
	}

	err = ufshcd_hold(hba, true);
	if (err) {
		err = SCSI_MLQUEUE_HOST_BUSY;
		clear_bit_unlock(tag, &hba->lrb_in_use);
		goto out;
	}
	if (ufshcd_is_clkgating_allowed(hba))
		WARN_ON(hba->clk_gating.state != CLKS_ON);

	err = ufshcd_hibern8_hold(hba, true);
	if (err) {
		clear_bit_unlock(tag, &hba->lrb_in_use);
		err = SCSI_MLQUEUE_HOST_BUSY;
		ufshcd_release(hba, true);
		goto out;
	}
	if (ufshcd_is_hibern8_on_idle_allowed(hba))
		WARN_ON(hba->hibern8_on_idle.state != HIBERN8_EXITED);

	/* Vote PM QoS for the request */
	ufshcd_vops_pm_qos_req_start(hba, cmd->request);

	/* IO svc time latency histogram */
	if (hba->latency_hist_enabled &&
	    (cmd->request->cmd_type == REQ_TYPE_FS)) {
		cmd->request->lat_hist_io_start = ktime_get();
		cmd->request->lat_hist_enabled = 1;
	} else {
		cmd->request->lat_hist_enabled = 0;
	}

	WARN_ON(hba->clk_gating.state != CLKS_ON);

	lrbp = &hba->lrb[tag];

	WARN_ON(lrbp->cmd);
	lrbp->cmd = cmd;
	lrbp->sense_bufflen = UFSHCD_REQ_SENSE_SIZE;
	lrbp->sense_buffer = cmd->sense_buffer;
	lrbp->task_tag = tag;
	lrbp->lun = ufshcd_scsi_to_upiu_lun(cmd->device->lun);
	lrbp->intr_cmd = !ufshcd_is_intr_aggr_allowed(hba) ? true : false;
	lrbp->command_type = UTP_CMD_TYPE_SCSI;
	lrbp->req_abort_skip = false;

	/* form UPIU before issuing the command */
	err = ufshcd_compose_upiu(hba, lrbp);
	if (err) {
		if (err != -EAGAIN)
			dev_err(hba->dev,
				"%s: failed to compose upiu %d\n",
				__func__, err);

		lrbp->cmd = NULL;
		clear_bit_unlock(tag, &hba->lrb_in_use);
		ufshcd_release_all(hba);
		ufshcd_vops_pm_qos_req_end(hba, cmd->request, true);
		goto out;
	}

	err = ufshcd_map_sg(lrbp);
	if (err) {
		lrbp->cmd = NULL;
		clear_bit_unlock(tag, &hba->lrb_in_use);
		ufshcd_release_all(hba);
		ufshcd_vops_pm_qos_req_end(hba, cmd->request, true);
		goto out;
	}

	err = ufshcd_vops_crypto_engine_cfg_start(hba, tag);
	if (err) {
		if (err != -EAGAIN)
			dev_err(hba->dev,
				"%s: failed to configure crypto engine %d\n",
				__func__, err);

		scsi_dma_unmap(lrbp->cmd);
		lrbp->cmd = NULL;
		clear_bit_unlock(tag, &hba->lrb_in_use);
		ufshcd_release_all(hba);
		ufshcd_vops_pm_qos_req_end(hba, cmd->request, true);

		goto out;
	}

	/* Make sure descriptors are ready before ringing the doorbell */
	wmb();
	/* issue command to the controller */
	spin_lock_irqsave(hba->host->host_lock, flags);

	err = ufshcd_send_command(hba, tag);
	if (err) {
		spin_unlock_irqrestore(hba->host->host_lock, flags);
		scsi_dma_unmap(lrbp->cmd);
		lrbp->cmd = NULL;
		clear_bit_unlock(tag, &hba->lrb_in_use);
		ufshcd_release_all(hba);
		ufshcd_vops_pm_qos_req_end(hba, cmd->request, true);
		ufshcd_vops_crypto_engine_cfg_end(hba, lrbp, cmd->request);
		dev_err(hba->dev, "%s: failed sending command, %d\n",
							__func__, err);
		if (err == -EINVAL) {
			set_host_byte(cmd, DID_ERROR);
			if (has_read_lock)
				ufshcd_put_read_lock(hba);
			cmd->scsi_done(cmd);
			return 0;
		}
		goto out;
	}

out_unlock:
	spin_unlock_irqrestore(hba->host->host_lock, flags);
out:
	if (has_read_lock)
		ufshcd_put_read_lock(hba);
	return err;
}

static int ufshcd_compose_dev_cmd(struct ufs_hba *hba,
		struct ufshcd_lrb *lrbp, enum dev_cmd_type cmd_type, int tag)
{
	lrbp->cmd = NULL;
	lrbp->sense_bufflen = 0;
	lrbp->sense_buffer = NULL;
	lrbp->task_tag = tag;
	lrbp->lun = 0; /* device management cmd is not specific to any LUN */
	lrbp->command_type = UTP_CMD_TYPE_DEV_MANAGE;
	lrbp->intr_cmd = true; /* No interrupt aggregation */
	hba->dev_cmd.type = cmd_type;

	return ufshcd_compose_upiu(hba, lrbp);
}

static int
ufshcd_clear_cmd(struct ufs_hba *hba, int tag)
{
	int err = 0;
	unsigned long flags;
	u32 mask = 1 << tag;

	/* clear outstanding transaction before retry */
	spin_lock_irqsave(hba->host->host_lock, flags);
	ufshcd_utrl_clear(hba, tag);
	spin_unlock_irqrestore(hba->host->host_lock, flags);

	/*
	 * wait for for h/w to clear corresponding bit in door-bell.
	 * max. wait is 1 sec.
	 */
	err = ufshcd_wait_for_register(hba,
			REG_UTP_TRANSFER_REQ_DOOR_BELL,
			mask, ~mask, 1000, 1000, true);

	return err;
}

static int
ufshcd_check_query_response(struct ufs_hba *hba, struct ufshcd_lrb *lrbp)
{
	struct ufs_query_res *query_res = &hba->dev_cmd.query.response;

	/* Get the UPIU response */
	query_res->response = ufshcd_get_rsp_upiu_result(lrbp->ucd_rsp_ptr) >>
				UPIU_RSP_CODE_OFFSET;
	return query_res->response;
}

/**
 * ufshcd_dev_cmd_completion() - handles device management command responses
 * @hba: per adapter instance
 * @lrbp: pointer to local reference block
 */
static int
ufshcd_dev_cmd_completion(struct ufs_hba *hba, struct ufshcd_lrb *lrbp)
{
	int resp;
	int err = 0;

	hba->ufs_stats.last_hibern8_exit_tstamp = ktime_set(0, 0);
	resp = ufshcd_get_req_rsp(lrbp->ucd_rsp_ptr);

	switch (resp) {
	case UPIU_TRANSACTION_NOP_IN:
		if (hba->dev_cmd.type != DEV_CMD_TYPE_NOP) {
			err = -EINVAL;
			dev_err(hba->dev, "%s: unexpected response %x\n",
					__func__, resp);
		}
		break;
	case UPIU_TRANSACTION_QUERY_RSP:
		err = ufshcd_check_query_response(hba, lrbp);
		if (!err)
			err = ufshcd_copy_query_response(hba, lrbp);
		break;
	case UPIU_TRANSACTION_REJECT_UPIU:
		/* TODO: handle Reject UPIU Response */
		err = -EPERM;
		dev_err(hba->dev, "%s: Reject UPIU not fully implemented\n",
				__func__);
		break;
	default:
		err = -EINVAL;
		dev_err(hba->dev, "%s: Invalid device management cmd response: %x\n",
				__func__, resp);
		break;
	}

	return err;
}

static int ufshcd_wait_for_dev_cmd(struct ufs_hba *hba,
		struct ufshcd_lrb *lrbp, int max_timeout)
{
	int err = 0;
	unsigned long time_left;
	unsigned long flags;

	time_left = wait_for_completion_timeout(hba->dev_cmd.complete,
			msecs_to_jiffies(max_timeout));

	spin_lock_irqsave(hba->host->host_lock, flags);
	hba->dev_cmd.complete = NULL;
	if (likely(time_left)) {
		err = ufshcd_get_tr_ocs(lrbp);
		if (!err)
			err = ufshcd_dev_cmd_completion(hba, lrbp);
	}
	spin_unlock_irqrestore(hba->host->host_lock, flags);

	if (!time_left) {
		err = -ETIMEDOUT;
		dev_dbg(hba->dev, "%s: dev_cmd request timedout, tag %d\n",
			__func__, lrbp->task_tag);
		if (!ufshcd_clear_cmd(hba, lrbp->task_tag))
			/* successfully cleared the command, retry if needed */
			err = -EAGAIN;
		/*
		 * in case of an error, after clearing the doorbell,
		 * we also need to clear the outstanding_request
		 * field in hba
		 */
		ufshcd_outstanding_req_clear(hba, lrbp->task_tag);
	}

	if (err)
		ufsdbg_set_err_state(hba);

	return err;
}

/**
 * ufshcd_get_dev_cmd_tag - Get device management command tag
 * @hba: per-adapter instance
 * @tag: pointer to variable with available slot value
 *
 * Get a free slot and lock it until device management command
 * completes.
 *
 * Returns false if free slot is unavailable for locking, else
 * return true with tag value in @tag.
 */
static bool ufshcd_get_dev_cmd_tag(struct ufs_hba *hba, int *tag_out)
{
	int tag;
	bool ret = false;
	unsigned long tmp;

	if (!tag_out)
		goto out;

	do {
		tmp = ~hba->lrb_in_use;
		tag = find_last_bit(&tmp, hba->nutrs);
		if (tag >= hba->nutrs)
			goto out;
	} while (test_and_set_bit_lock(tag, &hba->lrb_in_use));

	*tag_out = tag;
	ret = true;
out:
	return ret;
}

static inline void ufshcd_put_dev_cmd_tag(struct ufs_hba *hba, int tag)
{
	clear_bit_unlock(tag, &hba->lrb_in_use);
}

/**
 * ufshcd_exec_dev_cmd - API for sending device management requests
 * @hba - UFS hba
 * @cmd_type - specifies the type (NOP, Query...)
 * @timeout - time in seconds
 *
 * NOTE: Since there is only one available tag for device management commands,
 * it is expected you hold the hba->dev_cmd.lock mutex.
 */
static int ufshcd_exec_dev_cmd(struct ufs_hba *hba,
		enum dev_cmd_type cmd_type, int timeout)
{
	struct ufshcd_lrb *lrbp;
	int err;
	int tag;
	struct completion wait;
	unsigned long flags;

	/*
	 * May get invoked from shutdown and IOCTL contexts.
	 * In shutdown context, it comes in with lock acquired.
	 * In error recovery context, it may come with lock acquired.
	 */

	if (!ufshcd_is_shutdown_ongoing(hba) && !ufshcd_eh_in_progress(hba))
		down_read(&hba->lock);

	/*
	 * Get free slot, sleep if slots are unavailable.
	 * Even though we use wait_event() which sleeps indefinitely,
	 * the maximum wait time is bounded by SCSI request timeout.
	 */
	wait_event(hba->dev_cmd.tag_wq, ufshcd_get_dev_cmd_tag(hba, &tag));

	init_completion(&wait);
	lrbp = &hba->lrb[tag];
	WARN_ON(lrbp->cmd);
	err = ufshcd_compose_dev_cmd(hba, lrbp, cmd_type, tag);
	if (unlikely(err))
		goto out_put_tag;

	hba->dev_cmd.complete = &wait;

	/* Make sure descriptors are ready before ringing the doorbell */
	wmb();
	spin_lock_irqsave(hba->host->host_lock, flags);
	err = ufshcd_send_command(hba, tag);
	spin_unlock_irqrestore(hba->host->host_lock, flags);
	if (err) {
		dev_err(hba->dev, "%s: failed sending command, %d\n",
							__func__, err);
		goto out_put_tag;
	}
	err = ufshcd_wait_for_dev_cmd(hba, lrbp, timeout);

out_put_tag:
	ufshcd_put_dev_cmd_tag(hba, tag);
	wake_up(&hba->dev_cmd.tag_wq);
	if (!ufshcd_is_shutdown_ongoing(hba) && !ufshcd_eh_in_progress(hba))
		up_read(&hba->lock);
	return err;
}

/**
 * ufshcd_init_query() - init the query response and request parameters
 * @hba: per-adapter instance
 * @request: address of the request pointer to be initialized
 * @response: address of the response pointer to be initialized
 * @opcode: operation to perform
 * @idn: flag idn to access
 * @index: LU number to access
 * @selector: query/flag/descriptor further identification
 */
static inline void ufshcd_init_query(struct ufs_hba *hba,
		struct ufs_query_req **request, struct ufs_query_res **response,
		enum query_opcode opcode, u8 idn, u8 index, u8 selector)
{
	int idn_t = (int)idn;

	ufsdbg_error_inject_dispatcher(hba,
		ERR_INJECT_QUERY, idn_t, (int *)&idn_t);
	idn = idn_t;

	*request = &hba->dev_cmd.query.request;
	*response = &hba->dev_cmd.query.response;
	memset(*request, 0, sizeof(struct ufs_query_req));
	memset(*response, 0, sizeof(struct ufs_query_res));
	(*request)->upiu_req.opcode = opcode;
	(*request)->upiu_req.idn = idn;
	(*request)->upiu_req.index = index;
	(*request)->upiu_req.selector = selector;

	ufshcd_update_query_stats(hba, opcode, idn);
}

static int ufshcd_query_flag_retry(struct ufs_hba *hba,
	enum query_opcode opcode, enum flag_idn idn, bool *flag_res)
{
	int ret;
	int retries;

	for (retries = 0; retries < QUERY_REQ_RETRIES; retries++) {
		ret = ufshcd_query_flag(hba, opcode, idn, flag_res);
		if (ret)
			dev_dbg(hba->dev,
				"%s: failed with error %d, retries %d\n",
				__func__, ret, retries);
		else
			break;
	}

	if (ret)
		dev_err(hba->dev,
			"%s: query attribute, opcode %d, idn %d, failed with error %d after %d retires\n",
			__func__, opcode, idn, ret, retries);
	return ret;
}

/**
 * ufshcd_query_flag() - API function for sending flag query requests
 * hba: per-adapter instance
 * query_opcode: flag query to perform
 * idn: flag idn to access
 * flag_res: the flag value after the query request completes
 *
 * Returns 0 for success, non-zero in case of failure
 */
int ufshcd_query_flag(struct ufs_hba *hba, enum query_opcode opcode,
			enum flag_idn idn, bool *flag_res)
{
	struct ufs_query_req *request = NULL;
	struct ufs_query_res *response = NULL;
	int err, index = 0, selector = 0;
	int timeout = QUERY_REQ_TIMEOUT;

	BUG_ON(!hba);

	ufshcd_hold_all(hba);
	mutex_lock(&hba->dev_cmd.lock);
	ufshcd_init_query(hba, &request, &response, opcode, idn, index,
			selector);

	switch (opcode) {
	case UPIU_QUERY_OPCODE_SET_FLAG:
	case UPIU_QUERY_OPCODE_CLEAR_FLAG:
	case UPIU_QUERY_OPCODE_TOGGLE_FLAG:
		request->query_func = UPIU_QUERY_FUNC_STANDARD_WRITE_REQUEST;
		break;
	case UPIU_QUERY_OPCODE_READ_FLAG:
		request->query_func = UPIU_QUERY_FUNC_STANDARD_READ_REQUEST;
		if (!flag_res) {
			/* No dummy reads */
			dev_err(hba->dev, "%s: Invalid argument for read request\n",
					__func__);
			err = -EINVAL;
			goto out_unlock;
		}
		break;
	default:
		dev_err(hba->dev,
			"%s: Expected query flag opcode but got = %d\n",
			__func__, opcode);
		err = -EINVAL;
		goto out_unlock;
	}

	err = ufshcd_exec_dev_cmd(hba, DEV_CMD_TYPE_QUERY, timeout);

	if (err) {
		dev_err(hba->dev,
			"%s: Sending flag query for idn %d failed, err = %d\n",
			__func__, request->upiu_req.idn, err);
		goto out_unlock;
	}

	if (flag_res)
		*flag_res = (be32_to_cpu(response->upiu_res.value) &
				MASK_QUERY_UPIU_FLAG_LOC) & 0x1;

out_unlock:
	mutex_unlock(&hba->dev_cmd.lock);
	ufshcd_release_all(hba);
	return err;
}
EXPORT_SYMBOL(ufshcd_query_flag);

/**
 * ufshcd_query_attr - API function for sending attribute requests
 * hba: per-adapter instance
 * opcode: attribute opcode
 * idn: attribute idn to access
 * index: index field
 * selector: selector field
 * attr_val: the attribute value after the query request completes
 *
 * Returns 0 for success, non-zero in case of failure
*/
int ufshcd_query_attr(struct ufs_hba *hba, enum query_opcode opcode,
			enum attr_idn idn, u8 index, u8 selector, u32 *attr_val)
{
	struct ufs_query_req *request = NULL;
	struct ufs_query_res *response = NULL;
	int err;

	BUG_ON(!hba);

	ufshcd_hold_all(hba);
	if (!attr_val) {
		dev_err(hba->dev, "%s: attribute value required for opcode 0x%x\n",
				__func__, opcode);
		err = -EINVAL;
		goto out;
	}

	mutex_lock(&hba->dev_cmd.lock);
	ufshcd_init_query(hba, &request, &response, opcode, idn, index,
			selector);

	switch (opcode) {
	case UPIU_QUERY_OPCODE_WRITE_ATTR:
		request->query_func = UPIU_QUERY_FUNC_STANDARD_WRITE_REQUEST;
		request->upiu_req.value = cpu_to_be32(*attr_val);
		break;
	case UPIU_QUERY_OPCODE_READ_ATTR:
		request->query_func = UPIU_QUERY_FUNC_STANDARD_READ_REQUEST;
		break;
	default:
		dev_err(hba->dev, "%s: Expected query attr opcode but got = 0x%.2x\n",
				__func__, opcode);
		err = -EINVAL;
		goto out_unlock;
	}

	err = ufshcd_exec_dev_cmd(hba, DEV_CMD_TYPE_QUERY, QUERY_REQ_TIMEOUT);

	if (err) {
		dev_err(hba->dev, "%s: opcode 0x%.2x for idn %d failed, index %d, err = %d\n",
				__func__, opcode,
				request->upiu_req.idn, index, err);
		goto out_unlock;
	}

	*attr_val = be32_to_cpu(response->upiu_res.value);

out_unlock:
	mutex_unlock(&hba->dev_cmd.lock);
out:
	ufshcd_release_all(hba);
	return err;
}
EXPORT_SYMBOL(ufshcd_query_attr);

/**
 * ufshcd_query_attr_retry() - API function for sending query
 * attribute with retries
 * @hba: per-adapter instance
 * @opcode: attribute opcode
 * @idn: attribute idn to access
 * @index: index field
 * @selector: selector field
 * @attr_val: the attribute value after the query request
 * completes
 *
 * Returns 0 for success, non-zero in case of failure
*/
static int ufshcd_query_attr_retry(struct ufs_hba *hba,
	enum query_opcode opcode, enum attr_idn idn, u8 index, u8 selector,
	u32 *attr_val)
{
	int ret = 0;
	u32 retries;

	 for (retries = QUERY_REQ_RETRIES; retries > 0; retries--) {
		ret = ufshcd_query_attr(hba, opcode, idn, index,
						selector, attr_val);
		if (ret)
			dev_dbg(hba->dev, "%s: failed with error %d, retries %d\n",
				__func__, ret, retries);
		else
			break;
	}

	if (ret)
		dev_err(hba->dev,
			"%s: query attribute, idn %d, failed with error %d after %d retires\n",
			__func__, idn, ret, retries);
	return ret;
}

static int __ufshcd_query_descriptor(struct ufs_hba *hba,
			enum query_opcode opcode, enum desc_idn idn, u8 index,
			u8 selector, u8 *desc_buf, int *buf_len)
{
	struct ufs_query_req *request = NULL;
	struct ufs_query_res *response = NULL;
	int err;

	BUG_ON(!hba);

	ufshcd_hold_all(hba);
	if (!desc_buf) {
		dev_err(hba->dev, "%s: descriptor buffer required for opcode 0x%x\n",
				__func__, opcode);
		err = -EINVAL;
		goto out;
	}

	if (*buf_len <= QUERY_DESC_MIN_SIZE || *buf_len > QUERY_DESC_MAX_SIZE) {
		dev_err(hba->dev, "%s: descriptor buffer size (%d) is out of range\n",
				__func__, *buf_len);
		err = -EINVAL;
		goto out;
	}

	mutex_lock(&hba->dev_cmd.lock);
	ufshcd_init_query(hba, &request, &response, opcode, idn, index,
			selector);
	hba->dev_cmd.query.descriptor = desc_buf;
	request->upiu_req.length = cpu_to_be16(*buf_len);

	switch (opcode) {
	case UPIU_QUERY_OPCODE_WRITE_DESC:
		request->query_func = UPIU_QUERY_FUNC_STANDARD_WRITE_REQUEST;
		break;
	case UPIU_QUERY_OPCODE_READ_DESC:
		request->query_func = UPIU_QUERY_FUNC_STANDARD_READ_REQUEST;
		break;
	default:
		dev_err(hba->dev,
				"%s: Expected query descriptor opcode but got = 0x%.2x\n",
				__func__, opcode);
		err = -EINVAL;
		goto out_unlock;
	}

	err = ufshcd_exec_dev_cmd(hba, DEV_CMD_TYPE_QUERY, QUERY_REQ_TIMEOUT);

	if (err) {
		dev_err(hba->dev, "%s: opcode 0x%.2x for idn %d failed, index %d, err = %d\n",
				__func__, opcode,
				request->upiu_req.idn, index, err);
		goto out_unlock;
	}

	*buf_len = be16_to_cpu(response->upiu_res.length);

out_unlock:
	hba->dev_cmd.query.descriptor = NULL;
	mutex_unlock(&hba->dev_cmd.lock);
out:
	ufshcd_release_all(hba);
	return err;
}

/**
 * ufshcd_query_descriptor - API function for sending descriptor requests
 * hba: per-adapter instance
 * opcode: attribute opcode
 * idn: attribute idn to access
 * index: index field
 * selector: selector field
 * desc_buf: the buffer that contains the descriptor
 * buf_len: length parameter passed to the device
 *
 * Returns 0 for success, non-zero in case of failure.
 * The buf_len parameter will contain, on return, the length parameter
 * received on the response.
 */
int ufshcd_query_descriptor(struct ufs_hba *hba,
			enum query_opcode opcode, enum desc_idn idn, u8 index,
			u8 selector, u8 *desc_buf, int *buf_len)
{
	int err;
	int retries;

	for (retries = QUERY_REQ_RETRIES; retries > 0; retries--) {
		err = __ufshcd_query_descriptor(hba, opcode, idn, index,
						selector, desc_buf, buf_len);
		if (!err || err == -EINVAL)
			break;
	}

	return err;
}
EXPORT_SYMBOL(ufshcd_query_descriptor);

/**
 * ufshcd_read_desc_param - read the specified descriptor parameter
 * @hba: Pointer to adapter instance
 * @desc_id: descriptor idn value
 * @desc_index: descriptor index
 * @param_offset: offset of the parameter to read
 * @param_read_buf: pointer to buffer where parameter would be read
 * @param_size: sizeof(param_read_buf)
 *
 * Return 0 in case of success, non-zero otherwise
 */
static int ufshcd_read_desc_param(struct ufs_hba *hba,
				  enum desc_idn desc_id,
				  int desc_index,
				  u32 param_offset,
				  u8 *param_read_buf,
				  u32 param_size)
{
	int ret;
	u8 *desc_buf;
	u32 buff_len;
	bool is_kmalloc = true;

	/* safety checks */
	if (desc_id >= QUERY_DESC_IDN_MAX)
		return -EINVAL;

	buff_len = ufs_query_desc_max_size[desc_id];
	if ((param_offset + param_size) > buff_len)
		return -EINVAL;

	if (!param_offset && (param_size == buff_len)) {
		/* memory space already available to hold full descriptor */
		desc_buf = param_read_buf;
		is_kmalloc = false;
	} else {
		/* allocate memory to hold full descriptor */
		desc_buf = kmalloc(buff_len, GFP_KERNEL);
		if (!desc_buf)
			return -ENOMEM;
	}

	ret = ufshcd_query_descriptor(hba, UPIU_QUERY_OPCODE_READ_DESC,
				      desc_id, desc_index, 0, desc_buf,
				      &buff_len);

	if (ret) {
		dev_err(hba->dev, "%s: Failed reading descriptor. desc_id %d, desc_index %d, param_offset %d, ret %d",
			__func__, desc_id, desc_index, param_offset, ret);

		goto out;
	}

	/* Sanity check */
	if (desc_buf[QUERY_DESC_DESC_TYPE_OFFSET] != desc_id) {
		dev_err(hba->dev, "%s: invalid desc_id %d in descriptor header",
			__func__, desc_buf[QUERY_DESC_DESC_TYPE_OFFSET]);
		ret = -EINVAL;
		goto out;
	}

	/*
	 * While reading variable size descriptors (like string descriptor),
	 * some UFS devices may report the "LENGTH" (field in "Transaction
	 * Specific fields" of Query Response UPIU) same as what was requested
	 * in Query Request UPIU instead of reporting the actual size of the
	 * variable size descriptor.
	 * Although it's safe to ignore the "LENGTH" field for variable size
	 * descriptors as we can always derive the length of the descriptor from
	 * the descriptor header fields. Hence this change impose the length
	 * match check only for fixed size descriptors (for which we always
	 * request the correct size as part of Query Request UPIU).
	 */
	if ((desc_id != QUERY_DESC_IDN_STRING) &&
	    (buff_len != desc_buf[QUERY_DESC_LENGTH_OFFSET])) {
		dev_err(hba->dev, "%s: desc_buf length mismatch: buff_len %d, buff_len(desc_header) %d",
			__func__, buff_len, desc_buf[QUERY_DESC_LENGTH_OFFSET]);
		ret = -EINVAL;
		goto out;
	}

	if (is_kmalloc)
		memcpy(param_read_buf, &desc_buf[param_offset], param_size);
out:
	if (is_kmalloc)
		kfree(desc_buf);
	return ret;
}

static inline int ufshcd_read_desc(struct ufs_hba *hba,
				   enum desc_idn desc_id,
				   int desc_index,
				   u8 *buf,
				   u32 size)
{
	return ufshcd_read_desc_param(hba, desc_id, desc_index, 0, buf, size);
}

static inline int ufshcd_read_power_desc(struct ufs_hba *hba,
					 u8 *buf,
					 u32 size)
{
	return ufshcd_read_desc(hba, QUERY_DESC_IDN_POWER, 0, buf, size);
}

int ufshcd_read_device_desc(struct ufs_hba *hba, u8 *buf, u32 size)
{
	return ufshcd_read_desc(hba, QUERY_DESC_IDN_DEVICE, 0, buf, size);
}

int ufshcd_read_health_desc(struct ufs_hba *hba, u8 *buf, u32 size)
{
	return ufshcd_read_desc(hba, QUERY_DESC_IDN_HEALTH, 0, buf, size);
}

/**
 * ufshcd_read_string_desc - read string descriptor
 * @hba: pointer to adapter instance
 * @desc_index: descriptor index
 * @buf: pointer to buffer where descriptor would be read
 * @size: size of buf
 * @ascii: if true convert from unicode to ascii characters
 *
 * Return 0 in case of success, non-zero otherwise
 */
int ufshcd_read_string_desc(struct ufs_hba *hba, int desc_index, u8 *buf,
				u32 size, bool ascii)
{
	int err = 0;

	err = ufshcd_read_desc(hba,
				QUERY_DESC_IDN_STRING, desc_index, buf, size);

	if (err) {
		dev_err(hba->dev, "%s: reading String Desc failed after %d retries. err = %d\n",
			__func__, QUERY_REQ_RETRIES, err);
		goto out;
	}

	if (ascii) {
		int desc_len;
		int ascii_len;
		int i;
		char *buff_ascii;

		desc_len = buf[0];
		/* remove header and divide by 2 to move from UTF16 to UTF8 */
		ascii_len = (desc_len - QUERY_DESC_HDR_SIZE) / 2 + 1;
		if (size < ascii_len + QUERY_DESC_HDR_SIZE) {
			dev_err(hba->dev, "%s: buffer allocated size is too small\n",
					__func__);
			err = -ENOMEM;
			goto out;
		}

		buff_ascii = kzalloc(ascii_len, GFP_KERNEL);
		if (!buff_ascii) {
			dev_err(hba->dev, "%s: Failed allocating %d bytes\n",
					__func__, ascii_len);
			err = -ENOMEM;
			goto out_free_buff;
		}

		/*
		 * the descriptor contains string in UTF16 format
		 * we need to convert to utf-8 so it can be displayed
		 */
		utf16s_to_utf8s((wchar_t *)&buf[QUERY_DESC_HDR_SIZE],
				desc_len - QUERY_DESC_HDR_SIZE,
				UTF16_BIG_ENDIAN, buff_ascii, ascii_len);

		/* replace non-printable or non-ASCII characters with spaces */
		for (i = 0; i < ascii_len; i++)
			ufshcd_remove_non_printable(&buff_ascii[i]);

		memset(buf + QUERY_DESC_HDR_SIZE, 0,
				size - QUERY_DESC_HDR_SIZE);
		memcpy(buf + QUERY_DESC_HDR_SIZE, buff_ascii, ascii_len);
		buf[QUERY_DESC_LENGTH_OFFSET] = ascii_len + QUERY_DESC_HDR_SIZE;
out_free_buff:
		kfree(buff_ascii);
	}
out:
	return err;
}

/**
 * ufshcd_read_unit_desc_param - read the specified unit descriptor parameter
 * @hba: Pointer to adapter instance
 * @lun: lun id
 * @param_offset: offset of the parameter to read
 * @param_read_buf: pointer to buffer where parameter would be read
 * @param_size: sizeof(param_read_buf)
 *
 * Return 0 in case of success, non-zero otherwise
 */
static inline int ufshcd_read_unit_desc_param(struct ufs_hba *hba,
					      int lun,
					      enum unit_desc_param param_offset,
					      u8 *param_read_buf,
					      u32 param_size)
{
	/*
	 * Unit descriptors are only available for general purpose LUs (LUN id
	 * from 0 to 7) and RPMB Well known LU.
	 */
	if (!ufs_is_valid_unit_desc_lun(lun))
		return -EOPNOTSUPP;

	return ufshcd_read_desc_param(hba, QUERY_DESC_IDN_UNIT, lun,
				      param_offset, param_read_buf, param_size);
}

/**
 * ufshcd_memory_alloc - allocate memory for host memory space data structures
 * @hba: per adapter instance
 *
 * 1. Allocate DMA memory for Command Descriptor array
 *	Each command descriptor consist of Command UPIU, Response UPIU and PRDT
 * 2. Allocate DMA memory for UTP Transfer Request Descriptor List (UTRDL).
 * 3. Allocate DMA memory for UTP Task Management Request Descriptor List
 *	(UTMRDL)
 * 4. Allocate memory for local reference block(lrb).
 *
 * Returns 0 for success, non-zero in case of failure
 */
static int ufshcd_memory_alloc(struct ufs_hba *hba)
{
	size_t utmrdl_size, utrdl_size, ucdl_size;

	/* Allocate memory for UTP command descriptors */
	ucdl_size = (sizeof(struct utp_transfer_cmd_desc) * hba->nutrs);
	hba->ucdl_base_addr = dmam_alloc_coherent(hba->dev,
						  ucdl_size,
						  &hba->ucdl_dma_addr,
						  GFP_KERNEL);

	/*
	 * UFSHCI requires UTP command descriptor to be 128 byte aligned.
	 * make sure hba->ucdl_dma_addr is aligned to PAGE_SIZE
	 * if hba->ucdl_dma_addr is aligned to PAGE_SIZE, then it will
	 * be aligned to 128 bytes as well
	 */
	if (!hba->ucdl_base_addr ||
	    WARN_ON(hba->ucdl_dma_addr & (PAGE_SIZE - 1))) {
		dev_err(hba->dev,
			"Command Descriptor Memory allocation failed\n");
		goto out;
	}

	/*
	 * Allocate memory for UTP Transfer descriptors
	 * UFSHCI requires 1024 byte alignment of UTRD
	 */
	utrdl_size = (sizeof(struct utp_transfer_req_desc) * hba->nutrs);
	hba->utrdl_base_addr = dmam_alloc_coherent(hba->dev,
						   utrdl_size,
						   &hba->utrdl_dma_addr,
						   GFP_KERNEL);
	if (!hba->utrdl_base_addr ||
	    WARN_ON(hba->utrdl_dma_addr & (PAGE_SIZE - 1))) {
		dev_err(hba->dev,
			"Transfer Descriptor Memory allocation failed\n");
		goto out;
	}

	/*
	 * Allocate memory for UTP Task Management descriptors
	 * UFSHCI requires 1024 byte alignment of UTMRD
	 */
	utmrdl_size = sizeof(struct utp_task_req_desc) * hba->nutmrs;
	hba->utmrdl_base_addr = dmam_alloc_coherent(hba->dev,
						    utmrdl_size,
						    &hba->utmrdl_dma_addr,
						    GFP_KERNEL);
	if (!hba->utmrdl_base_addr ||
	    WARN_ON(hba->utmrdl_dma_addr & (PAGE_SIZE - 1))) {
		dev_err(hba->dev,
		"Task Management Descriptor Memory allocation failed\n");
		goto out;
	}

	/* Allocate memory for local reference block */
	hba->lrb = devm_kzalloc(hba->dev,
				hba->nutrs * sizeof(struct ufshcd_lrb),
				GFP_KERNEL);
	if (!hba->lrb) {
		dev_err(hba->dev, "LRB Memory allocation failed\n");
		goto out;
	}
	return 0;
out:
	return -ENOMEM;
}

/**
 * ufshcd_host_memory_configure - configure local reference block with
 *				memory offsets
 * @hba: per adapter instance
 *
 * Configure Host memory space
 * 1. Update Corresponding UTRD.UCDBA and UTRD.UCDBAU with UCD DMA
 * address.
 * 2. Update each UTRD with Response UPIU offset, Response UPIU length
 * and PRDT offset.
 * 3. Save the corresponding addresses of UTRD, UCD.CMD, UCD.RSP and UCD.PRDT
 * into local reference block.
 */
static void ufshcd_host_memory_configure(struct ufs_hba *hba)
{
	struct utp_transfer_cmd_desc *cmd_descp;
	struct utp_transfer_req_desc *utrdlp;
	dma_addr_t cmd_desc_dma_addr;
	dma_addr_t cmd_desc_element_addr;
	u16 response_offset;
	u16 prdt_offset;
	int cmd_desc_size;
	int i;

	utrdlp = hba->utrdl_base_addr;
	cmd_descp = hba->ucdl_base_addr;

	response_offset =
		offsetof(struct utp_transfer_cmd_desc, response_upiu);
	prdt_offset =
		offsetof(struct utp_transfer_cmd_desc, prd_table);

	cmd_desc_size = sizeof(struct utp_transfer_cmd_desc);
	cmd_desc_dma_addr = hba->ucdl_dma_addr;

	for (i = 0; i < hba->nutrs; i++) {
		/* Configure UTRD with command descriptor base address */
		cmd_desc_element_addr =
				(cmd_desc_dma_addr + (cmd_desc_size * i));
		utrdlp[i].command_desc_base_addr_lo =
				cpu_to_le32(lower_32_bits(cmd_desc_element_addr));
		utrdlp[i].command_desc_base_addr_hi =
				cpu_to_le32(upper_32_bits(cmd_desc_element_addr));

		/* Response upiu and prdt offset should be in double words */
		utrdlp[i].response_upiu_offset =
				cpu_to_le16((response_offset >> 2));
		utrdlp[i].prd_table_offset =
				cpu_to_le16((prdt_offset >> 2));
		utrdlp[i].response_upiu_length =
				cpu_to_le16(ALIGNED_UPIU_SIZE >> 2);

		hba->lrb[i].utr_descriptor_ptr = (utrdlp + i);
		hba->lrb[i].utrd_dma_addr = hba->utrdl_dma_addr +
				(i * sizeof(struct utp_transfer_req_desc));
		hba->lrb[i].ucd_req_ptr =
			(struct utp_upiu_req *)(cmd_descp + i);
		hba->lrb[i].ucd_req_dma_addr = cmd_desc_element_addr;
		hba->lrb[i].ucd_rsp_ptr =
			(struct utp_upiu_rsp *)cmd_descp[i].response_upiu;
		hba->lrb[i].ucd_rsp_dma_addr = cmd_desc_element_addr +
				response_offset;
		hba->lrb[i].ucd_prdt_ptr =
			(struct ufshcd_sg_entry *)cmd_descp[i].prd_table;
		hba->lrb[i].ucd_prdt_dma_addr = cmd_desc_element_addr +
				prdt_offset;
	}
}

/**
 * ufshcd_dme_link_startup - Notify Unipro to perform link startup
 * @hba: per adapter instance
 *
 * UIC_CMD_DME_LINK_STARTUP command must be issued to Unipro layer,
 * in order to initialize the Unipro link startup procedure.
 * Once the Unipro links are up, the device connected to the controller
 * is detected.
 *
 * Returns 0 on success, non-zero value on failure
 */
static int ufshcd_dme_link_startup(struct ufs_hba *hba)
{
	struct uic_command uic_cmd = {0};
	int ret;

	uic_cmd.command = UIC_CMD_DME_LINK_STARTUP;

	ret = ufshcd_send_uic_cmd(hba, &uic_cmd);
	if (ret)
		dev_dbg(hba->dev,
			"dme-link-startup: error code %d\n", ret);
	return ret;
}

static inline void ufshcd_add_delay_before_dme_cmd(struct ufs_hba *hba)
{
	#define MIN_DELAY_BEFORE_DME_CMDS_US	1000
	unsigned long min_sleep_time_us;

	if (!(hba->quirks & UFSHCD_QUIRK_DELAY_BEFORE_DME_CMDS))
		return;

	/*
	 * last_dme_cmd_tstamp will be 0 only for 1st call to
	 * this function
	 */
	if (unlikely(!ktime_to_us(hba->last_dme_cmd_tstamp))) {
		min_sleep_time_us = MIN_DELAY_BEFORE_DME_CMDS_US;
	} else {
		unsigned long delta =
			(unsigned long) ktime_to_us(
				ktime_sub(ktime_get(),
				hba->last_dme_cmd_tstamp));

		if (delta < MIN_DELAY_BEFORE_DME_CMDS_US)
			min_sleep_time_us =
				MIN_DELAY_BEFORE_DME_CMDS_US - delta;
		else
			return; /* no more delay required */
	}

	/* allow sleep for extra 50us if needed */
	usleep_range(min_sleep_time_us, min_sleep_time_us + 50);
}

static inline void ufshcd_save_tstamp_of_last_dme_cmd(
			struct ufs_hba *hba)
{
	if (hba->quirks & UFSHCD_QUIRK_DELAY_BEFORE_DME_CMDS)
		hba->last_dme_cmd_tstamp = ktime_get();
}

/**
 * ufshcd_dme_set_attr - UIC command for DME_SET, DME_PEER_SET
 * @hba: per adapter instance
 * @attr_sel: uic command argument1
 * @attr_set: attribute set type as uic command argument2
 * @mib_val: setting value as uic command argument3
 * @peer: indicate whether peer or local
 *
 * Returns 0 on success, non-zero value on failure
 */
int ufshcd_dme_set_attr(struct ufs_hba *hba, u32 attr_sel,
			u8 attr_set, u32 mib_val, u8 peer)
{
	struct uic_command uic_cmd = {0};
	static const char *const action[] = {
		"dme-set",
		"dme-peer-set"
	};
	const char *set = action[!!peer];
	int ret;
	int retries = UFS_UIC_COMMAND_RETRIES;

	ufsdbg_error_inject_dispatcher(hba,
		ERR_INJECT_DME_ATTR, attr_sel, &attr_sel);

	uic_cmd.command = peer ?
		UIC_CMD_DME_PEER_SET : UIC_CMD_DME_SET;
	uic_cmd.argument1 = attr_sel;
	uic_cmd.argument2 = UIC_ARG_ATTR_TYPE(attr_set);
	uic_cmd.argument3 = mib_val;

	do {
		/* for peer attributes we retry upon failure */
		ret = ufshcd_send_uic_cmd(hba, &uic_cmd);
		if (ret)
			dev_dbg(hba->dev, "%s: attr-id 0x%x val 0x%x error code %d\n",
				set, UIC_GET_ATTR_ID(attr_sel), mib_val, ret);
	} while (ret && peer && --retries);

	if (ret)
		dev_err(hba->dev, "%s: attr-id 0x%x val 0x%x failed %d retries\n",
			set, UIC_GET_ATTR_ID(attr_sel), mib_val,
			UFS_UIC_COMMAND_RETRIES - retries);

	return ret;
}
EXPORT_SYMBOL_GPL(ufshcd_dme_set_attr);

/**
 * ufshcd_dme_get_attr - UIC command for DME_GET, DME_PEER_GET
 * @hba: per adapter instance
 * @attr_sel: uic command argument1
 * @mib_val: the value of the attribute as returned by the UIC command
 * @peer: indicate whether peer or local
 *
 * Returns 0 on success, non-zero value on failure
 */
int ufshcd_dme_get_attr(struct ufs_hba *hba, u32 attr_sel,
			u32 *mib_val, u8 peer)
{
	struct uic_command uic_cmd = {0};
	static const char *const action[] = {
		"dme-get",
		"dme-peer-get"
	};
	const char *get = action[!!peer];
	int ret;
	int retries = UFS_UIC_COMMAND_RETRIES;
	struct ufs_pa_layer_attr orig_pwr_info;
	struct ufs_pa_layer_attr temp_pwr_info;
	bool pwr_mode_change = false;

	if (peer && (hba->quirks & UFSHCD_QUIRK_DME_PEER_ACCESS_AUTO_MODE)) {
		orig_pwr_info = hba->pwr_info;
		temp_pwr_info = orig_pwr_info;

		if (orig_pwr_info.pwr_tx == FAST_MODE ||
		    orig_pwr_info.pwr_rx == FAST_MODE) {
			temp_pwr_info.pwr_tx = FASTAUTO_MODE;
			temp_pwr_info.pwr_rx = FASTAUTO_MODE;
			pwr_mode_change = true;
		} else if (orig_pwr_info.pwr_tx == SLOW_MODE ||
		    orig_pwr_info.pwr_rx == SLOW_MODE) {
			temp_pwr_info.pwr_tx = SLOWAUTO_MODE;
			temp_pwr_info.pwr_rx = SLOWAUTO_MODE;
			pwr_mode_change = true;
		}
		if (pwr_mode_change) {
			ret = ufshcd_change_power_mode(hba, &temp_pwr_info);
			if (ret)
				goto out;
		}
	}

	uic_cmd.command = peer ?
		UIC_CMD_DME_PEER_GET : UIC_CMD_DME_GET;

	ufsdbg_error_inject_dispatcher(hba,
		ERR_INJECT_DME_ATTR, attr_sel, &attr_sel);

	uic_cmd.argument1 = attr_sel;

	do {
		/* for peer attributes we retry upon failure */
		ret = ufshcd_send_uic_cmd(hba, &uic_cmd);
		if (ret)
			dev_dbg(hba->dev, "%s: attr-id 0x%x error code %d\n",
				get, UIC_GET_ATTR_ID(attr_sel), ret);
	} while (ret && peer && --retries);

	if (ret)
		dev_err(hba->dev, "%s: attr-id 0x%x failed %d retries\n",
			get, UIC_GET_ATTR_ID(attr_sel),
			UFS_UIC_COMMAND_RETRIES - retries);

	if (mib_val && !ret)
		*mib_val = uic_cmd.argument3;

	if (peer && (hba->quirks & UFSHCD_QUIRK_DME_PEER_ACCESS_AUTO_MODE)
	    && pwr_mode_change)
		ufshcd_change_power_mode(hba, &orig_pwr_info);
out:
	return ret;
}
EXPORT_SYMBOL_GPL(ufshcd_dme_get_attr);

/**
 * ufshcd_uic_pwr_ctrl - executes UIC commands (which affects the link power
 * state) and waits for it to take effect.
 *
 * @hba: per adapter instance
 * @cmd: UIC command to execute
 *
 * DME operations like DME_SET(PA_PWRMODE), DME_HIBERNATE_ENTER &
 * DME_HIBERNATE_EXIT commands take some time to take its effect on both host
 * and device UniPro link and hence it's final completion would be indicated by
 * dedicated status bits in Interrupt Status register (UPMS, UHES, UHXS) in
 * addition to normal UIC command completion Status (UCCS). This function only
 * returns after the relevant status bits indicate the completion.
 *
 * Returns 0 on success, non-zero value on failure
 */
static int ufshcd_uic_pwr_ctrl(struct ufs_hba *hba, struct uic_command *cmd)
{
	struct completion uic_async_done;
	unsigned long flags;
	u8 status;
	int ret;
	bool reenable_intr = false;

	mutex_lock(&hba->uic_cmd_mutex);
	init_completion(&uic_async_done);
	ufshcd_add_delay_before_dme_cmd(hba);

	spin_lock_irqsave(hba->host->host_lock, flags);
	hba->uic_async_done = &uic_async_done;
	if (ufshcd_readl(hba, REG_INTERRUPT_ENABLE) & UIC_COMMAND_COMPL) {
		ufshcd_disable_intr(hba, UIC_COMMAND_COMPL);
		/*
		 * Make sure UIC command completion interrupt is disabled before
		 * issuing UIC command.
		 */
		wmb();
		reenable_intr = true;
	}
	ret = __ufshcd_send_uic_cmd(hba, cmd, false);
	spin_unlock_irqrestore(hba->host->host_lock, flags);
	if (ret) {
		dev_err(hba->dev,
			"pwr ctrl cmd 0x%x with mode 0x%x uic error %d\n",
			cmd->command, cmd->argument3, ret);
		goto out;
	}

	if (!wait_for_completion_timeout(hba->uic_async_done,
					 msecs_to_jiffies(UIC_CMD_TIMEOUT))) {
		dev_err(hba->dev,
			"pwr ctrl cmd 0x%x with mode 0x%x completion timeout\n",
			cmd->command, cmd->argument3);
		ret = -ETIMEDOUT;
		goto out;
	}

	status = ufshcd_get_upmcrs(hba);
	if (status != PWR_LOCAL) {
		dev_err(hba->dev,
			"pwr ctrl cmd 0x%0x failed, host umpcrs:0x%x\n",
			cmd->command, status);
		ret = (status != PWR_OK) ? status : -1;
	}
	ufshcd_dme_cmd_log(hba, "dme_cmpl_2", hba->active_uic_cmd->command);

out:
	if (ret) {
		ufsdbg_set_err_state(hba);
		ufshcd_print_host_state(hba);
		ufshcd_print_pwr_info(hba);
		ufshcd_print_host_regs(hba);
		ufshcd_print_cmd_log(hba);
	}

	ufshcd_save_tstamp_of_last_dme_cmd(hba);
	spin_lock_irqsave(hba->host->host_lock, flags);
	hba->active_uic_cmd = NULL;
	hba->uic_async_done = NULL;
	if (reenable_intr)
		ufshcd_enable_intr(hba, UIC_COMMAND_COMPL);
	spin_unlock_irqrestore(hba->host->host_lock, flags);
	mutex_unlock(&hba->uic_cmd_mutex);
	return ret;
}

int ufshcd_wait_for_doorbell_clr(struct ufs_hba *hba, u64 wait_timeout_us)
{
	unsigned long flags;
	int ret = 0;
	u32 tm_doorbell;
	u32 tr_doorbell;
	bool timeout = false, do_last_check = false;
	ktime_t start;

	ufshcd_hold_all(hba);
	spin_lock_irqsave(hba->host->host_lock, flags);
	/*
	 * Wait for all the outstanding tasks/transfer requests.
	 * Verify by checking the doorbell registers are clear.
	 */
	start = ktime_get();
	do {
		if (hba->ufshcd_state != UFSHCD_STATE_OPERATIONAL) {
			ret = -EBUSY;
			goto out;
		}

		tm_doorbell = ufshcd_readl(hba, REG_UTP_TASK_REQ_DOOR_BELL);
		tr_doorbell = ufshcd_readl(hba, REG_UTP_TRANSFER_REQ_DOOR_BELL);
		if (!tm_doorbell && !tr_doorbell) {
			timeout = false;
			break;
		} else if (do_last_check) {
			break;
		}

		spin_unlock_irqrestore(hba->host->host_lock, flags);
		schedule();
		if (ktime_to_us(ktime_sub(ktime_get(), start)) >
		    wait_timeout_us) {
			timeout = true;
			/*
			 * We might have scheduled out for long time so make
			 * sure to check if doorbells are cleared by this time
			 * or not.
			 */
			do_last_check = true;
		}
		spin_lock_irqsave(hba->host->host_lock, flags);
	} while (tm_doorbell || tr_doorbell);

	if (timeout) {
		dev_err(hba->dev,
			"%s: timedout waiting for doorbell to clear (tm=0x%x, tr=0x%x)\n",
			__func__, tm_doorbell, tr_doorbell);
		ret = -EBUSY;
	}
out:
	spin_unlock_irqrestore(hba->host->host_lock, flags);
	ufshcd_release_all(hba);
	return ret;
}

/**
 * ufshcd_uic_change_pwr_mode - Perform the UIC power mode chage
 *				using DME_SET primitives.
 * @hba: per adapter instance
 * @mode: powr mode value
 *
 * Returns 0 on success, non-zero value on failure
 */
static int ufshcd_uic_change_pwr_mode(struct ufs_hba *hba, u8 mode)
{
	struct uic_command uic_cmd = {0};
	int ret;

	if (hba->quirks & UFSHCD_QUIRK_BROKEN_PA_RXHSUNTERMCAP) {
		ret = ufshcd_dme_set(hba,
				UIC_ARG_MIB_SEL(PA_RXHSUNTERMCAP, 0), 1);
		if (ret) {
			dev_err(hba->dev, "%s: failed to enable PA_RXHSUNTERMCAP ret %d\n",
						__func__, ret);
			goto out;
		}
	}

	uic_cmd.command = UIC_CMD_DME_SET;
	uic_cmd.argument1 = UIC_ARG_MIB(PA_PWRMODE);
	uic_cmd.argument3 = mode;
	ufshcd_hold_all(hba);
	ret = ufshcd_uic_pwr_ctrl(hba, &uic_cmd);
	ufshcd_release_all(hba);
out:
	return ret;
}

static int ufshcd_link_recovery(struct ufs_hba *hba)
{
	int ret = 0;
	unsigned long flags;

	/*
	 * Check if there is any race with fatal error handling.
	 * If so, wait for it to complete. Even though fatal error
	 * handling does reset and restore in some cases, don't assume
	 * anything out of it. We are just avoiding race here.
	 */
	do {
		spin_lock_irqsave(hba->host->host_lock, flags);
		if (!(work_pending(&hba->eh_work) ||
				hba->ufshcd_state == UFSHCD_STATE_RESET))
			break;
		spin_unlock_irqrestore(hba->host->host_lock, flags);
		dev_dbg(hba->dev, "%s: reset in progress\n", __func__);
		flush_work(&hba->eh_work);
	} while (1);


	/*
	 * we don't know if previous reset had really reset the host controller
	 * or not. So let's force reset here to be sure.
	 */
	hba->ufshcd_state = UFSHCD_STATE_ERROR;
	hba->force_host_reset = true;
	schedule_work(&hba->eh_work);

	/* wait for the reset work to finish */
	do {
		if (!(work_pending(&hba->eh_work) ||
				hba->ufshcd_state == UFSHCD_STATE_RESET))
			break;
		spin_unlock_irqrestore(hba->host->host_lock, flags);
		dev_dbg(hba->dev, "%s: reset in progress\n", __func__);
		flush_work(&hba->eh_work);
		spin_lock_irqsave(hba->host->host_lock, flags);
	} while (1);

	if (!((hba->ufshcd_state == UFSHCD_STATE_OPERATIONAL) &&
	      ufshcd_is_link_active(hba)))
		ret = -ENOLINK;
	spin_unlock_irqrestore(hba->host->host_lock, flags);

	return ret;
}

static int __ufshcd_uic_hibern8_enter(struct ufs_hba *hba)
{
	int ret;
	struct uic_command uic_cmd = {0};
	ktime_t start = ktime_get();

	uic_cmd.command = UIC_CMD_DME_HIBER_ENTER;
	ret = ufshcd_uic_pwr_ctrl(hba, &uic_cmd);
	trace_ufshcd_profile_hibern8(dev_name(hba->dev), "enter",
			     ktime_to_us(ktime_sub(ktime_get(), start)), ret);

	/*
	 * Do full reinit if enter failed or if LINERESET was detected during
	 * Hibern8 operation. After LINERESET, link moves to default PWM-G1
	 * mode hence full reinit is required to move link to HS speeds.
	 */
	if (ret || hba->full_init_linereset) {
		int err;

		hba->full_init_linereset = false;
		ufshcd_update_error_stats(hba, UFS_ERR_HIBERN8_ENTER);
		dev_err(hba->dev, "%s: hibern8 enter failed. ret = %d",
			__func__, ret);
		/*
		 * If link recovery fails then return error code (-ENOLINK)
		 * returned ufshcd_link_recovery().
		 * If link recovery succeeds then return -EAGAIN to attempt
		 * hibern8 enter retry again.
		 */
		err = ufshcd_link_recovery(hba);
		if (err) {
			dev_err(hba->dev, "%s: link recovery failed", __func__);
			ret = err;
		} else {
			ret = -EAGAIN;
		}
	} else {
		dev_dbg(hba->dev, "%s: Hibern8 Enter at %lld us", __func__,
			ktime_to_us(ktime_get()));
	}

	return ret;
}

int ufshcd_uic_hibern8_enter(struct ufs_hba *hba)
{
	int ret = 0, retries;

	for (retries = UIC_HIBERN8_ENTER_RETRIES; retries > 0; retries--) {
		ret = __ufshcd_uic_hibern8_enter(hba);
		if (!ret)
			goto out;
		else if (ret != -EAGAIN)
			/* Unable to recover the link, so no point proceeding */
			BUG();
	}
out:
	return ret;
}

int ufshcd_uic_hibern8_exit(struct ufs_hba *hba)
{
	struct uic_command uic_cmd = {0};
	int ret;
	ktime_t start = ktime_get();

	uic_cmd.command = UIC_CMD_DME_HIBER_EXIT;
	ret = ufshcd_uic_pwr_ctrl(hba, &uic_cmd);
	trace_ufshcd_profile_hibern8(dev_name(hba->dev), "exit",
			     ktime_to_us(ktime_sub(ktime_get(), start)), ret);

	/* Do full reinit if exit failed */
	if (ret) {
		ufshcd_update_error_stats(hba, UFS_ERR_HIBERN8_EXIT);
		dev_err(hba->dev, "%s: hibern8 exit failed. ret = %d",
			__func__, ret);
		ret = ufshcd_link_recovery(hba);
		/* Unable to recover the link, so no point proceeding */
		if (ret)
			BUG();
	} else {
		dev_dbg(hba->dev, "%s: Hibern8 Exit at %lld us", __func__,
			ktime_to_us(ktime_get()));
		hba->ufs_stats.last_hibern8_exit_tstamp = ktime_get();
		hba->ufs_stats.hibern8_exit_cnt++;
	}

	return ret;
}

 /**
 * ufshcd_init_pwr_info - setting the POR (power on reset)
 * values in hba power info
 * @hba: per-adapter instance
 */
static void ufshcd_init_pwr_info(struct ufs_hba *hba)
{
	hba->pwr_info.gear_rx = UFS_PWM_G1;
	hba->pwr_info.gear_tx = UFS_PWM_G1;
	hba->pwr_info.lane_rx = 1;
	hba->pwr_info.lane_tx = 1;
	hba->pwr_info.pwr_rx = SLOWAUTO_MODE;
	hba->pwr_info.pwr_tx = SLOWAUTO_MODE;
	hba->pwr_info.hs_rate = 0;
}

/**
 * ufshcd_get_max_pwr_mode - reads the max power mode negotiated with device
 * @hba: per-adapter instance
 */
static int ufshcd_get_max_pwr_mode(struct ufs_hba *hba)
{
	struct ufs_pa_layer_attr *pwr_info = &hba->max_pwr_info.info;

	if (hba->max_pwr_info.is_valid)
		return 0;

	pwr_info->pwr_tx = FAST_MODE;
	pwr_info->pwr_rx = FAST_MODE;
	pwr_info->hs_rate = PA_HS_MODE_B;

	/* Get the connected lane count */
	ufshcd_dme_get(hba, UIC_ARG_MIB(PA_CONNECTEDRXDATALANES),
			&pwr_info->lane_rx);
	ufshcd_dme_get(hba, UIC_ARG_MIB(PA_CONNECTEDTXDATALANES),
			&pwr_info->lane_tx);

	if (!pwr_info->lane_rx || !pwr_info->lane_tx) {
		dev_err(hba->dev, "%s: invalid connected lanes value. rx=%d, tx=%d\n",
				__func__,
				pwr_info->lane_rx,
				pwr_info->lane_tx);
		return -EINVAL;
	}

	/*
	 * First, get the maximum gears of HS speed.
	 * If a zero value, it means there is no HSGEAR capability.
	 * Then, get the maximum gears of PWM speed.
	 */
	ufshcd_dme_get(hba, UIC_ARG_MIB(PA_MAXRXHSGEAR), &pwr_info->gear_rx);
	if (!pwr_info->gear_rx) {
		ufshcd_dme_get(hba, UIC_ARG_MIB(PA_MAXRXPWMGEAR),
				&pwr_info->gear_rx);
		if (!pwr_info->gear_rx) {
			dev_err(hba->dev, "%s: invalid max pwm rx gear read = %d\n",
				__func__, pwr_info->gear_rx);
			return -EINVAL;
		}
		pwr_info->pwr_rx = SLOW_MODE;
	}

	ufshcd_dme_peer_get(hba, UIC_ARG_MIB(PA_MAXRXHSGEAR),
			&pwr_info->gear_tx);
	if (!pwr_info->gear_tx) {
		ufshcd_dme_peer_get(hba, UIC_ARG_MIB(PA_MAXRXPWMGEAR),
				&pwr_info->gear_tx);
		if (!pwr_info->gear_tx) {
			dev_err(hba->dev, "%s: invalid max pwm tx gear read = %d\n",
				__func__, pwr_info->gear_tx);
			return -EINVAL;
		}
		pwr_info->pwr_tx = SLOW_MODE;
	}

	hba->max_pwr_info.is_valid = true;
	return 0;
}

int ufshcd_change_power_mode(struct ufs_hba *hba,
			     struct ufs_pa_layer_attr *pwr_mode)
{
	int ret = 0;

	/* if already configured to the requested pwr_mode */
	if (pwr_mode->gear_rx == hba->pwr_info.gear_rx &&
	    pwr_mode->gear_tx == hba->pwr_info.gear_tx &&
	    pwr_mode->lane_rx == hba->pwr_info.lane_rx &&
	    pwr_mode->lane_tx == hba->pwr_info.lane_tx &&
	    pwr_mode->pwr_rx == hba->pwr_info.pwr_rx &&
	    pwr_mode->pwr_tx == hba->pwr_info.pwr_tx &&
	    pwr_mode->hs_rate == hba->pwr_info.hs_rate) {
		dev_dbg(hba->dev, "%s: power already configured\n", __func__);
		return 0;
	}

	ufsdbg_error_inject_dispatcher(hba, ERR_INJECT_PWR_CHANGE, 0, &ret);
	if (ret)
		return ret;

	/*
	 * Configure attributes for power mode change with below.
	 * - PA_RXGEAR, PA_ACTIVERXDATALANES, PA_RXTERMINATION,
	 * - PA_TXGEAR, PA_ACTIVETXDATALANES, PA_TXTERMINATION,
	 * - PA_HSSERIES
	 */
	ufshcd_dme_set(hba, UIC_ARG_MIB(PA_RXGEAR), pwr_mode->gear_rx);
	ufshcd_dme_set(hba, UIC_ARG_MIB(PA_ACTIVERXDATALANES),
			pwr_mode->lane_rx);
	if (pwr_mode->pwr_rx == FASTAUTO_MODE ||
			pwr_mode->pwr_rx == FAST_MODE)
		ufshcd_dme_set(hba, UIC_ARG_MIB(PA_RXTERMINATION), TRUE);
	else
		ufshcd_dme_set(hba, UIC_ARG_MIB(PA_RXTERMINATION), FALSE);

	ufshcd_dme_set(hba, UIC_ARG_MIB(PA_TXGEAR), pwr_mode->gear_tx);
	ufshcd_dme_set(hba, UIC_ARG_MIB(PA_ACTIVETXDATALANES),
			pwr_mode->lane_tx);
	if (pwr_mode->pwr_tx == FASTAUTO_MODE ||
			pwr_mode->pwr_tx == FAST_MODE)
		ufshcd_dme_set(hba, UIC_ARG_MIB(PA_TXTERMINATION), TRUE);
	else
		ufshcd_dme_set(hba, UIC_ARG_MIB(PA_TXTERMINATION), FALSE);

	if (pwr_mode->pwr_rx == FASTAUTO_MODE ||
	    pwr_mode->pwr_tx == FASTAUTO_MODE ||
	    pwr_mode->pwr_rx == FAST_MODE ||
	    pwr_mode->pwr_tx == FAST_MODE)
		ufshcd_dme_set(hba, UIC_ARG_MIB(PA_HSSERIES),
						pwr_mode->hs_rate);

	ufshcd_dme_set(hba, UIC_ARG_MIB(PA_PWRMODEUSERDATA0),
			DL_FC0ProtectionTimeOutVal_Default);
	ufshcd_dme_set(hba, UIC_ARG_MIB(PA_PWRMODEUSERDATA1),
			DL_TC0ReplayTimeOutVal_Default);
	ufshcd_dme_set(hba, UIC_ARG_MIB(PA_PWRMODEUSERDATA2),
			DL_AFC0ReqTimeOutVal_Default);

	ufshcd_dme_set(hba, UIC_ARG_MIB(DME_LocalFC0ProtectionTimeOutVal),
			DL_FC0ProtectionTimeOutVal_Default);
	ufshcd_dme_set(hba, UIC_ARG_MIB(DME_LocalTC0ReplayTimeOutVal),
			DL_TC0ReplayTimeOutVal_Default);
	ufshcd_dme_set(hba, UIC_ARG_MIB(DME_LocalAFC0ReqTimeOutVal),
			DL_AFC0ReqTimeOutVal_Default);

	ret = ufshcd_uic_change_pwr_mode(hba, pwr_mode->pwr_rx << 4
			| pwr_mode->pwr_tx);

	if (ret) {
		ufshcd_update_error_stats(hba, UFS_ERR_POWER_MODE_CHANGE);
		dev_err(hba->dev,
			"%s: power mode change failed %d\n", __func__, ret);
	} else {
		ufshcd_vops_pwr_change_notify(hba, POST_CHANGE, NULL,
								pwr_mode);

		memcpy(&hba->pwr_info, pwr_mode,
			sizeof(struct ufs_pa_layer_attr));
	}

	return ret;
}

/**
 * ufshcd_config_pwr_mode - configure a new power mode
 * @hba: per-adapter instance
 * @desired_pwr_mode: desired power configuration
 */
static int ufshcd_config_pwr_mode(struct ufs_hba *hba,
		struct ufs_pa_layer_attr *desired_pwr_mode)
{
	struct ufs_pa_layer_attr final_params = { 0 };
	int ret;

	ret = ufshcd_vops_pwr_change_notify(hba, PRE_CHANGE,
					desired_pwr_mode, &final_params);

	if (ret)
		memcpy(&final_params, desired_pwr_mode, sizeof(final_params));

	ret = ufshcd_change_power_mode(hba, &final_params);
	if (!ret)
		ufshcd_print_pwr_info(hba);

	return ret;
}

/**
 * ufshcd_complete_dev_init() - checks device readiness
 * hba: per-adapter instance
 *
 * Set fDeviceInit flag and poll until device toggles it.
 */
static int ufshcd_complete_dev_init(struct ufs_hba *hba)
{
	int i;
	int err;
	bool flag_res = 1;

	err = ufshcd_query_flag_retry(hba, UPIU_QUERY_OPCODE_SET_FLAG,
		QUERY_FLAG_IDN_FDEVICEINIT, NULL);
	if (err) {
		dev_err(hba->dev,
			"%s setting fDeviceInit flag failed with error %d\n",
			__func__, err);
		goto out;
	}

	/* poll for max. 1000 iterations for fDeviceInit flag to clear */
	for (i = 0; i < 1000 && !err && flag_res; i++)
		err = ufshcd_query_flag_retry(hba, UPIU_QUERY_OPCODE_READ_FLAG,
			QUERY_FLAG_IDN_FDEVICEINIT, &flag_res);

	if (err)
		dev_err(hba->dev,
			"%s reading fDeviceInit flag failed with error %d\n",
			__func__, err);
	else if (flag_res)
		dev_err(hba->dev,
			"%s fDeviceInit was not cleared by the device\n",
			__func__);

out:
	return err;
}

/**
 * ufshcd_make_hba_operational - Make UFS controller operational
 * @hba: per adapter instance
 *
 * To bring UFS host controller to operational state,
 * 1. Enable required interrupts
 * 2. Configure interrupt aggregation
 * 3. Program UTRL and UTMRL base address
 * 4. Configure run-stop-registers
 *
 * Returns 0 on success, non-zero value on failure
 */
static int ufshcd_make_hba_operational(struct ufs_hba *hba)
{
	int err = 0;
	u32 reg;

	/* Enable required interrupts */
	ufshcd_enable_intr(hba, UFSHCD_ENABLE_INTRS);

	/* Configure interrupt aggregation */
	if (ufshcd_is_intr_aggr_allowed(hba))
		ufshcd_config_intr_aggr(hba, hba->nutrs - 1, INT_AGGR_DEF_TO);
	else
		ufshcd_disable_intr_aggr(hba);

	/* Configure UTRL and UTMRL base address registers */
	ufshcd_writel(hba, lower_32_bits(hba->utrdl_dma_addr),
			REG_UTP_TRANSFER_REQ_LIST_BASE_L);
	ufshcd_writel(hba, upper_32_bits(hba->utrdl_dma_addr),
			REG_UTP_TRANSFER_REQ_LIST_BASE_H);
	ufshcd_writel(hba, lower_32_bits(hba->utmrdl_dma_addr),
			REG_UTP_TASK_REQ_LIST_BASE_L);
	ufshcd_writel(hba, upper_32_bits(hba->utmrdl_dma_addr),
			REG_UTP_TASK_REQ_LIST_BASE_H);

	/*
	 * Make sure base address and interrupt setup are updated before
	 * enabling the run/stop registers below.
	 */
	wmb();

	/*
	 * UCRDY, UTMRLDY and UTRLRDY bits must be 1
	 */
	reg = ufshcd_readl(hba, REG_CONTROLLER_STATUS);
	if (!(ufshcd_get_lists_status(reg))) {
		ufshcd_enable_run_stop_reg(hba);
	} else {
		dev_err(hba->dev,
			"Host controller not ready to process requests");
		err = -EIO;
		goto out;
	}

out:
	return err;
}

/**
 * ufshcd_hba_stop - Send controller to reset state
 * @hba: per adapter instance
 * @can_sleep: perform sleep or just spin
 */
static inline void ufshcd_hba_stop(struct ufs_hba *hba, bool can_sleep)
{
	int err;

	ufshcd_writel(hba, CONTROLLER_DISABLE,  REG_CONTROLLER_ENABLE);
	err = ufshcd_wait_for_register(hba, REG_CONTROLLER_ENABLE,
					CONTROLLER_ENABLE, CONTROLLER_DISABLE,
					10, 1, can_sleep);
	if (err)
		dev_err(hba->dev, "%s: Controller disable failed\n", __func__);
}

/**
 * ufshcd_hba_enable - initialize the controller
 * @hba: per adapter instance
 *
 * The controller resets itself and controller firmware initialization
 * sequence kicks off. When controller is ready it will set
 * the Host Controller Enable bit to 1.
 *
 * Returns 0 on success, non-zero value on failure
 */
static int ufshcd_hba_enable(struct ufs_hba *hba)
{
	int retry;

	/*
	 * msleep of 1 and 5 used in this function might result in msleep(20),
	 * but it was necessary to send the UFS FPGA to reset mode during
	 * development and testing of this driver. msleep can be changed to
	 * mdelay and retry count can be reduced based on the controller.
	 */
	if (!ufshcd_is_hba_active(hba))
		/* change controller state to "reset state" */
		ufshcd_hba_stop(hba, true);

	/* UniPro link is disabled at this point */
	ufshcd_set_link_off(hba);

	ufshcd_vops_hce_enable_notify(hba, PRE_CHANGE);

	/* start controller initialization sequence */
	ufshcd_hba_start(hba);

	/*
	 * To initialize a UFS host controller HCE bit must be set to 1.
	 * During initialization the HCE bit value changes from 1->0->1.
	 * When the host controller completes initialization sequence
	 * it sets the value of HCE bit to 1. The same HCE bit is read back
	 * to check if the controller has completed initialization sequence.
	 * So without this delay the value HCE = 1, set in the previous
	 * instruction might be read back.
	 * This delay can be changed based on the controller.
	 */
	msleep(1);

	/* wait for the host controller to complete initialization */
	retry = 10;
	while (ufshcd_is_hba_active(hba)) {
		if (retry) {
			retry--;
		} else {
			dev_err(hba->dev,
				"Controller enable failed\n");
			return -EIO;
		}
		msleep(5);
	}

	/* enable UIC related interrupts */
	ufshcd_enable_intr(hba, UFSHCD_UIC_MASK);

	ufshcd_vops_hce_enable_notify(hba, POST_CHANGE);

	return 0;
}

static int ufshcd_disable_tx_lcc(struct ufs_hba *hba, bool peer)
{
	int tx_lanes, i, err = 0;

	if (!peer)
		ufshcd_dme_get(hba, UIC_ARG_MIB(PA_CONNECTEDTXDATALANES),
			       &tx_lanes);
	else
		ufshcd_dme_peer_get(hba, UIC_ARG_MIB(PA_CONNECTEDTXDATALANES),
				    &tx_lanes);
	for (i = 0; i < tx_lanes; i++) {
		if (!peer)
			err = ufshcd_dme_set(hba,
				UIC_ARG_MIB_SEL(TX_LCC_ENABLE,
					UIC_ARG_MPHY_TX_GEN_SEL_INDEX(i)),
					0);
		else
			err = ufshcd_dme_peer_set(hba,
				UIC_ARG_MIB_SEL(TX_LCC_ENABLE,
					UIC_ARG_MPHY_TX_GEN_SEL_INDEX(i)),
					0);
		if (err) {
			dev_err(hba->dev, "%s: TX LCC Disable failed, peer = %d, lane = %d, err = %d",
				__func__, peer, i, err);
			break;
		}
	}

	return err;
}

static inline int ufshcd_disable_host_tx_lcc(struct ufs_hba *hba)
{
	return ufshcd_disable_tx_lcc(hba, false);
}

static inline int ufshcd_disable_device_tx_lcc(struct ufs_hba *hba)
{
	return ufshcd_disable_tx_lcc(hba, true);
}

/**
 * ufshcd_link_startup - Initialize unipro link startup
 * @hba: per adapter instance
 *
 * Returns 0 for success, non-zero in case of failure
 */
static int ufshcd_link_startup(struct ufs_hba *hba)
{
	int ret;
	int retries = DME_LINKSTARTUP_RETRIES;
	bool link_startup_again = false;

	/*
	 * If UFS device isn't active then we will have to issue link startup
	 * 2 times to make sure the device state move to active.
	 */
	if (!ufshcd_is_ufs_dev_active(hba))
		link_startup_again = true;

link_startup:
	do {
		ufshcd_vops_link_startup_notify(hba, PRE_CHANGE);

		ret = ufshcd_dme_link_startup(hba);
		if (ret)
			ufshcd_update_error_stats(hba, UFS_ERR_LINKSTARTUP);

		/* check if device is detected by inter-connect layer */
		if (!ret && !ufshcd_is_device_present(hba)) {
			ufshcd_update_error_stats(hba, UFS_ERR_LINKSTARTUP);
			dev_err(hba->dev, "%s: Device not present\n", __func__);
			ret = -ENXIO;
			goto out;
		}

		/*
		 * DME link lost indication is only received when link is up,
		 * but we can't be sure if the link is up until link startup
		 * succeeds. So reset the local Uni-Pro and try again.
		 */
		if (ret && ufshcd_hba_enable(hba))
			goto out;
	} while (ret && retries--);

	if (ret)
		/* failed to get the link up... retire */
		goto out;

	if (link_startup_again) {
		link_startup_again = false;
		retries = DME_LINKSTARTUP_RETRIES;
		goto link_startup;
	}

	/* Mark that link is up in PWM-G1, 1-lane, SLOW-AUTO mode */
	ufshcd_init_pwr_info(hba);
	ufshcd_print_pwr_info(hba);

	if (hba->quirks & UFSHCD_QUIRK_BROKEN_LCC) {
		ret = ufshcd_disable_device_tx_lcc(hba);
		if (ret)
			goto out;
	}

	if (hba->dev_quirks & UFS_DEVICE_QUIRK_BROKEN_LCC) {
		ret = ufshcd_disable_host_tx_lcc(hba);
		if (ret)
			goto out;
	}

	/* Include any host controller configuration via UIC commands */
	ret = ufshcd_vops_link_startup_notify(hba, POST_CHANGE);
	if (ret)
		goto out;

	ret = ufshcd_make_hba_operational(hba);
out:
	if (ret) {
		dev_err(hba->dev, "link startup failed %d\n", ret);
		ufshcd_print_host_state(hba);
		ufshcd_print_pwr_info(hba);
		ufshcd_print_host_regs(hba);
	}
	return ret;
}

/**
 * ufshcd_verify_dev_init() - Verify device initialization
 * @hba: per-adapter instance
 *
 * Send NOP OUT UPIU and wait for NOP IN response to check whether the
 * device Transport Protocol (UTP) layer is ready after a reset.
 * If the UTP layer at the device side is not initialized, it may
 * not respond with NOP IN UPIU within timeout of %NOP_OUT_TIMEOUT
 * and we retry sending NOP OUT for %NOP_OUT_RETRIES iterations.
 */
static int ufshcd_verify_dev_init(struct ufs_hba *hba)
{
	int err = 0;
	int retries;

	ufshcd_hold_all(hba);
	mutex_lock(&hba->dev_cmd.lock);
	for (retries = NOP_OUT_RETRIES; retries > 0; retries--) {
		err = ufshcd_exec_dev_cmd(hba, DEV_CMD_TYPE_NOP,
					       NOP_OUT_TIMEOUT);

		if (!err || err == -ETIMEDOUT)
			break;

		dev_dbg(hba->dev, "%s: error %d retrying\n", __func__, err);
	}
	mutex_unlock(&hba->dev_cmd.lock);
	ufshcd_release_all(hba);

	if (err)
		dev_err(hba->dev, "%s: NOP OUT failed %d\n", __func__, err);
	return err;
}

/**
 * ufshcd_set_queue_depth - set lun queue depth
 * @sdev: pointer to SCSI device
 *
 * Read bLUQueueDepth value and activate scsi tagged command
 * queueing. For WLUN, queue depth is set to 1. For best-effort
 * cases (bLUQueueDepth = 0) the queue depth is set to a maximum
 * value that host can queue.
 */
static void ufshcd_set_queue_depth(struct scsi_device *sdev)
{
	int ret = 0;
	u8 lun_qdepth;
	struct ufs_hba *hba;

	hba = shost_priv(sdev->host);

	lun_qdepth = hba->nutrs;
	ret = ufshcd_read_unit_desc_param(hba,
			  ufshcd_scsi_to_upiu_lun(sdev->lun),
			  UNIT_DESC_PARAM_LU_Q_DEPTH,
			  &lun_qdepth,
			  sizeof(lun_qdepth));

	/* Some WLUN doesn't support unit descriptor */
	if (ret == -EOPNOTSUPP)
		lun_qdepth = 1;
	else if (!lun_qdepth)
		/* eventually, we can figure out the real queue depth */
		lun_qdepth = hba->nutrs;
	else
		lun_qdepth = min_t(int, lun_qdepth, hba->nutrs);

	dev_dbg(hba->dev, "%s: activate tcq with queue depth %d\n",
			__func__, lun_qdepth);
	scsi_change_queue_depth(sdev, lun_qdepth);
	ufs_fix_qdepth_device(hba, sdev);
}

/*
 * ufshcd_get_lu_wp - returns the "b_lu_write_protect" from UNIT DESCRIPTOR
 * @hba: per-adapter instance
 * @lun: UFS device lun id
 * @b_lu_write_protect: pointer to buffer to hold the LU's write protect info
 *
 * Returns 0 in case of success and b_lu_write_protect status would be returned
 * @b_lu_write_protect parameter.
 * Returns -ENOTSUPP if reading b_lu_write_protect is not supported.
 * Returns -EINVAL in case of invalid parameters passed to this function.
 */
static int ufshcd_get_lu_wp(struct ufs_hba *hba,
			    u8 lun,
			    u8 *b_lu_write_protect)
{
	int ret;

	if (!b_lu_write_protect)
		ret = -EINVAL;
	/*
	 * According to UFS device spec, RPMB LU can't be write
	 * protected so skip reading bLUWriteProtect parameter for
	 * it. For other W-LUs, UNIT DESCRIPTOR is not available.
	 */
	else if (lun >= UFS_UPIU_MAX_GENERAL_LUN)
		ret = -ENOTSUPP;
	else
		ret = ufshcd_read_unit_desc_param(hba,
					  lun,
					  UNIT_DESC_PARAM_LU_WR_PROTECT,
					  b_lu_write_protect,
					  sizeof(*b_lu_write_protect));
	return ret;
}

/**
 * ufshcd_get_lu_power_on_wp_status - get LU's power on write protect
 * status
 * @hba: per-adapter instance
 * @sdev: pointer to SCSI device
 *
 */
static inline void ufshcd_get_lu_power_on_wp_status(struct ufs_hba *hba,
						    struct scsi_device *sdev)
{
	if (hba->dev_info.f_power_on_wp_en &&
	    !hba->dev_info.is_lu_power_on_wp) {
		u8 b_lu_write_protect;

		if (!ufshcd_get_lu_wp(hba, ufshcd_scsi_to_upiu_lun(sdev->lun),
				      &b_lu_write_protect) &&
		    (b_lu_write_protect == UFS_LU_POWER_ON_WP))
			hba->dev_info.is_lu_power_on_wp = true;
	}
}

/**
 * ufshcd_slave_alloc - handle initial SCSI device configurations
 * @sdev: pointer to SCSI device
 *
 * Returns success
 */
static int ufshcd_slave_alloc(struct scsi_device *sdev)
{
	struct ufs_hba *hba;
	int err;
	int buff_len = QUERY_DESC_HEALTH_MAX_SIZE;
	u8 desc_buf[QUERY_DESC_HEALTH_MAX_SIZE];

	hba = shost_priv(sdev->host);

	/* Mode sense(6) is not supported by UFS, so use Mode sense(10) */
	sdev->use_10_for_ms = 1;

	/* allow SCSI layer to restart the device in case of errors */
	sdev->allow_restart = 1;

	/* REPORT SUPPORTED OPERATION CODES is not supported */
	sdev->no_report_opcodes = 1;

	/* WRITE_SAME command is not supported */
	sdev->no_write_same = 1;

	ufshcd_set_queue_depth(sdev);

	ufshcd_get_lu_power_on_wp_status(hba, sdev);

	err = ufshcd_read_health_desc(hba, desc_buf, buff_len);
	if (!err) {
		hba->dev_info.pre_eol_info = (u8)desc_buf[2];
		hba->dev_info.lifetime_a = (u8)desc_buf[3];
		hba->dev_info.lifetime_b = (u8)desc_buf[4];
	}

	return 0;
}

/**
 * ufshcd_change_queue_depth - change queue depth
 * @sdev: pointer to SCSI device
 * @depth: required depth to set
 *
 * Change queue depth and make sure the max. limits are not crossed.
 */
static int ufshcd_change_queue_depth(struct scsi_device *sdev, int depth)
{
	struct ufs_hba *hba = shost_priv(sdev->host);

	if (depth > hba->nutrs)
		depth = hba->nutrs;

	scsi_change_queue_depth(sdev, depth);
	return ufs_fix_qdepth_device(hba, sdev);
}

/**
 * ufshcd_slave_configure - adjust SCSI device configurations
 * @sdev: pointer to SCSI device
 */
static int ufshcd_slave_configure(struct scsi_device *sdev)
{
	struct request_queue *q = sdev->request_queue;

	blk_queue_update_dma_pad(q, PRDT_DATA_BYTE_COUNT_PAD - 1);
	blk_queue_max_segment_size(q, PRDT_DATA_BYTE_COUNT_MAX);

	sdev->autosuspend_delay = UFSHCD_AUTO_SUSPEND_DELAY_MS;
	sdev->use_rpm_auto = 1;

	return 0;
}

/**
 * ufshcd_slave_destroy - remove SCSI device configurations
 * @sdev: pointer to SCSI device
 */
static void ufshcd_slave_destroy(struct scsi_device *sdev)
{
	struct ufs_hba *hba;

	hba = shost_priv(sdev->host);
	/* Drop the reference as it won't be needed anymore */
	if (ufshcd_scsi_to_upiu_lun(sdev->lun) == UFS_UPIU_UFS_DEVICE_WLUN) {
		unsigned long flags;

		spin_lock_irqsave(hba->host->host_lock, flags);
		hba->sdev_ufs_device = NULL;
		spin_unlock_irqrestore(hba->host->host_lock, flags);
	}
}

/**
 * ufshcd_task_req_compl - handle task management request completion
 * @hba: per adapter instance
 * @index: index of the completed request
 * @resp: task management service response
 *
 * Returns non-zero value on error, zero on success
 */
static int ufshcd_task_req_compl(struct ufs_hba *hba, u32 index, u8 *resp)
{
	struct utp_task_req_desc *task_req_descp;
	struct utp_upiu_task_rsp *task_rsp_upiup;
	unsigned long flags;
	int ocs_value;
	int task_result;

	spin_lock_irqsave(hba->host->host_lock, flags);

	/* Clear completed tasks from outstanding_tasks */
	__clear_bit(index, &hba->outstanding_tasks);

	task_req_descp = hba->utmrdl_base_addr;
	ocs_value = ufshcd_get_tmr_ocs(&task_req_descp[index]);

	if (ocs_value == OCS_SUCCESS) {
		task_rsp_upiup = (struct utp_upiu_task_rsp *)
				task_req_descp[index].task_rsp_upiu;
		task_result = be32_to_cpu(task_rsp_upiup->header.dword_1);
		task_result = ((task_result & MASK_TASK_RESPONSE) >> 8);
		if (resp)
			*resp = (u8)task_result;
	} else {
		dev_err(hba->dev, "%s: failed, ocs = 0x%x\n",
				__func__, ocs_value);
	}
	spin_unlock_irqrestore(hba->host->host_lock, flags);

	return ocs_value;
}

/**
 * ufshcd_scsi_cmd_status - Update SCSI command result based on SCSI status
 * @lrb: pointer to local reference block of completed command
 * @scsi_status: SCSI command status
 *
 * Returns value base on SCSI command status
 */
static inline int
ufshcd_scsi_cmd_status(struct ufshcd_lrb *lrbp, int scsi_status)
{
	int result = 0;

	switch (scsi_status) {
	case SAM_STAT_CHECK_CONDITION:
		ufshcd_copy_sense_data(lrbp);
	case SAM_STAT_GOOD:
		result |= DID_OK << 16 |
			  COMMAND_COMPLETE << 8 |
			  scsi_status;
		break;
	case SAM_STAT_TASK_SET_FULL:
	case SAM_STAT_BUSY:
	case SAM_STAT_TASK_ABORTED:
		ufshcd_copy_sense_data(lrbp);
		result |= scsi_status;
		break;
	default:
		result |= DID_ERROR << 16;
		break;
	} /* end of switch */

	return result;
}

/**
 * ufshcd_transfer_rsp_status - Get overall status of the response
 * @hba: per adapter instance
 * @lrb: pointer to local reference block of completed command
 *
 * Returns result of the command to notify SCSI midlayer
 */
static inline int
ufshcd_transfer_rsp_status(struct ufs_hba *hba, struct ufshcd_lrb *lrbp)
{
	int result = 0;
	int scsi_status;
	int ocs;
	bool print_prdt;

	/* overall command status of utrd */
	ocs = ufshcd_get_tr_ocs(lrbp);

	switch (ocs) {
	case OCS_SUCCESS:
		result = ufshcd_get_req_rsp(lrbp->ucd_rsp_ptr);
		hba->ufs_stats.last_hibern8_exit_tstamp = ktime_set(0, 0);
		switch (result) {
		case UPIU_TRANSACTION_RESPONSE:
			/*
			 * get the response UPIU result to extract
			 * the SCSI command status
			 */
			result = ufshcd_get_rsp_upiu_result(lrbp->ucd_rsp_ptr);

			/*
			 * get the result based on SCSI status response
			 * to notify the SCSI midlayer of the command status
			 */
			scsi_status = result & MASK_SCSI_STATUS;
			result = ufshcd_scsi_cmd_status(lrbp, scsi_status);

			/*
			 * Currently we are only supporting BKOPs exception
			 * events hence we can ignore BKOPs exception event
			 * during power management callbacks. BKOPs exception
			 * event is not expected to be raised in runtime suspend
			 * callback as it allows the urgent bkops.
			 * During system suspend, we are anyway forcefully
			 * disabling the bkops and if urgent bkops is needed
			 * it will be enabled on system resume. Long term
			 * solution could be to abort the system suspend if
			 * UFS device needs urgent BKOPs.
			 */
			if (!hba->pm_op_in_progress &&
			    ufshcd_is_exception_event(lrbp->ucd_rsp_ptr))
				schedule_work(&hba->eeh_work);
			break;
		case UPIU_TRANSACTION_REJECT_UPIU:
			/* TODO: handle Reject UPIU Response */
			result = DID_ERROR << 16;
			dev_err(hba->dev,
				"Reject UPIU not fully implemented\n");
			break;
		default:
			dev_err(hba->dev,
				"Unexpected request response code = %x\n",
				result);
			result = DID_ERROR << 16;
			break;
		}
		break;
	case OCS_ABORTED:
		result |= DID_ABORT << 16;
		break;
	case OCS_INVALID_COMMAND_STATUS:
		result |= DID_REQUEUE << 16;
		break;
	case OCS_INVALID_CMD_TABLE_ATTR:
	case OCS_INVALID_PRDT_ATTR:
	case OCS_MISMATCH_DATA_BUF_SIZE:
	case OCS_MISMATCH_RESP_UPIU_SIZE:
	case OCS_PEER_COMM_FAILURE:
	case OCS_FATAL_ERROR:
	case OCS_DEVICE_FATAL_ERROR:
	case OCS_INVALID_CRYPTO_CONFIG:
	case OCS_GENERAL_CRYPTO_ERROR:
	default:
		result |= DID_ERROR << 16;
		dev_err(hba->dev,
				"OCS error from controller = %x for tag %d\n",
				ocs, lrbp->task_tag);
		/*
		 * This is called in interrupt context, hence avoid sleep
		 * while printing debug registers. Also print only the minimum
		 * debug registers needed to debug OCS failure.
		 */
		__ufshcd_print_host_regs(hba, true);
		ufshcd_print_host_state(hba);
		break;
	} /* end of switch */

	if ((host_byte(result) != DID_OK) && !hba->silence_err_logs) {
		print_prdt = (ocs == OCS_INVALID_PRDT_ATTR ||
			ocs == OCS_MISMATCH_DATA_BUF_SIZE);
		ufshcd_print_trs(hba, 1 << lrbp->task_tag, print_prdt);
	}

	if ((host_byte(result) == DID_ERROR) ||
	    (host_byte(result) == DID_ABORT))
		ufsdbg_set_err_state(hba);

	return result;
}

/**
 * ufshcd_uic_cmd_compl - handle completion of uic command
 * @hba: per adapter instance
 * @intr_status: interrupt status generated by the controller
 *
 * Returns
 *  IRQ_HANDLED - If interrupt is valid
 *  IRQ_NONE    - If invalid interrupt
 */
static irqreturn_t ufshcd_uic_cmd_compl(struct ufs_hba *hba, u32 intr_status)
{
	irqreturn_t retval = IRQ_NONE;

	if ((intr_status & UIC_COMMAND_COMPL) && hba->active_uic_cmd) {
		hba->active_uic_cmd->argument2 |=
			ufshcd_get_uic_cmd_result(hba);
		hba->active_uic_cmd->argument3 =
			ufshcd_get_dme_attr_val(hba);
		complete(&hba->active_uic_cmd->done);
		retval = IRQ_HANDLED;
	}

	if (intr_status & UFSHCD_UIC_PWR_MASK) {
		if (hba->uic_async_done) {
			complete(hba->uic_async_done);
			retval = IRQ_HANDLED;
		} else if (ufshcd_is_auto_hibern8_supported(hba)) {
			/*
			 * If uic_async_done flag is not set then this
			 * is an Auto hibern8 err interrupt.
			 * Perform a host reset followed by a full
			 * link recovery.
			 */
			hba->ufshcd_state = UFSHCD_STATE_ERROR;
			hba->force_host_reset = true;
			dev_err(hba->dev, "%s: Auto Hibern8 %s failed - status: 0x%08x, upmcrs: 0x%08x\n",
				__func__, (intr_status & UIC_HIBERNATE_ENTER) ?
				"Enter" : "Exit",
				intr_status, ufshcd_get_upmcrs(hba));
			__ufshcd_print_host_regs(hba, true);
			ufshcd_print_host_state(hba);
			schedule_work(&hba->eh_work);
			retval = IRQ_HANDLED;
		}
	}
	return retval;
}

/**
 * ufshcd_abort_outstanding_requests - abort all outstanding transfer requests.
 * @hba: per adapter instance
 * @result: error result to inform scsi layer about
 */
void ufshcd_abort_outstanding_transfer_requests(struct ufs_hba *hba, int result)
{
	u8 index;
	struct ufshcd_lrb *lrbp;
	struct scsi_cmnd *cmd;

	if (!hba->outstanding_reqs)
		return;

	for_each_set_bit(index, &hba->outstanding_reqs, hba->nutrs) {
		lrbp = &hba->lrb[index];
		cmd = lrbp->cmd;
		if (cmd) {
			ufshcd_cond_add_cmd_trace(hba, index, "scsi_failed");
			ufshcd_update_error_stats(hba,
					UFS_ERR_INT_FATAL_ERRORS);
			scsi_dma_unmap(cmd);
			cmd->result = result;
			/* Clear pending transfer requests */
			ufshcd_clear_cmd(hba, index);
			ufshcd_outstanding_req_clear(hba, index);
			lrbp->complete_time_stamp = ktime_get();
			update_req_stats(hba, lrbp);
			/* Mark completed command as NULL in LRB */
			lrbp->cmd = NULL;
			clear_bit_unlock(index, &hba->lrb_in_use);
			ufshcd_release_all(hba);
			if (cmd->request) {
				/*
				 * As we are accessing the "request" structure,
				 * this must be called before calling
				 * ->scsi_done() callback.
				 */
				ufshcd_vops_pm_qos_req_end(hba, cmd->request,
					true);
				ufshcd_vops_crypto_engine_cfg_end(hba,
						lrbp, cmd->request);
			}
			/* Do not touch lrbp after scsi done */
			cmd->scsi_done(cmd);
		} else if (lrbp->command_type == UTP_CMD_TYPE_DEV_MANAGE) {
			if (hba->dev_cmd.complete) {
				ufshcd_cond_add_cmd_trace(hba, index,
							"dev_cmd_failed");
				ufshcd_outstanding_req_clear(hba, index);
				complete(hba->dev_cmd.complete);
			}
		}
		if (ufshcd_is_clkscaling_supported(hba))
			hba->clk_scaling.active_reqs--;
	}
}

/**
 * __ufshcd_transfer_req_compl - handle SCSI and query command completion
 * @hba: per adapter instance
 * @completed_reqs: requests to complete
 */
static void __ufshcd_transfer_req_compl(struct ufs_hba *hba,
					unsigned long completed_reqs)
{
	struct ufshcd_lrb *lrbp;
	struct scsi_cmnd *cmd;
	int result;
	int index;

	for_each_set_bit(index, &completed_reqs, hba->nutrs) {
		lrbp = &hba->lrb[index];
		cmd = lrbp->cmd;
		if (cmd) {
			ufshcd_cond_add_cmd_trace(hba, index, "scsi_cmpl");
			ufshcd_update_tag_stats_completion(hba, cmd);
			update_io_stat(hba, index, 0);
			result = ufshcd_transfer_rsp_status(hba, lrbp);
			scsi_dma_unmap(cmd);
			cmd->result = result;
			lrbp->complete_time_stamp = ktime_get();
			update_req_stats(hba, lrbp);
			/* Mark completed command as NULL in LRB */
			lrbp->cmd = NULL;
			clear_bit_unlock(index, &hba->lrb_in_use);
			__ufshcd_release(hba, false);
			__ufshcd_hibern8_release(hba, false);
			if (cmd->request) {
				/*
				 * As we are accessing the "request" structure,
				 * this must be called before calling
				 * ->scsi_done() callback.
				 */
				ufshcd_vops_pm_qos_req_end(hba, cmd->request,
					false);
				ufshcd_vops_crypto_engine_cfg_end(hba,
					lrbp, cmd->request);

				/* Update IO svc time latency histogram */
				if (cmd->request->lat_hist_enabled) {
					ktime_t completion;
					u_int64_t delta_us;

					completion = ktime_get();
					delta_us = ktime_us_delta(completion,
						cmd->request->
							lat_hist_io_start);
					/* rq_data_dir() => true if WRITE */
					blk_update_latency_hist(
						(rq_data_dir(
						 cmd->request) == READ) ?
						&hba->io_lat_read :
						&hba->io_lat_write, delta_us);
				}
			}
			/* Do not touch lrbp after scsi done */
			cmd->scsi_done(cmd);
		} else if (lrbp->command_type == UTP_CMD_TYPE_DEV_MANAGE) {
			if (hba->dev_cmd.complete) {
				ufshcd_cond_add_cmd_trace(hba, index,
						"dev_cmd_cmpl");
				complete(hba->dev_cmd.complete);
			}
		}
		if (ufshcd_is_clkscaling_supported(hba))
			hba->clk_scaling.active_reqs--;
	}

	/* clear corresponding bits of completed commands */
	hba->outstanding_reqs ^= completed_reqs;

	ufshcd_clk_scaling_update_busy(hba);

	/* we might have free'd some tags above */
	wake_up(&hba->dev_cmd.tag_wq);
}

/**
 * ufshcd_transfer_req_compl - handle SCSI and query command completion
 * @hba: per adapter instance
 *
 * Returns
 *  IRQ_HANDLED - If interrupt is valid
 *  IRQ_NONE    - If invalid interrupt
 */
static irqreturn_t ufshcd_transfer_req_compl(struct ufs_hba *hba)
{
	unsigned long completed_reqs;
	u32 tr_doorbell;

	/* Resetting interrupt aggregation counters first and reading the
	 * DOOR_BELL afterward allows us to handle all the completed requests.
	 * In order to prevent other interrupts starvation the DB is read once
	 * after reset. The down side of this solution is the possibility of
	 * false interrupt if device completes another request after resetting
	 * aggregation and before reading the DB.
	 */
	if (ufshcd_is_intr_aggr_allowed(hba))
		ufshcd_reset_intr_aggr(hba);

	tr_doorbell = ufshcd_readl(hba, REG_UTP_TRANSFER_REQ_DOOR_BELL);
	completed_reqs = tr_doorbell ^ hba->outstanding_reqs;

	if (completed_reqs) {
		__ufshcd_transfer_req_compl(hba, completed_reqs);
		return IRQ_HANDLED;
	} else {
		return IRQ_NONE;
	}
}

/**
 * ufshcd_disable_ee - disable exception event
 * @hba: per-adapter instance
 * @mask: exception event to disable
 *
 * Disables exception event in the device so that the EVENT_ALERT
 * bit is not set.
 *
 * Returns zero on success, non-zero error value on failure.
 */
static int ufshcd_disable_ee(struct ufs_hba *hba, u16 mask)
{
	int err = 0;
	u32 val;

	if (!(hba->ee_ctrl_mask & mask))
		goto out;

	val = hba->ee_ctrl_mask & ~mask;
	val &= 0xFFFF; /* 2 bytes */
	err = ufshcd_query_attr_retry(hba, UPIU_QUERY_OPCODE_WRITE_ATTR,
			QUERY_ATTR_IDN_EE_CONTROL, 0, 0, &val);
	if (!err)
		hba->ee_ctrl_mask &= ~mask;
out:
	return err;
}

/**
 * ufshcd_enable_ee - enable exception event
 * @hba: per-adapter instance
 * @mask: exception event to enable
 *
 * Enable corresponding exception event in the device to allow
 * device to alert host in critical scenarios.
 *
 * Returns zero on success, non-zero error value on failure.
 */
static int ufshcd_enable_ee(struct ufs_hba *hba, u16 mask)
{
	int err = 0;
	u32 val;

	if (hba->ee_ctrl_mask & mask)
		goto out;

	val = hba->ee_ctrl_mask | mask;
	val &= 0xFFFF; /* 2 bytes */
	err = ufshcd_query_attr_retry(hba, UPIU_QUERY_OPCODE_WRITE_ATTR,
			QUERY_ATTR_IDN_EE_CONTROL, 0, 0, &val);
	if (!err)
		hba->ee_ctrl_mask |= mask;
out:
	return err;
}

/**
 * ufshcd_enable_auto_bkops - Allow device managed BKOPS
 * @hba: per-adapter instance
 *
 * Allow device to manage background operations on its own. Enabling
 * this might lead to inconsistent latencies during normal data transfers
 * as the device is allowed to manage its own way of handling background
 * operations.
 *
 * Returns zero on success, non-zero on failure.
 */
static int ufshcd_enable_auto_bkops(struct ufs_hba *hba)
{
	int err = 0;

	if (hba->auto_bkops_enabled)
		goto out;

	err = ufshcd_query_flag_retry(hba, UPIU_QUERY_OPCODE_SET_FLAG,
			QUERY_FLAG_IDN_BKOPS_EN, NULL);
	if (err) {
		dev_err(hba->dev, "%s: failed to enable bkops %d\n",
				__func__, err);
		goto out;
	}

	hba->auto_bkops_enabled = true;
	trace_ufshcd_auto_bkops_state(dev_name(hba->dev), 1);

	/* No need of URGENT_BKOPS exception from the device */
	err = ufshcd_disable_ee(hba, MASK_EE_URGENT_BKOPS);
	if (err)
		dev_err(hba->dev, "%s: failed to disable exception event %d\n",
				__func__, err);
out:
	return err;
}

/**
 * ufshcd_disable_auto_bkops - block device in doing background operations
 * @hba: per-adapter instance
 *
 * Disabling background operations improves command response latency but
 * has drawback of device moving into critical state where the device is
 * not-operable. Make sure to call ufshcd_enable_auto_bkops() whenever the
 * host is idle so that BKOPS are managed effectively without any negative
 * impacts.
 *
 * Returns zero on success, non-zero on failure.
 */
static int ufshcd_disable_auto_bkops(struct ufs_hba *hba)
{
	int err = 0;

	if (!hba->auto_bkops_enabled)
		goto out;

	/*
	 * If host assisted BKOPs is to be enabled, make sure
	 * urgent bkops exception is allowed.
	 */
	err = ufshcd_enable_ee(hba, MASK_EE_URGENT_BKOPS);
	if (err) {
		dev_err(hba->dev, "%s: failed to enable exception event %d\n",
				__func__, err);
		goto out;
	}

	err = ufshcd_query_flag_retry(hba, UPIU_QUERY_OPCODE_CLEAR_FLAG,
			QUERY_FLAG_IDN_BKOPS_EN, NULL);
	if (err) {
		dev_err(hba->dev, "%s: failed to disable bkops %d\n",
				__func__, err);
		ufshcd_disable_ee(hba, MASK_EE_URGENT_BKOPS);
		goto out;
	}

	hba->auto_bkops_enabled = false;
	trace_ufshcd_auto_bkops_state(dev_name(hba->dev), 0);
out:
	return err;
}

/**
 * ufshcd_force_reset_auto_bkops - force reset auto bkops state
 * @hba: per adapter instance
 *
 * After a device reset the device may toggle the BKOPS_EN flag
 * to default value. The s/w tracking variables should be updated
 * as well. This function would change the auto-bkops state based on
 * UFSHCD_CAP_KEEP_AUTO_BKOPS_ENABLED_EXCEPT_SUSPEND.
 */
static void ufshcd_force_reset_auto_bkops(struct ufs_hba *hba)
{
	if (ufshcd_keep_autobkops_enabled_except_suspend(hba)) {
		hba->auto_bkops_enabled = false;
		hba->ee_ctrl_mask |= MASK_EE_URGENT_BKOPS;
		ufshcd_enable_auto_bkops(hba);
	} else {
		hba->auto_bkops_enabled = true;
		hba->ee_ctrl_mask &= ~MASK_EE_URGENT_BKOPS;
		ufshcd_disable_auto_bkops(hba);
	}
}

static inline int ufshcd_get_bkops_status(struct ufs_hba *hba, u32 *status)
{
	return ufshcd_query_attr_retry(hba, UPIU_QUERY_OPCODE_READ_ATTR,
			QUERY_ATTR_IDN_BKOPS_STATUS, 0, 0, status);
}

/**
 * ufshcd_bkops_ctrl - control the auto bkops based on current bkops status
 * @hba: per-adapter instance
 * @status: bkops_status value
 *
 * Read the bkops_status from the UFS device and Enable fBackgroundOpsEn
 * flag in the device to permit background operations if the device
 * bkops_status is greater than or equal to "status" argument passed to
 * this function, disable otherwise.
 *
 * Returns 0 for success, non-zero in case of failure.
 *
 * NOTE: Caller of this function can check the "hba->auto_bkops_enabled" flag
 * to know whether auto bkops is enabled or disabled after this function
 * returns control to it.
 */
static int ufshcd_bkops_ctrl(struct ufs_hba *hba,
			     enum bkops_status status)
{
	int err;
	u32 curr_status = 0;

	err = ufshcd_get_bkops_status(hba, &curr_status);
	if (err) {
		dev_err(hba->dev, "%s: failed to get BKOPS status %d\n",
				__func__, err);
		goto out;
	} else if (curr_status > BKOPS_STATUS_MAX) {
		dev_err(hba->dev, "%s: invalid BKOPS status %d\n",
				__func__, curr_status);
		err = -EINVAL;
		goto out;
	}

	if (curr_status >= status)
		err = ufshcd_enable_auto_bkops(hba);
	else
		err = ufshcd_disable_auto_bkops(hba);
out:
	return err;
}

/**
 * ufshcd_urgent_bkops - handle urgent bkops exception event
 * @hba: per-adapter instance
 *
 * Enable fBackgroundOpsEn flag in the device to permit background
 * operations.
 *
 * If BKOPs is enabled, this function returns 0, 1 if the bkops in not enabled
 * and negative error value for any other failure.
 */
static int ufshcd_urgent_bkops(struct ufs_hba *hba)
{
	return ufshcd_bkops_ctrl(hba, hba->urgent_bkops_lvl);
}

static inline int ufshcd_get_ee_status(struct ufs_hba *hba, u32 *status)
{
	return ufshcd_query_attr_retry(hba, UPIU_QUERY_OPCODE_READ_ATTR,
			QUERY_ATTR_IDN_EE_STATUS, 0, 0, status);
}

static void ufshcd_bkops_exception_event_handler(struct ufs_hba *hba)
{
	int err;
	u32 curr_status = 0;

	if (hba->is_urgent_bkops_lvl_checked)
		goto enable_auto_bkops;

	err = ufshcd_get_bkops_status(hba, &curr_status);
	if (err) {
		dev_err(hba->dev, "%s: failed to get BKOPS status %d\n",
				__func__, err);
		goto out;
	}

	/*
	 * We are seeing that some devices are raising the urgent bkops
	 * exception events even when BKOPS status doesn't indicate performace
	 * impacted or critical. Handle these device by determining their urgent
	 * bkops status at runtime.
	 */
	if (curr_status < BKOPS_STATUS_PERF_IMPACT) {
		dev_err(hba->dev, "%s: device raised urgent BKOPS exception for bkops status %d\n",
				__func__, curr_status);
		/* update the current status as the urgent bkops level */
		hba->urgent_bkops_lvl = curr_status;
		hba->is_urgent_bkops_lvl_checked = true;
	}

enable_auto_bkops:
	err = ufshcd_enable_auto_bkops(hba);
out:
	if (err < 0)
		dev_err(hba->dev, "%s: failed to handle urgent bkops %d\n",
				__func__, err);
}

/**
 * ufshcd_exception_event_handler - handle exceptions raised by device
 * @work: pointer to work data
 *
 * Read bExceptionEventStatus attribute from the device and handle the
 * exception event accordingly.
 */
static void ufshcd_exception_event_handler(struct work_struct *work)
{
	struct ufs_hba *hba;
	int err;
	u32 status = 0;
	hba = container_of(work, struct ufs_hba, eeh_work);

	pm_runtime_get_sync(hba->dev);
	ufshcd_scsi_block_requests(hba);
	err = ufshcd_get_ee_status(hba, &status);
	if (err) {
		dev_err(hba->dev, "%s: failed to get exception status %d\n",
				__func__, err);
		goto out;
	}

	status &= hba->ee_ctrl_mask;

	if (status & MASK_EE_URGENT_BKOPS)
		ufshcd_bkops_exception_event_handler(hba);

out:
	ufshcd_scsi_unblock_requests(hba);
	pm_runtime_put_sync(hba->dev);
	return;
}

/* Complete requests that have door-bell cleared */
static void ufshcd_complete_requests(struct ufs_hba *hba)
{
	ufshcd_transfer_req_compl(hba);
	ufshcd_tmc_handler(hba);
}

/**
 * ufshcd_quirk_dl_nac_errors - This function checks if error handling is
 *				to recover from the DL NAC errors or not.
 * @hba: per-adapter instance
 *
 * Returns true if error handling is required, false otherwise
 */
static bool ufshcd_quirk_dl_nac_errors(struct ufs_hba *hba)
{
	unsigned long flags;
	bool err_handling = true;

	spin_lock_irqsave(hba->host->host_lock, flags);
	/*
	 * UFS_DEVICE_QUIRK_RECOVERY_FROM_DL_NAC_ERRORS only workaround the
	 * device fatal error and/or DL NAC & REPLAY timeout errors.
	 */
	if (hba->saved_err & (CONTROLLER_FATAL_ERROR | SYSTEM_BUS_FATAL_ERROR))
		goto out;

	if ((hba->saved_err & DEVICE_FATAL_ERROR) ||
	    ((hba->saved_err & UIC_ERROR) &&
	     (hba->saved_uic_err & UFSHCD_UIC_DL_TCx_REPLAY_ERROR))) {
		/*
		 * we have to do error recovery but atleast silence the error
		 * logs.
		 */
		hba->silence_err_logs = true;
		goto out;
	}

	if ((hba->saved_err & UIC_ERROR) &&
	    (hba->saved_uic_err & UFSHCD_UIC_DL_NAC_RECEIVED_ERROR)) {
		int err;
		/*
		 * wait for 50ms to see if we can get any other errors or not.
		 */
		spin_unlock_irqrestore(hba->host->host_lock, flags);
		msleep(50);
		spin_lock_irqsave(hba->host->host_lock, flags);

		/*
		 * now check if we have got any other severe errors other than
		 * DL NAC error?
		 */
		if ((hba->saved_err & INT_FATAL_ERRORS) ||
		    ((hba->saved_err & UIC_ERROR) &&
		    (hba->saved_uic_err & ~UFSHCD_UIC_DL_NAC_RECEIVED_ERROR))) {
			if (((hba->saved_err & INT_FATAL_ERRORS) ==
				DEVICE_FATAL_ERROR) || (hba->saved_uic_err &
					~UFSHCD_UIC_DL_NAC_RECEIVED_ERROR))
				hba->silence_err_logs = true;
			goto out;
		}

		/*
		 * As DL NAC is the only error received so far, send out NOP
		 * command to confirm if link is still active or not.
		 *   - If we don't get any response then do error recovery.
		 *   - If we get response then clear the DL NAC error bit.
		 */

		/* silence the error logs from NOP command */
		hba->silence_err_logs = true;
		spin_unlock_irqrestore(hba->host->host_lock, flags);
		err = ufshcd_verify_dev_init(hba);
		spin_lock_irqsave(hba->host->host_lock, flags);
		hba->silence_err_logs = false;

		if (err) {
			hba->silence_err_logs = true;
			goto out;
		}

		/* Link seems to be alive hence ignore the DL NAC errors */
		if (hba->saved_uic_err == UFSHCD_UIC_DL_NAC_RECEIVED_ERROR)
			hba->saved_err &= ~UIC_ERROR;
		/* clear NAC error */
		hba->saved_uic_err &= ~UFSHCD_UIC_DL_NAC_RECEIVED_ERROR;
		if (!hba->saved_uic_err) {
			err_handling = false;
			goto out;
		}
		/*
		 * there seems to be some errors other than NAC, so do error
		 * recovery
		 */
		hba->silence_err_logs = true;
	}
out:
	spin_unlock_irqrestore(hba->host->host_lock, flags);
	return err_handling;
}

/**
 * ufshcd_err_handler - handle UFS errors that require s/w attention
 * @work: pointer to work structure
 */
static void ufshcd_err_handler(struct work_struct *work)
{
	struct ufs_hba *hba;
	unsigned long flags;
	bool err_xfer = false, err_tm = false;
	int err = 0;
	int tag;
	bool needs_reset = false;
	bool clks_enabled = false;

	hba = container_of(work, struct ufs_hba, eh_work);

	if (hba->h8_err) {
		dev_err(hba->dev, "%s: saved_err 0x%x saved_uic_err 0x%x",
			__func__, hba->saved_err, hba->saved_uic_err);
		ufshcd_print_phy_state(hba);
		hba->h8_err = false;
		hba->silence_err_logs = true;
	}

	spin_lock_irqsave(hba->host->host_lock, flags);
	ufsdbg_set_err_state(hba);

	if (hba->ufshcd_state == UFSHCD_STATE_RESET)
		goto out;

	/*
	 * Make sure the clocks are ON before we proceed with err
	 * handling. For the majority of cases err handler would be
	 * run with clocks ON. There is a possibility that the err
	 * handler was scheduled due to auto hibern8 error interrupt,
	 * in which case the clocks could be gated or be in the
	 * process of gating when the err handler runs.
	 */
	if (unlikely((hba->clk_gating.state != CLKS_ON) &&
	    ufshcd_is_auto_hibern8_supported(hba))) {
		spin_unlock_irqrestore(hba->host->host_lock, flags);
		ufshcd_hold(hba, false);
		spin_lock_irqsave(hba->host->host_lock, flags);
		clks_enabled = true;
	}

	hba->ufshcd_state = UFSHCD_STATE_RESET;
	ufshcd_set_eh_in_progress(hba);

	/* Complete requests that have door-bell cleared by h/w */
	ufshcd_complete_requests(hba);

	if (hba->dev_quirks & UFS_DEVICE_QUIRK_RECOVERY_FROM_DL_NAC_ERRORS) {
		bool ret;

		spin_unlock_irqrestore(hba->host->host_lock, flags);
		/* release the lock as ufshcd_quirk_dl_nac_errors() may sleep */
		ret = ufshcd_quirk_dl_nac_errors(hba);
		spin_lock_irqsave(hba->host->host_lock, flags);
		if (!ret)
			goto skip_err_handling;
	}

	/*
	 * Dump controller state before resetting. Transfer requests state
	 * will be dump as part of the request completion.
	 */
	if (hba->saved_err & (INT_FATAL_ERRORS | UIC_ERROR)) {
		dev_err(hba->dev, "%s: saved_err 0x%x saved_uic_err 0x%x",
			__func__, hba->saved_err, hba->saved_uic_err);
		if (!hba->silence_err_logs) {
			/* release lock as print host regs sleeps */
			spin_unlock_irqrestore(hba->host->host_lock, flags);
			ufshcd_print_host_regs(hba);
			ufshcd_print_host_state(hba);
			ufshcd_print_pwr_info(hba);
			ufshcd_print_tmrs(hba, hba->outstanding_tasks);
			ufshcd_print_cmd_log(hba);
			spin_lock_irqsave(hba->host->host_lock, flags);
		}
	}

	if ((hba->saved_err & INT_FATAL_ERRORS)
	    || hba->saved_ce_err || hba->force_host_reset ||
	    ((hba->saved_err & UIC_ERROR) &&
	    (hba->saved_uic_err & (UFSHCD_UIC_DL_PA_INIT_ERROR |
				   UFSHCD_UIC_DL_NAC_RECEIVED_ERROR |
				   UFSHCD_UIC_DL_TCx_REPLAY_ERROR))))
		needs_reset = true;

	/*
	 * if host reset is required then skip clearing the pending
	 * transfers forcefully because they will automatically get
	 * cleared after link startup.
	 */
	if (needs_reset)
		goto skip_pending_xfer_clear;

	/* release lock as clear command might sleep */
	spin_unlock_irqrestore(hba->host->host_lock, flags);
	/* Clear pending transfer requests */
	for_each_set_bit(tag, &hba->outstanding_reqs, hba->nutrs) {
		if (ufshcd_clear_cmd(hba, tag)) {
			err_xfer = true;
			goto lock_skip_pending_xfer_clear;
		}
	}

	/* Clear pending task management requests */
	for_each_set_bit(tag, &hba->outstanding_tasks, hba->nutmrs) {
		if (ufshcd_clear_tm_cmd(hba, tag)) {
			err_tm = true;
			goto lock_skip_pending_xfer_clear;
		}
	}

lock_skip_pending_xfer_clear:
	spin_lock_irqsave(hba->host->host_lock, flags);

	/* Complete the requests that are cleared by s/w */
	ufshcd_complete_requests(hba);

	if (err_xfer || err_tm)
		needs_reset = true;

skip_pending_xfer_clear:
	/* Fatal errors need reset */
	if (needs_reset) {
		unsigned long max_doorbells = (1UL << hba->nutrs) - 1;

		if (hba->saved_err & INT_FATAL_ERRORS)
			ufshcd_update_error_stats(hba,
						  UFS_ERR_INT_FATAL_ERRORS);
		if (hba->saved_ce_err)
			ufshcd_update_error_stats(hba, UFS_ERR_CRYPTO_ENGINE);

		if (hba->saved_err & UIC_ERROR)
			ufshcd_update_error_stats(hba,
						  UFS_ERR_INT_UIC_ERROR);

		if (err_xfer || err_tm)
			ufshcd_update_error_stats(hba,
						  UFS_ERR_CLEAR_PEND_XFER_TM);

		/*
		 * ufshcd_reset_and_restore() does the link reinitialization
		 * which will need atleast one empty doorbell slot to send the
		 * device management commands (NOP and query commands).
		 * If there is no slot empty at this moment then free up last
		 * slot forcefully.
		 */
		if (hba->outstanding_reqs == max_doorbells)
			__ufshcd_transfer_req_compl(hba,
						    (1UL << (hba->nutrs - 1)));

		spin_unlock_irqrestore(hba->host->host_lock, flags);
		err = ufshcd_reset_and_restore(hba);
		spin_lock_irqsave(hba->host->host_lock, flags);
		if (err) {
			dev_err(hba->dev, "%s: reset and restore failed\n",
					__func__);
			hba->ufshcd_state = UFSHCD_STATE_ERROR;
		}
		/*
		 * Inform scsi mid-layer that we did reset and allow to handle
		 * Unit Attention properly.
		 */
		scsi_report_bus_reset(hba->host, 0);
		hba->saved_err = 0;
		hba->saved_uic_err = 0;
		hba->saved_ce_err = 0;
		hba->force_host_reset = false;
	}

skip_err_handling:
	if (!needs_reset) {
		hba->ufshcd_state = UFSHCD_STATE_OPERATIONAL;
		if (hba->saved_err || hba->saved_uic_err)
			dev_err_ratelimited(hba->dev, "%s: exit: saved_err 0x%x saved_uic_err 0x%x",
			    __func__, hba->saved_err, hba->saved_uic_err);
	}

	hba->silence_err_logs = false;

	if (clks_enabled)
		__ufshcd_release(hba, false);
out:
	ufshcd_clear_eh_in_progress(hba);
	spin_unlock_irqrestore(hba->host->host_lock, flags);
}

static void ufshcd_update_uic_reg_hist(struct ufs_uic_err_reg_hist *reg_hist,
		u32 reg)
{
	reg_hist->reg[reg_hist->pos] = reg;
	reg_hist->tstamp[reg_hist->pos] = ktime_get();
	reg_hist->pos = (reg_hist->pos + 1) % UIC_ERR_REG_HIST_LENGTH;
}

/**
 * ufshcd_update_uic_error - check and set fatal UIC error flags.
 * @hba: per-adapter instance
 *
 * Returns
 *  IRQ_HANDLED - If interrupt is valid
 *  IRQ_NONE    - If invalid interrupt
 */
static irqreturn_t ufshcd_update_uic_error(struct ufs_hba *hba)
{
	u32 reg;
	irqreturn_t retval = IRQ_NONE;

	/* PHY layer lane error */
	reg = ufshcd_readl(hba, REG_UIC_ERROR_CODE_PHY_ADAPTER_LAYER);
	if ((reg & UIC_PHY_ADAPTER_LAYER_ERROR) &&
	    (reg & UIC_PHY_ADAPTER_LAYER_ERROR_CODE_MASK)) {
		/*
		 * To know whether this error is fatal or not, DB timeout
		 * must be checked but this error is handled separately.
		 */
		dev_dbg(hba->dev, "%s: UIC Lane error reported, reg 0x%x\n",
				__func__, reg);
		ufshcd_update_uic_reg_hist(&hba->ufs_stats.pa_err, reg);

		/*
		 * Don't ignore LINERESET indication during hibern8
		 * enter operation.
		 */
		if (reg & UIC_PHY_ADAPTER_LAYER_GENERIC_ERROR) {
			struct uic_command *cmd = hba->active_uic_cmd;

			if (cmd) {
				if (cmd->command == UIC_CMD_DME_HIBER_ENTER) {
					dev_err(hba->dev, "%s: LINERESET during hibern8 enter, reg 0x%x\n",
						__func__, reg);
					hba->full_init_linereset = true;
				} else {
					dev_err(hba->dev,
						"%s: LINERESET with cmd != UIC_CMD_DME_HIBER_ENTER, reg 0x%x\n",
						__func__, reg);
				}
			} else {
				dev_err(hba->dev,
					"%s: LINERESET without cmd, reg 0x%x\n",
					__func__, reg);
			}
		}
		retval |= IRQ_HANDLED;
	}

	/* PA_INIT_ERROR is fatal and needs UIC reset */
	reg = ufshcd_readl(hba, REG_UIC_ERROR_CODE_DATA_LINK_LAYER);
	if ((reg & UIC_DATA_LINK_LAYER_ERROR) &&
	    (reg & UIC_DATA_LINK_LAYER_ERROR_CODE_MASK)) {
		ufshcd_update_uic_reg_hist(&hba->ufs_stats.dl_err, reg);

		if (reg & UIC_DATA_LINK_LAYER_ERROR_PA_INIT) {
			hba->uic_error |= UFSHCD_UIC_DL_PA_INIT_ERROR;
		} else if (hba->dev_quirks &
			   UFS_DEVICE_QUIRK_RECOVERY_FROM_DL_NAC_ERRORS) {
			if (reg & UIC_DATA_LINK_LAYER_ERROR_NAC_RECEIVED)
				hba->uic_error |=
					UFSHCD_UIC_DL_NAC_RECEIVED_ERROR;
			else if (reg &
				 UIC_DATA_LINK_LAYER_ERROR_TCx_REPLAY_TIMEOUT)
				hba->uic_error |=
					UFSHCD_UIC_DL_TCx_REPLAY_ERROR;
		}
		retval |= IRQ_HANDLED;
	}

	/* UIC NL/TL/DME errors needs software retry */
	reg = ufshcd_readl(hba, REG_UIC_ERROR_CODE_NETWORK_LAYER);
	if ((reg & UIC_NETWORK_LAYER_ERROR) &&
	    (reg & UIC_NETWORK_LAYER_ERROR_CODE_MASK)) {
		ufshcd_update_uic_reg_hist(&hba->ufs_stats.nl_err, reg);
		hba->uic_error |= UFSHCD_UIC_NL_ERROR;
		retval |= IRQ_HANDLED;
	}

	reg = ufshcd_readl(hba, REG_UIC_ERROR_CODE_TRANSPORT_LAYER);
	if ((reg & UIC_TRANSPORT_LAYER_ERROR) &&
	    (reg & UIC_TRANSPORT_LAYER_ERROR_CODE_MASK)) {
		ufshcd_update_uic_reg_hist(&hba->ufs_stats.tl_err, reg);
		hba->uic_error |= UFSHCD_UIC_TL_ERROR;
		retval |= IRQ_HANDLED;
	}

	reg = ufshcd_readl(hba, REG_UIC_ERROR_CODE_DME);
	if ((reg & UIC_DME_ERROR) &&
	    (reg & UIC_DME_ERROR_CODE_MASK)) {
		ufshcd_update_uic_reg_hist(&hba->ufs_stats.dme_err, reg);
		hba->uic_error |= UFSHCD_UIC_DME_ERROR;
		retval |= IRQ_HANDLED;
	}

	dev_dbg(hba->dev, "%s: UIC error flags = 0x%08x\n",
			__func__, hba->uic_error);
	return retval;
}

/**
 * ufshcd_check_errors - Check for errors that need s/w attention
 * @hba: per-adapter instance
 *
 * Returns
 *  IRQ_HANDLED - If interrupt is valid
 *  IRQ_NONE    - If invalid interrupt
 */
static irqreturn_t ufshcd_check_errors(struct ufs_hba *hba)
{
	bool queue_eh_work = false;
	irqreturn_t retval = IRQ_NONE;

	if (hba->errors & INT_FATAL_ERRORS || hba->ce_error)
		queue_eh_work = true;

	if (hba->errors & UIC_ERROR) {
		hba->uic_error = 0;
		retval = ufshcd_update_uic_error(hba);
		if (hba->uic_error)
			queue_eh_work = true;
	}

	if (queue_eh_work) {
		/*
		 * update the transfer error masks to sticky bits, let's do this
		 * irrespective of current ufshcd_state.
		 */
		hba->saved_err |= hba->errors;
		hba->saved_uic_err |= hba->uic_error;
		hba->saved_ce_err |= hba->ce_error;

		/* handle fatal errors only when link is functional */
		if (hba->ufshcd_state == UFSHCD_STATE_OPERATIONAL) {
			/*
			 * Set error handling in progress flag early so that we
			 * don't issue new requests any more.
			 */
			ufshcd_set_eh_in_progress(hba);

			hba->ufshcd_state = UFSHCD_STATE_ERROR;
			schedule_work(&hba->eh_work);
		}
		retval |= IRQ_HANDLED;
	}
	/*
	 * if (!queue_eh_work) -
	 * Other errors are either non-fatal where host recovers
	 * itself without s/w intervention or errors that will be
	 * handled by the SCSI core layer.
	 */
	return retval;
}

/**
 * ufshcd_tmc_handler - handle task management function completion
 * @hba: per adapter instance
 *
 * Returns
 *  IRQ_HANDLED - If interrupt is valid
 *  IRQ_NONE    - If invalid interrupt
 */
static irqreturn_t ufshcd_tmc_handler(struct ufs_hba *hba)
{
	u32 tm_doorbell;

	tm_doorbell = ufshcd_readl(hba, REG_UTP_TASK_REQ_DOOR_BELL);
	hba->tm_condition = tm_doorbell ^ hba->outstanding_tasks;
	if (hba->tm_condition) {
		wake_up(&hba->tm_wq);
		return IRQ_HANDLED;
	} else {
		return IRQ_NONE;
	}
}

/**
 * ufshcd_sl_intr - Interrupt service routine
 * @hba: per adapter instance
 * @intr_status: contains interrupts generated by the controller
 *
 * Returns
 *  IRQ_HANDLED - If interrupt is valid
 *  IRQ_NONE    - If invalid interrupt
 */
static irqreturn_t ufshcd_sl_intr(struct ufs_hba *hba, u32 intr_status)
{
	irqreturn_t retval = IRQ_NONE;

	ufsdbg_error_inject_dispatcher(hba,
		ERR_INJECT_INTR, intr_status, &intr_status);

	ufshcd_vops_crypto_engine_get_status(hba, &hba->ce_error);

	hba->errors = UFSHCD_ERROR_MASK & intr_status;
	if (hba->errors || hba->ce_error)
		retval |= ufshcd_check_errors(hba);

	if (intr_status & UFSHCD_UIC_MASK)
		retval |= ufshcd_uic_cmd_compl(hba, intr_status);

	if (intr_status & UTP_TASK_REQ_COMPL)
		retval |= ufshcd_tmc_handler(hba);

	if (intr_status & UTP_TRANSFER_REQ_COMPL)
		retval |= ufshcd_transfer_req_compl(hba);

	return retval;
}

/**
 * ufshcd_intr - Main interrupt service routine
 * @irq: irq number
 * @__hba: pointer to adapter instance
 *
 * Returns
 *  IRQ_HANDLED - If interrupt is valid
 *  IRQ_NONE    - If invalid interrupt
 */
static irqreturn_t ufshcd_intr(int irq, void *__hba)
{
	u32 intr_status, enabled_intr_status;
	irqreturn_t retval = IRQ_NONE;
	struct ufs_hba *hba = __hba;
	int retries = hba->nutrs;

	spin_lock(hba->host->host_lock);
	intr_status = ufshcd_readl(hba, REG_INTERRUPT_STATUS);

	/*
	 * There could be max of hba->nutrs reqs in flight and in worst case
	 * if the reqs get finished 1 by 1 after the interrupt status is
	 * read, make sure we handle them by checking the interrupt status
	 * again in a loop until we process all of the reqs before returning.
	 */
	do {
		enabled_intr_status =
			intr_status & ufshcd_readl(hba, REG_INTERRUPT_ENABLE);
		if (intr_status)
			ufshcd_writel(hba, intr_status, REG_INTERRUPT_STATUS);
		if (enabled_intr_status)
			retval |= ufshcd_sl_intr(hba, enabled_intr_status);

		intr_status = ufshcd_readl(hba, REG_INTERRUPT_STATUS);
	} while (intr_status && --retries);

	if (retval == IRQ_NONE) {
		dev_err(hba->dev, "%s: Unhandled interrupt 0x%08x\n",
					__func__, intr_status);
		ufshcd_hex_dump("host regs: ", hba->mmio_base,
					UFSHCI_REG_SPACE_SIZE);
	}

	spin_unlock(hba->host->host_lock);
	return retval;
}

static int ufshcd_clear_tm_cmd(struct ufs_hba *hba, int tag)
{
	int err = 0;
	u32 mask = 1 << tag;
	unsigned long flags;

	if (!test_bit(tag, &hba->outstanding_tasks))
		goto out;

	spin_lock_irqsave(hba->host->host_lock, flags);
	ufshcd_writel(hba, ~(1 << tag), REG_UTP_TASK_REQ_LIST_CLEAR);
	spin_unlock_irqrestore(hba->host->host_lock, flags);

	/* poll for max. 1 sec to clear door bell register by h/w */
	err = ufshcd_wait_for_register(hba,
			REG_UTP_TASK_REQ_DOOR_BELL,
			mask, 0, 1000, 1000, true);
out:
	return err;
}

/**
 * ufshcd_issue_tm_cmd - issues task management commands to controller
 * @hba: per adapter instance
 * @lun_id: LUN ID to which TM command is sent
 * @task_id: task ID to which the TM command is applicable
 * @tm_function: task management function opcode
 * @tm_response: task management service response return value
 *
 * Returns non-zero value on error, zero on success.
 */
static int ufshcd_issue_tm_cmd(struct ufs_hba *hba, int lun_id, int task_id,
		u8 tm_function, u8 *tm_response)
{
	struct utp_task_req_desc *task_req_descp;
	struct utp_upiu_task_req *task_req_upiup;
	struct Scsi_Host *host;
	unsigned long flags;
	int free_slot;
	int err;
	int task_tag;

	host = hba->host;

	/*
	 * Get free slot, sleep if slots are unavailable.
	 * Even though we use wait_event() which sleeps indefinitely,
	 * the maximum wait time is bounded by %TM_CMD_TIMEOUT.
	 */
	wait_event(hba->tm_tag_wq, ufshcd_get_tm_free_slot(hba, &free_slot));
	ufshcd_hold_all(hba);

	spin_lock_irqsave(host->host_lock, flags);
	task_req_descp = hba->utmrdl_base_addr;
	task_req_descp += free_slot;

	/* Configure task request descriptor */
	task_req_descp->header.dword_0 = cpu_to_le32(UTP_REQ_DESC_INT_CMD);
	task_req_descp->header.dword_2 =
			cpu_to_le32(OCS_INVALID_COMMAND_STATUS);

	/* Configure task request UPIU */
	task_req_upiup =
		(struct utp_upiu_task_req *) task_req_descp->task_req_upiu;
	task_tag = hba->nutrs + free_slot;
	task_req_upiup->header.dword_0 =
		UPIU_HEADER_DWORD(UPIU_TRANSACTION_TASK_REQ, 0,
					      lun_id, task_tag);
	task_req_upiup->header.dword_1 =
		UPIU_HEADER_DWORD(0, tm_function, 0, 0);
	/*
	 * The host shall provide the same value for LUN field in the basic
	 * header and for Input Parameter.
	 */
	task_req_upiup->input_param1 = cpu_to_be32(lun_id);
	task_req_upiup->input_param2 = cpu_to_be32(task_id);

	/* send command to the controller */
	__set_bit(free_slot, &hba->outstanding_tasks);

	/* Make sure descriptors are ready before ringing the task doorbell */
	wmb();

	ufshcd_writel(hba, 1 << free_slot, REG_UTP_TASK_REQ_DOOR_BELL);
	/* Make sure that doorbell is committed immediately */
	wmb();

	spin_unlock_irqrestore(host->host_lock, flags);

	/* wait until the task management command is completed */
	err = wait_event_timeout(hba->tm_wq,
			test_bit(free_slot, &hba->tm_condition),
			msecs_to_jiffies(TM_CMD_TIMEOUT));
	if (!err) {
		dev_err(hba->dev, "%s: task management cmd 0x%.2x timed-out\n",
				__func__, tm_function);
		if (ufshcd_clear_tm_cmd(hba, free_slot))
			dev_WARN(hba->dev, "%s: unable clear tm cmd (slot %d) after timeout\n",
					__func__, free_slot);
		err = -ETIMEDOUT;
	} else {
		err = ufshcd_task_req_compl(hba, free_slot, tm_response);
	}

	clear_bit(free_slot, &hba->tm_condition);
	ufshcd_put_tm_slot(hba, free_slot);
	wake_up(&hba->tm_tag_wq);

	ufshcd_release_all(hba);
	return err;
}

/**
 * ufshcd_eh_device_reset_handler - device reset handler registered to
 *                                    scsi layer.
 * @cmd: SCSI command pointer
 *
 * Returns SUCCESS/FAILED
 */
static int ufshcd_eh_device_reset_handler(struct scsi_cmnd *cmd)
{
	struct Scsi_Host *host;
	struct ufs_hba *hba;
	unsigned int tag;
	u32 pos;
	int err;
	u8 resp = 0xF;
	struct ufshcd_lrb *lrbp;
	unsigned long flags;

	host = cmd->device->host;
	hba = shost_priv(host);
	tag = cmd->request->tag;

	ufshcd_print_cmd_log(hba);
	lrbp = &hba->lrb[tag];
	err = ufshcd_issue_tm_cmd(hba, lrbp->lun, 0, UFS_LOGICAL_RESET, &resp);
	if (err || resp != UPIU_TASK_MANAGEMENT_FUNC_COMPL) {
		if (!err)
			err = resp;
		goto out;
	}

	/* clear the commands that were pending for corresponding LUN */
	for_each_set_bit(pos, &hba->outstanding_reqs, hba->nutrs) {
		if (hba->lrb[pos].lun == lrbp->lun) {
			err = ufshcd_clear_cmd(hba, pos);
			if (err)
				break;
		}
	}
	spin_lock_irqsave(host->host_lock, flags);
	ufshcd_transfer_req_compl(hba);
	spin_unlock_irqrestore(host->host_lock, flags);

out:
	hba->req_abort_count = 0;
	if (!err) {
		err = SUCCESS;
	} else {
		dev_err(hba->dev, "%s: failed with err %d\n", __func__, err);
		err = FAILED;
	}
	return err;
}

static void ufshcd_set_req_abort_skip(struct ufs_hba *hba, unsigned long bitmap)
{
	struct ufshcd_lrb *lrbp;
	int tag;

	for_each_set_bit(tag, &bitmap, hba->nutrs) {
		lrbp = &hba->lrb[tag];
		lrbp->req_abort_skip = true;
	}
}

/**
 * ufshcd_abort - abort a specific command
 * @cmd: SCSI command pointer
 *
 * Abort the pending command in device by sending UFS_ABORT_TASK task management
 * command, and in host controller by clearing the door-bell register. There can
 * be race between controller sending the command to the device while abort is
 * issued. To avoid that, first issue UFS_QUERY_TASK to check if the command is
 * really issued and then try to abort it.
 *
 * Returns SUCCESS/FAILED
 */
static int ufshcd_abort(struct scsi_cmnd *cmd)
{
	struct Scsi_Host *host;
	struct ufs_hba *hba;
	unsigned long flags;
	unsigned int tag;
	int err = 0;
	int poll_cnt;
	u8 resp = 0xF;
	struct ufshcd_lrb *lrbp;
	u32 reg;

	host = cmd->device->host;
	hba = shost_priv(host);
	tag = cmd->request->tag;
	if (!ufshcd_valid_tag(hba, tag)) {
		dev_err(hba->dev,
			"%s: invalid command tag %d: cmd=0x%p, cmd->request=0x%p",
			__func__, tag, cmd, cmd->request);
		BUG();
	}

	lrbp = &hba->lrb[tag];

	ufshcd_update_error_stats(hba, UFS_ERR_TASK_ABORT);

	/*
	 * Task abort to the device W-LUN is illegal. When this command
	 * will fail, due to spec violation, scsi err handling next step
	 * will be to send LU reset which, again, is a spec violation.
	 * To avoid these unnecessary/illegal step we skip to the last error
	 * handling stage: reset and restore.
	 */
	if (lrbp->lun == UFS_UPIU_UFS_DEVICE_WLUN)
		return ufshcd_eh_host_reset_handler(cmd);

	ufshcd_hold_all(hba);
	reg = ufshcd_readl(hba, REG_UTP_TRANSFER_REQ_DOOR_BELL);
	/* If command is already aborted/completed, return SUCCESS */
	if (!(test_bit(tag, &hba->outstanding_reqs))) {
		dev_err(hba->dev,
			"%s: cmd at tag %d already completed, outstanding=0x%lx, doorbell=0x%x\n",
			__func__, tag, hba->outstanding_reqs, reg);
		goto out;
	}

	if (!(reg & (1 << tag))) {
		dev_err(hba->dev,
		"%s: cmd was completed, but without a notifying intr, tag = %d",
		__func__, tag);
	}

	/* Print Transfer Request of aborted task */
	dev_err(hba->dev, "%s: Device abort task at tag %d", __func__, tag);

	/*
	 * Print detailed info about aborted request.
	 * As more than one request might get aborted at the same time,
	 * print full information only for the first aborted request in order
	 * to reduce repeated printouts. For other aborted requests only print
	 * basic details.
	 */
	scsi_print_command(cmd);
	if (!hba->req_abort_count) {
		ufshcd_print_host_regs(hba);
		ufshcd_print_host_state(hba);
		ufshcd_print_pwr_info(hba);
		ufshcd_print_trs(hba, 1 << tag, true);
	} else {
		ufshcd_print_trs(hba, 1 << tag, false);
	}
	hba->req_abort_count++;


	/* Skip task abort in case previous aborts failed and report failure */
	if (lrbp->req_abort_skip) {
		err = -EIO;
		goto out;
	}

	for (poll_cnt = 100; poll_cnt; poll_cnt--) {
		err = ufshcd_issue_tm_cmd(hba, lrbp->lun, lrbp->task_tag,
				UFS_QUERY_TASK, &resp);
		if (!err && resp == UPIU_TASK_MANAGEMENT_FUNC_SUCCEEDED) {
			/* cmd pending in the device */
			dev_err(hba->dev, "%s: cmd pending in the device. tag = %d",
				__func__, tag);
			break;
		} else if (!err && resp == UPIU_TASK_MANAGEMENT_FUNC_COMPL) {
			/*
			 * cmd not pending in the device, check if it is
			 * in transition.
			 */
			dev_err(hba->dev, "%s: cmd at tag %d not pending in the device.",
				__func__, tag);
			reg = ufshcd_readl(hba, REG_UTP_TRANSFER_REQ_DOOR_BELL);
			if (reg & (1 << tag)) {
				/* sleep for max. 200us to stabilize */
				usleep_range(100, 200);
				continue;
			}
			/* command completed already */
			dev_err(hba->dev, "%s: cmd at tag %d successfully cleared from DB.",
				__func__, tag);
			goto out;
		} else {
			dev_err(hba->dev,
				"%s: no response from device. tag = %d, err %d",
				__func__, tag, err);
			if (!err)
				err = resp; /* service response error */
			goto out;
		}
	}

	if (!poll_cnt) {
		err = -EBUSY;
		goto out;
	}

	err = ufshcd_issue_tm_cmd(hba, lrbp->lun, lrbp->task_tag,
			UFS_ABORT_TASK, &resp);
	if (err || resp != UPIU_TASK_MANAGEMENT_FUNC_COMPL) {
		if (!err) {
			err = resp; /* service response error */
			dev_err(hba->dev, "%s: issued. tag = %d, err %d",
				__func__, tag, err);
		}
		goto out;
	}

	err = ufshcd_clear_cmd(hba, tag);
	if (err) {
		dev_err(hba->dev, "%s: Failed clearing cmd at tag %d, err %d",
			__func__, tag, err);
		goto out;
	}

	scsi_dma_unmap(cmd);

	spin_lock_irqsave(host->host_lock, flags);
	ufshcd_outstanding_req_clear(hba, tag);
	hba->lrb[tag].cmd = NULL;
	spin_unlock_irqrestore(host->host_lock, flags);

	clear_bit_unlock(tag, &hba->lrb_in_use);
	wake_up(&hba->dev_cmd.tag_wq);

out:
	if (!err) {
		err = SUCCESS;
	} else {
		dev_err(hba->dev, "%s: failed with err %d\n", __func__, err);
		ufshcd_set_req_abort_skip(hba, hba->outstanding_reqs);
		err = FAILED;
	}

	/*
	 * This ufshcd_release_all() corresponds to the original scsi cmd that
	 * got aborted here (as we won't get any IRQ for it).
	 */
	ufshcd_release_all(hba);
	return err;
}

/**
 * ufshcd_host_reset_and_restore - reset and restore host controller
 * @hba: per-adapter instance
 *
 * Note that host controller reset may issue DME_RESET to
 * local and remote (device) Uni-Pro stack and the attributes
 * are reset to default state.
 *
 * Returns zero on success, non-zero on failure
 */
static int ufshcd_host_reset_and_restore(struct ufs_hba *hba)
{
	int err;
	unsigned long flags;

	/* Reset the host controller */
	spin_lock_irqsave(hba->host->host_lock, flags);
	ufshcd_hba_stop(hba, false);
	spin_unlock_irqrestore(hba->host->host_lock, flags);

	/* scale up clocks to max frequency before full reinitialization */
	ufshcd_set_clk_freq(hba, true);

	err = ufshcd_hba_enable(hba);
	if (err)
		goto out;

	/* Establish the link again and restore the device */
	err = ufshcd_probe_hba(hba);

	if (!err && (hba->ufshcd_state != UFSHCD_STATE_OPERATIONAL)) {
		err = -EIO;
		goto out;
	}

	if (!err) {
		err = ufshcd_vops_crypto_engine_reset(hba);
		if (err) {
			dev_err(hba->dev,
				"%s: failed to reset crypto engine %d\n",
				__func__, err);
			goto out;
		}
	}

out:
	if (err)
		dev_err(hba->dev, "%s: Host init failed %d\n", __func__, err);

	return err;
}

/**
 * ufshcd_reset_and_restore - reset and re-initialize host/device
 * @hba: per-adapter instance
 *
 * Reset and recover device, host and re-establish link. This
 * is helpful to recover the communication in fatal error conditions.
 *
 * Returns zero on success, non-zero on failure
 */
static int ufshcd_reset_and_restore(struct ufs_hba *hba)
{
	int err = 0;
	unsigned long flags;
	int retries = MAX_HOST_RESET_RETRIES;

	do {
		err = ufshcd_vops_full_reset(hba);
		if (err)
			dev_warn(hba->dev, "%s: full reset returned %d\n",
				 __func__, err);

		err = ufshcd_reset_device(hba);
		if (err)
			dev_warn(hba->dev, "%s: device reset failed. err %d\n",
				 __func__, err);

		err = ufshcd_host_reset_and_restore(hba);
	} while (err && --retries);

	/*
	 * There is no point proceeding even after failing
	 * to recover after multiple retries.
	 */
	if (err)
		BUG();
	/*
	 * After reset the door-bell might be cleared, complete
	 * outstanding requests in s/w here.
	 */
	spin_lock_irqsave(hba->host->host_lock, flags);
	ufshcd_transfer_req_compl(hba);
	ufshcd_tmc_handler(hba);
	spin_unlock_irqrestore(hba->host->host_lock, flags);

	return err;
}

/**
 * ufshcd_eh_host_reset_handler - host reset handler registered to scsi layer
 * @cmd - SCSI command pointer
 *
 * Returns SUCCESS/FAILED
 */
static int ufshcd_eh_host_reset_handler(struct scsi_cmnd *cmd)
{
	int err = SUCCESS;
	unsigned long flags;
	struct ufs_hba *hba;

	hba = shost_priv(cmd->device->host);

	/*
	 * Check if there is any race with fatal error handling.
	 * If so, wait for it to complete. Even though fatal error
	 * handling does reset and restore in some cases, don't assume
	 * anything out of it. We are just avoiding race here.
	 */
	do {
		spin_lock_irqsave(hba->host->host_lock, flags);
		if (!(work_pending(&hba->eh_work) ||
				hba->ufshcd_state == UFSHCD_STATE_RESET))
			break;
		spin_unlock_irqrestore(hba->host->host_lock, flags);
		dev_err(hba->dev, "%s: reset in progress - 1\n", __func__);
		flush_work(&hba->eh_work);
	} while (1);

	/*
	 * we don't know if previous reset had really reset the host controller
	 * or not. So let's force reset here to be sure.
	 */
	hba->ufshcd_state = UFSHCD_STATE_ERROR;
	hba->force_host_reset = true;
	schedule_work(&hba->eh_work);

	/* wait for the reset work to finish */
	do {
		if (!(work_pending(&hba->eh_work) ||
				hba->ufshcd_state == UFSHCD_STATE_RESET))
			break;
		spin_unlock_irqrestore(hba->host->host_lock, flags);
		dev_err(hba->dev, "%s: reset in progress - 2\n", __func__);
		flush_work(&hba->eh_work);
		spin_lock_irqsave(hba->host->host_lock, flags);
	} while (1);

	if (!((hba->ufshcd_state == UFSHCD_STATE_OPERATIONAL) &&
	      ufshcd_is_link_active(hba))) {
		err = FAILED;
		hba->ufshcd_state = UFSHCD_STATE_ERROR;
	}

	spin_unlock_irqrestore(hba->host->host_lock, flags);

	return err;
}

/**
 * ufshcd_get_max_icc_level - calculate the ICC level
 * @sup_curr_uA: max. current supported by the regulator
 * @start_scan: row at the desc table to start scan from
 * @buff: power descriptor buffer
 *
 * Returns calculated max ICC level for specific regulator
 */
static u32 ufshcd_get_max_icc_level(int sup_curr_uA, u32 start_scan, char *buff)
{
	int i;
	int curr_uA;
	u16 data;
	u16 unit;

	for (i = start_scan; i >= 0; i--) {
		data = be16_to_cpu(*((u16 *)(buff + 2*i)));
		unit = (data & ATTR_ICC_LVL_UNIT_MASK) >>
						ATTR_ICC_LVL_UNIT_OFFSET;
		curr_uA = data & ATTR_ICC_LVL_VALUE_MASK;
		switch (unit) {
		case UFSHCD_NANO_AMP:
			curr_uA = curr_uA / 1000;
			break;
		case UFSHCD_MILI_AMP:
			curr_uA = curr_uA * 1000;
			break;
		case UFSHCD_AMP:
			curr_uA = curr_uA * 1000 * 1000;
			break;
		case UFSHCD_MICRO_AMP:
		default:
			break;
		}
		if (sup_curr_uA >= curr_uA)
			break;
	}
	if (i < 0) {
		i = 0;
		pr_err("%s: Couldn't find valid icc_level = %d", __func__, i);
	}

	return (u32)i;
}

/**
 * ufshcd_calc_icc_level - calculate the max ICC level
 * In case regulators are not initialized we'll return 0
 * @hba: per-adapter instance
 * @desc_buf: power descriptor buffer to extract ICC levels from.
 * @len: length of desc_buff
 *
 * Returns calculated ICC level
 */
static u32 ufshcd_find_max_sup_active_icc_level(struct ufs_hba *hba,
							u8 *desc_buf, int len)
{
	u32 icc_level = 0;

	if (!hba->vreg_info.vcc || !hba->vreg_info.vccq ||
						!hba->vreg_info.vccq2) {
		dev_err(hba->dev,
			"%s: Regulator capability was not set, actvIccLevel=%d",
							__func__, icc_level);
		goto out;
	}

	if (hba->vreg_info.vcc && hba->vreg_info.vcc->max_uA)
		icc_level = ufshcd_get_max_icc_level(
				hba->vreg_info.vcc->max_uA,
				POWER_DESC_MAX_ACTV_ICC_LVLS - 1,
				&desc_buf[PWR_DESC_ACTIVE_LVLS_VCC_0]);

	if (hba->vreg_info.vccq && hba->vreg_info.vccq->max_uA)
		icc_level = ufshcd_get_max_icc_level(
				hba->vreg_info.vccq->max_uA,
				icc_level,
				&desc_buf[PWR_DESC_ACTIVE_LVLS_VCCQ_0]);

	if (hba->vreg_info.vccq2 && hba->vreg_info.vccq2->max_uA)
		icc_level = ufshcd_get_max_icc_level(
				hba->vreg_info.vccq2->max_uA,
				icc_level,
				&desc_buf[PWR_DESC_ACTIVE_LVLS_VCCQ2_0]);
out:
	return icc_level;
}

static void ufshcd_init_icc_levels(struct ufs_hba *hba)
{
	int ret;
	int buff_len = QUERY_DESC_POWER_MAX_SIZE;
	u8 desc_buf[QUERY_DESC_POWER_MAX_SIZE];

	ret = ufshcd_read_power_desc(hba, desc_buf, buff_len);
	if (ret) {
		dev_err(hba->dev,
			"%s: Failed reading power descriptor.len = %d ret = %d",
			__func__, buff_len, ret);
		return;
	}

	hba->init_prefetch_data.icc_level =
			ufshcd_find_max_sup_active_icc_level(hba,
			desc_buf, buff_len);
	dev_dbg(hba->dev, "%s: setting icc_level 0x%x",
			__func__, hba->init_prefetch_data.icc_level);

	ret = ufshcd_query_attr_retry(hba, UPIU_QUERY_OPCODE_WRITE_ATTR,
		QUERY_ATTR_IDN_ACTIVE_ICC_LVL, 0, 0,
		&hba->init_prefetch_data.icc_level);

	if (ret)
		dev_err(hba->dev,
			"%s: Failed configuring bActiveICCLevel = %d ret = %d",
			__func__, hba->init_prefetch_data.icc_level , ret);

}

/**
 * ufshcd_scsi_add_wlus - Adds required W-LUs
 * @hba: per-adapter instance
 *
 * UFS device specification requires the UFS devices to support 4 well known
 * logical units:
 *	"REPORT_LUNS" (address: 01h)
 *	"UFS Device" (address: 50h)
 *	"RPMB" (address: 44h)
 *	"BOOT" (address: 30h)
 * UFS device's power management needs to be controlled by "POWER CONDITION"
 * field of SSU (START STOP UNIT) command. But this "power condition" field
 * will take effect only when its sent to "UFS device" well known logical unit
 * hence we require the scsi_device instance to represent this logical unit in
 * order for the UFS host driver to send the SSU command for power management.

 * We also require the scsi_device instance for "RPMB" (Replay Protected Memory
 * Block) LU so user space process can control this LU. User space may also
 * want to have access to BOOT LU.

 * This function adds scsi device instances for each of all well known LUs
 * (except "REPORT LUNS" LU).
 *
 * Returns zero on success (all required W-LUs are added successfully),
 * non-zero error value on failure (if failed to add any of the required W-LU).
 */
static int ufshcd_scsi_add_wlus(struct ufs_hba *hba)
{
	int ret = 0;
	struct scsi_device *sdev_rpmb;
	struct scsi_device *sdev_boot;

	hba->sdev_ufs_device = __scsi_add_device(hba->host, 0, 0,
		ufshcd_upiu_wlun_to_scsi_wlun(UFS_UPIU_UFS_DEVICE_WLUN), NULL);
	if (IS_ERR(hba->sdev_ufs_device)) {
		ret = PTR_ERR(hba->sdev_ufs_device);
		hba->sdev_ufs_device = NULL;
		goto out;
	}
	scsi_device_put(hba->sdev_ufs_device);

	sdev_boot = __scsi_add_device(hba->host, 0, 0,
		ufshcd_upiu_wlun_to_scsi_wlun(UFS_UPIU_BOOT_WLUN), NULL);
	if (IS_ERR(sdev_boot)) {
		ret = PTR_ERR(sdev_boot);
		goto remove_sdev_ufs_device;
	}
	scsi_device_put(sdev_boot);

	sdev_rpmb = __scsi_add_device(hba->host, 0, 0,
		ufshcd_upiu_wlun_to_scsi_wlun(UFS_UPIU_RPMB_WLUN), NULL);
	if (IS_ERR(sdev_rpmb)) {
		ret = PTR_ERR(sdev_rpmb);
		goto remove_sdev_boot;
	}
	scsi_device_put(sdev_rpmb);
	goto out;

remove_sdev_boot:
	scsi_remove_device(sdev_boot);
remove_sdev_ufs_device:
	scsi_remove_device(hba->sdev_ufs_device);
out:
	return ret;
}

/**
 * ufshcd_tune_pa_tactivate - Tunes PA_TActivate of local UniPro
 * @hba: per-adapter instance
 *
 * PA_TActivate parameter can be tuned manually if UniPro version is less than
 * 1.61. PA_TActivate needs to be greater than or equal to peerM-PHY's
 * RX_MIN_ACTIVATETIME_CAPABILITY attribute. This optimal value can help reduce
 * the hibern8 exit latency.
 *
 * Returns zero on success, non-zero error value on failure.
 */
static int ufshcd_tune_pa_tactivate(struct ufs_hba *hba)
{
	int ret = 0;
	u32 peer_rx_min_activatetime = 0, tuned_pa_tactivate;

	if (!ufshcd_is_unipro_pa_params_tuning_req(hba))
		return 0;

	ret = ufshcd_dme_peer_get(hba,
				  UIC_ARG_MIB_SEL(
					RX_MIN_ACTIVATETIME_CAPABILITY,
					UIC_ARG_MPHY_RX_GEN_SEL_INDEX(0)),
				  &peer_rx_min_activatetime);
	if (ret)
		goto out;

	/* make sure proper unit conversion is applied */
	tuned_pa_tactivate =
		((peer_rx_min_activatetime * RX_MIN_ACTIVATETIME_UNIT_US)
		 / PA_TACTIVATE_TIME_UNIT_US);
	ret = ufshcd_dme_set(hba, UIC_ARG_MIB(PA_TACTIVATE),
			     tuned_pa_tactivate);

out:
	return ret;
}

/**
 * ufshcd_tune_pa_hibern8time - Tunes PA_Hibern8Time of local UniPro
 * @hba: per-adapter instance
 *
 * PA_Hibern8Time parameter can be tuned manually if UniPro version is less than
 * 1.61. PA_Hibern8Time needs to be maximum of local M-PHY's
 * TX_HIBERN8TIME_CAPABILITY & peer M-PHY's RX_HIBERN8TIME_CAPABILITY.
 * This optimal value can help reduce the hibern8 exit latency.
 *
 * Returns zero on success, non-zero error value on failure.
 */
static int ufshcd_tune_pa_hibern8time(struct ufs_hba *hba)
{
	int ret = 0;
	u32 local_tx_hibern8_time_cap = 0, peer_rx_hibern8_time_cap = 0;
	u32 max_hibern8_time, tuned_pa_hibern8time;

	ret = ufshcd_dme_get(hba,
			     UIC_ARG_MIB_SEL(TX_HIBERN8TIME_CAPABILITY,
					UIC_ARG_MPHY_TX_GEN_SEL_INDEX(0)),
				  &local_tx_hibern8_time_cap);
	if (ret)
		goto out;

	ret = ufshcd_dme_peer_get(hba,
				  UIC_ARG_MIB_SEL(RX_HIBERN8TIME_CAPABILITY,
					UIC_ARG_MPHY_RX_GEN_SEL_INDEX(0)),
				  &peer_rx_hibern8_time_cap);
	if (ret)
		goto out;

	max_hibern8_time = max(local_tx_hibern8_time_cap,
			       peer_rx_hibern8_time_cap);
	/* make sure proper unit conversion is applied */
	tuned_pa_hibern8time = ((max_hibern8_time * HIBERN8TIME_UNIT_US)
				/ PA_HIBERN8_TIME_UNIT_US);
	ret = ufshcd_dme_set(hba, UIC_ARG_MIB(PA_HIBERN8TIME),
			     tuned_pa_hibern8time);
out:
	return ret;
}

/**
 * ufshcd_quirk_tune_host_pa_tactivate - Ensures that host PA_TACTIVATE is
 * less than device PA_TACTIVATE time.
 * @hba: per-adapter instance
 *
 * Some UFS devices require host PA_TACTIVATE to be lower than device
 * PA_TACTIVATE, we need to enable UFS_DEVICE_QUIRK_HOST_PA_TACTIVATE quirk
 * for such devices.
 *
 * Returns zero on success, non-zero error value on failure.
 */
static int ufshcd_quirk_tune_host_pa_tactivate(struct ufs_hba *hba)
{
	int ret = 0;
	u32 granularity, peer_granularity;
	u32 pa_tactivate, peer_pa_tactivate;
	u32 pa_tactivate_us, peer_pa_tactivate_us;
	u8 gran_to_us_table[] = {1, 4, 8, 16, 32, 100};

	ret = ufshcd_dme_get(hba, UIC_ARG_MIB(PA_GRANULARITY),
				  &granularity);
	if (ret)
		goto out;

	ret = ufshcd_dme_peer_get(hba, UIC_ARG_MIB(PA_GRANULARITY),
				  &peer_granularity);
	if (ret)
		goto out;

	if ((granularity < PA_GRANULARITY_MIN_VAL) ||
	    (granularity > PA_GRANULARITY_MAX_VAL)) {
		dev_err(hba->dev, "%s: invalid host PA_GRANULARITY %d",
			__func__, granularity);
		return -EINVAL;
	}

	if ((peer_granularity < PA_GRANULARITY_MIN_VAL) ||
	    (peer_granularity > PA_GRANULARITY_MAX_VAL)) {
		dev_err(hba->dev, "%s: invalid device PA_GRANULARITY %d",
			__func__, peer_granularity);
		return -EINVAL;
	}

	ret = ufshcd_dme_get(hba, UIC_ARG_MIB(PA_TACTIVATE), &pa_tactivate);
	if (ret)
		goto out;

	ret = ufshcd_dme_peer_get(hba, UIC_ARG_MIB(PA_TACTIVATE),
				  &peer_pa_tactivate);
	if (ret)
		goto out;

	pa_tactivate_us = pa_tactivate * gran_to_us_table[granularity - 1];
	peer_pa_tactivate_us = peer_pa_tactivate *
			     gran_to_us_table[peer_granularity - 1];

	if (pa_tactivate_us > peer_pa_tactivate_us) {
		u32 new_peer_pa_tactivate;

		new_peer_pa_tactivate = pa_tactivate_us /
				      gran_to_us_table[peer_granularity - 1];
		new_peer_pa_tactivate++;
		ret = ufshcd_dme_peer_set(hba, UIC_ARG_MIB(PA_TACTIVATE),
					  new_peer_pa_tactivate);
	}

out:
	return ret;
}

static void ufshcd_tune_unipro_params(struct ufs_hba *hba)
{
	if (ufshcd_is_unipro_pa_params_tuning_req(hba)) {
		ufshcd_tune_pa_tactivate(hba);
		ufshcd_tune_pa_hibern8time(hba);
	}

	if (hba->dev_quirks & UFS_DEVICE_QUIRK_PA_TACTIVATE)
		/* set 1ms timeout for PA_TACTIVATE */
		ufshcd_dme_set(hba, UIC_ARG_MIB(PA_TACTIVATE), 10);

	if (hba->dev_quirks & UFS_DEVICE_QUIRK_HOST_PA_TACTIVATE)
		ufshcd_quirk_tune_host_pa_tactivate(hba);

	ufshcd_vops_apply_dev_quirks(hba);
}

static void ufshcd_clear_dbg_ufs_stats(struct ufs_hba *hba)
{
	int err_reg_hist_size = sizeof(struct ufs_uic_err_reg_hist);

	hba->ufs_stats.hibern8_exit_cnt = 0;
	hba->ufs_stats.last_hibern8_exit_tstamp = ktime_set(0, 0);

	memset(&hba->ufs_stats.pa_err, 0, err_reg_hist_size);
	memset(&hba->ufs_stats.dl_err, 0, err_reg_hist_size);
	memset(&hba->ufs_stats.nl_err, 0, err_reg_hist_size);
	memset(&hba->ufs_stats.tl_err, 0, err_reg_hist_size);
	memset(&hba->ufs_stats.dme_err, 0, err_reg_hist_size);

	hba->req_abort_count = 0;
}

static void ufshcd_apply_pm_quirks(struct ufs_hba *hba)
{
	if (hba->dev_quirks & UFS_DEVICE_QUIRK_NO_LINK_OFF) {
		if (ufs_get_pm_lvl_to_link_pwr_state(hba->rpm_lvl) ==
		    UIC_LINK_OFF_STATE) {
			hba->rpm_lvl =
				ufs_get_desired_pm_lvl_for_dev_link_state(
						UFS_SLEEP_PWR_MODE,
						UIC_LINK_HIBERN8_STATE);
			dev_info(hba->dev, "UFS_DEVICE_QUIRK_NO_LINK_OFF enabled, changed rpm_lvl to %d\n",
				hba->rpm_lvl);
		}
		if (ufs_get_pm_lvl_to_link_pwr_state(hba->spm_lvl) ==
		    UIC_LINK_OFF_STATE) {
			hba->spm_lvl =
				ufs_get_desired_pm_lvl_for_dev_link_state(
						UFS_SLEEP_PWR_MODE,
						UIC_LINK_HIBERN8_STATE);
			dev_info(hba->dev, "UFS_DEVICE_QUIRK_NO_LINK_OFF enabled, changed spm_lvl to %d\n",
				hba->spm_lvl);
		}
	}
}

/**
 * ufshcd_probe_hba - probe hba to detect device and initialize
 * @hba: per-adapter instance
 *
 * Execute link-startup and verify device initialization
 */
static int ufshcd_probe_hba(struct ufs_hba *hba)
{
	int ret;
	ktime_t start = ktime_get();

	ret = ufshcd_link_startup(hba);
	if (ret)
		goto out;

	/* Debug counters initialization */
	ufshcd_clear_dbg_ufs_stats(hba);
	/* set the default level for urgent bkops */
	hba->urgent_bkops_lvl = BKOPS_STATUS_PERF_IMPACT;
	hba->is_urgent_bkops_lvl_checked = false;

	/* UniPro link is active now */
	ufshcd_set_link_active(hba);

	ret = ufshcd_verify_dev_init(hba);
	if (ret)
		goto out;

	ret = ufshcd_complete_dev_init(hba);
	if (ret)
		goto out;

	ufs_advertise_fixup_device(hba);
	ufshcd_tune_unipro_params(hba);

	ufshcd_apply_pm_quirks(hba);
	ret = ufshcd_set_vccq_rail_unused(hba,
		(hba->dev_quirks & UFS_DEVICE_NO_VCCQ) ? true : false);
	if (ret)
		goto out;

	/* UFS device is also active now */
	ufshcd_set_ufs_dev_active(hba);
	ufshcd_force_reset_auto_bkops(hba);
	hba->wlun_dev_clr_ua = true;

	if (ufshcd_get_max_pwr_mode(hba)) {
		dev_err(hba->dev,
			"%s: Failed getting max supported power mode\n",
			__func__);
	} else {
		ret = ufshcd_config_pwr_mode(hba, &hba->max_pwr_info.info);
		if (ret) {
			dev_err(hba->dev, "%s: Failed setting power mode, err = %d\n",
					__func__, ret);
			goto out;
		}
	}

	/* set the state as operational after switching to desired gear */
	hba->ufshcd_state = UFSHCD_STATE_OPERATIONAL;
	/*
	 * If we are in error handling context or in power management callbacks
	 * context, no need to scan the host
	 */
	if (!ufshcd_eh_in_progress(hba) && !hba->pm_op_in_progress) {
		bool flag;

		/* clear any previous UFS device information */
		memset(&hba->dev_info, 0, sizeof(hba->dev_info));
		if (!ufshcd_query_flag_retry(hba, UPIU_QUERY_OPCODE_READ_FLAG,
				QUERY_FLAG_IDN_PWR_ON_WPE, &flag))
			hba->dev_info.f_power_on_wp_en = flag;

		if (!hba->is_init_prefetch)
			ufshcd_init_icc_levels(hba);

		/* Add required well known logical units to scsi mid layer */
		ret = ufshcd_scsi_add_wlus(hba);
		if (ret)
			goto out;

		/* Initialize devfreq after UFS device is detected */
		if (ufshcd_is_clkscaling_supported(hba)) {
			memcpy(&hba->clk_scaling.saved_pwr_info.info,
			    &hba->pwr_info, sizeof(struct ufs_pa_layer_attr));
			hba->clk_scaling.saved_pwr_info.is_valid = true;
			hba->clk_scaling.is_scaled_up = true;
			if (!hba->devfreq) {
				hba->devfreq = devfreq_add_device(hba->dev,
							&ufs_devfreq_profile,
							"simple_ondemand",
							gov_data);
				if (IS_ERR(hba->devfreq)) {
					ret = PTR_ERR(hba->devfreq);
					dev_err(hba->dev, "Unable to register with devfreq %d\n",
						ret);
					goto out;
				}
			}
			hba->clk_scaling.is_allowed = true;
		}

		scsi_scan_host(hba->host);
		pm_runtime_put_sync(hba->dev);
	}

	if (!hba->is_init_prefetch)
		hba->is_init_prefetch = true;

	/*
	 * Enable auto hibern8 if supported, after full host and
	 * device initialization.
	 */
	if (ufshcd_is_auto_hibern8_supported(hba))
		ufshcd_set_auto_hibern8_timer(hba,
				      hba->hibern8_on_idle.delay_ms);
out:
	/*
	 * If we failed to initialize the device or the device is not
	 * present, turn off the power/clocks etc.
	 */
	if (ret && !ufshcd_eh_in_progress(hba) && !hba->pm_op_in_progress) {
		pm_runtime_put_sync(hba->dev);
		ufshcd_hba_exit(hba);
	}

	trace_ufshcd_init(dev_name(hba->dev), ret,
		ktime_to_us(ktime_sub(ktime_get(), start)),
		hba->curr_dev_pwr_mode, hba->uic_link_state);
	return ret;
}

/**
 * ufshcd_async_scan - asynchronous execution for probing hba
 * @data: data pointer to pass to this function
 * @cookie: cookie data
 */
static void ufshcd_async_scan(void *data, async_cookie_t cookie)
{
	struct ufs_hba *hba = (struct ufs_hba *)data;

	/*
	 * Don't allow clock gating and hibern8 enter for faster device
	 * detection.
	 */
	ufshcd_hold_all(hba);
	ufshcd_probe_hba(hba);
	ufshcd_release_all(hba);
}

/**
 * ufshcd_query_ioctl - perform user read queries
 * @hba: per-adapter instance
 * @lun: used for lun specific queries
 * @buffer: user space buffer for reading and submitting query data and params
 * @return: 0 for success negative error code otherwise
 *
 * Expected/Submitted buffer structure is struct ufs_ioctl_query_data.
 * It will read the opcode, idn and buf_length parameters, and, put the
 * response in the buffer field while updating the used size in buf_length.
 */
static int ufshcd_query_ioctl(struct ufs_hba *hba, u8 lun, void __user *buffer)
{
	struct ufs_ioctl_query_data *ioctl_data;
	int err = 0;
	int length = 0;
	void *data_ptr;
	bool flag;
	u32 att;
	u8 index;
	u8 *desc = NULL;

	ioctl_data = kzalloc(sizeof(struct ufs_ioctl_query_data), GFP_KERNEL);
	if (!ioctl_data) {
		dev_err(hba->dev, "%s: Failed allocating %zu bytes\n", __func__,
				sizeof(struct ufs_ioctl_query_data));
		err = -ENOMEM;
		goto out;
	}

	/* extract params from user buffer */
	err = copy_from_user(ioctl_data, buffer,
			sizeof(struct ufs_ioctl_query_data));
	if (err) {
		dev_err(hba->dev,
			"%s: Failed copying buffer from user, err %d\n",
			__func__, err);
		goto out_release_mem;
	}

	/* verify legal parameters & send query */
	switch (ioctl_data->opcode) {
	case UPIU_QUERY_OPCODE_READ_DESC:
		switch (ioctl_data->idn) {
		case QUERY_DESC_IDN_DEVICE:
		case QUERY_DESC_IDN_CONFIGURAION:
		case QUERY_DESC_IDN_INTERCONNECT:
		case QUERY_DESC_IDN_GEOMETRY:
		case QUERY_DESC_IDN_POWER:
			index = 0;
			break;
		case QUERY_DESC_IDN_UNIT:
			if (!ufs_is_valid_unit_desc_lun(lun)) {
				dev_err(hba->dev,
					"%s: No unit descriptor for lun 0x%x\n",
					__func__, lun);
				err = -EINVAL;
				goto out_release_mem;
			}
			index = lun;
			break;
		default:
			goto out_einval;
		}
		length = min_t(int, QUERY_DESC_MAX_SIZE,
				ioctl_data->buf_size);
		desc = kzalloc(length, GFP_KERNEL);
		if (!desc) {
			dev_err(hba->dev, "%s: Failed allocating %d bytes\n",
					__func__, length);
			err = -ENOMEM;
			goto out_release_mem;
		}
		err = ufshcd_query_descriptor(hba, ioctl_data->opcode,
				ioctl_data->idn, index, 0, desc, &length);
		break;
	case UPIU_QUERY_OPCODE_READ_ATTR:
		switch (ioctl_data->idn) {
		case QUERY_ATTR_IDN_BOOT_LU_EN:
		case QUERY_ATTR_IDN_POWER_MODE:
		case QUERY_ATTR_IDN_ACTIVE_ICC_LVL:
		case QUERY_ATTR_IDN_OOO_DATA_EN:
		case QUERY_ATTR_IDN_BKOPS_STATUS:
		case QUERY_ATTR_IDN_PURGE_STATUS:
		case QUERY_ATTR_IDN_MAX_DATA_IN:
		case QUERY_ATTR_IDN_MAX_DATA_OUT:
		case QUERY_ATTR_IDN_REF_CLK_FREQ:
		case QUERY_ATTR_IDN_CONF_DESC_LOCK:
		case QUERY_ATTR_IDN_MAX_NUM_OF_RTT:
		case QUERY_ATTR_IDN_EE_CONTROL:
		case QUERY_ATTR_IDN_EE_STATUS:
		case QUERY_ATTR_IDN_SECONDS_PASSED:
			index = 0;
			break;
		case QUERY_ATTR_IDN_DYN_CAP_NEEDED:
		case QUERY_ATTR_IDN_CORR_PRG_BLK_NUM:
			index = lun;
			break;
		default:
			goto out_einval;
		}
		err = ufshcd_query_attr(hba, ioctl_data->opcode, ioctl_data->idn,
					index, 0, &att);
		break;

	case UPIU_QUERY_OPCODE_WRITE_ATTR:
		err = copy_from_user(&att,
				buffer + sizeof(struct ufs_ioctl_query_data),
				sizeof(u32));
		if (err) {
			dev_err(hba->dev,
				"%s: Failed copying buffer from user, err %d\n",
				__func__, err);
			goto out_release_mem;
		}

		switch (ioctl_data->idn) {
		case QUERY_ATTR_IDN_BOOT_LU_EN:
			index = 0;
			if (att > QUERY_ATTR_IDN_BOOT_LU_EN_MAX) {
				dev_err(hba->dev,
					"%s: Illegal ufs query ioctl data, opcode 0x%x, idn 0x%x, att 0x%x\n",
					__func__, ioctl_data->opcode,
					(unsigned int)ioctl_data->idn, att);
				err = -EINVAL;
				goto out_release_mem;
			}
			break;
		default:
			goto out_einval;
		}
		err = ufshcd_query_attr(hba, ioctl_data->opcode,
					ioctl_data->idn, index, 0, &att);
		break;

	case UPIU_QUERY_OPCODE_READ_FLAG:
		switch (ioctl_data->idn) {
		case QUERY_FLAG_IDN_FDEVICEINIT:
		case QUERY_FLAG_IDN_PERMANENT_WPE:
		case QUERY_FLAG_IDN_PWR_ON_WPE:
		case QUERY_FLAG_IDN_BKOPS_EN:
		case QUERY_FLAG_IDN_PURGE_ENABLE:
		case QUERY_FLAG_IDN_FPHYRESOURCEREMOVAL:
		case QUERY_FLAG_IDN_BUSY_RTC:
			break;
		default:
			goto out_einval;
		}
		err = ufshcd_query_flag_retry(hba, ioctl_data->opcode,
				ioctl_data->idn, &flag);
		break;
	default:
		goto out_einval;
	}

	if (err) {
		dev_err(hba->dev, "%s: Query for idn %d failed\n", __func__,
				ioctl_data->idn);
		goto out_release_mem;
	}

	/*
	 * copy response data
	 * As we might end up reading less data then what is specified in
	 * "ioctl_data->buf_size". So we are updating "ioctl_data->
	 * buf_size" to what exactly we have read.
	 */
	switch (ioctl_data->opcode) {
	case UPIU_QUERY_OPCODE_READ_DESC:
		ioctl_data->buf_size = min_t(int, ioctl_data->buf_size, length);
		data_ptr = desc;
		break;
	case UPIU_QUERY_OPCODE_READ_ATTR:
		ioctl_data->buf_size = sizeof(u32);
		data_ptr = &att;
		break;
	case UPIU_QUERY_OPCODE_READ_FLAG:
		ioctl_data->buf_size = 1;
		data_ptr = &flag;
		break;
	case UPIU_QUERY_OPCODE_WRITE_ATTR:
		goto out_release_mem;
	default:
		goto out_einval;
	}

	/* copy to user */
	err = copy_to_user(buffer, ioctl_data,
			sizeof(struct ufs_ioctl_query_data));
	if (err)
		dev_err(hba->dev, "%s: Failed copying back to user.\n",
			__func__);
	err = copy_to_user(buffer + sizeof(struct ufs_ioctl_query_data),
			data_ptr, ioctl_data->buf_size);
	if (err)
		dev_err(hba->dev, "%s: err %d copying back to user.\n",
				__func__, err);
	goto out_release_mem;

out_einval:
	dev_err(hba->dev,
		"%s: illegal ufs query ioctl data, opcode 0x%x, idn 0x%x\n",
		__func__, ioctl_data->opcode, (unsigned int)ioctl_data->idn);
	err = -EINVAL;
out_release_mem:
	kfree(ioctl_data);
	kfree(desc);
out:
	return err;
}

/**
 * ufshcd_ioctl - ufs ioctl callback registered in scsi_host
 * @dev: scsi device required for per LUN queries
 * @cmd: command opcode
 * @buffer: user space buffer for transferring data
 *
 * Supported commands:
 * UFS_IOCTL_QUERY
 */
static int ufshcd_ioctl(struct scsi_device *dev, int cmd, void __user *buffer)
{
	struct ufs_hba *hba = shost_priv(dev->host);
	int err = 0;

	BUG_ON(!hba);
	if (!buffer) {
		dev_err(hba->dev, "%s: User buffer is NULL!\n", __func__);
		return -EINVAL;
	}

	switch (cmd) {
	case UFS_IOCTL_QUERY:
		pm_runtime_get_sync(hba->dev);
		err = ufshcd_query_ioctl(hba, ufshcd_scsi_to_upiu_lun(dev->lun),
				buffer);
		pm_runtime_put_sync(hba->dev);
		break;
	default:
		err = -ENOIOCTLCMD;
		dev_dbg(hba->dev, "%s: Unsupported ioctl cmd %d\n", __func__,
			cmd);
		break;
	}

	return err;
}

static enum blk_eh_timer_return ufshcd_eh_timed_out(struct scsi_cmnd *scmd)
{
	unsigned long flags;
	struct Scsi_Host *host;
	struct ufs_hba *hba;
	int index;
	bool found = false;

	if (!scmd || !scmd->device || !scmd->device->host)
		return BLK_EH_NOT_HANDLED;

	host = scmd->device->host;
	hba = shost_priv(host);
	if (!hba)
		return BLK_EH_NOT_HANDLED;

	spin_lock_irqsave(host->host_lock, flags);

	for_each_set_bit(index, &hba->outstanding_reqs, hba->nutrs) {
		if (hba->lrb[index].cmd == scmd) {
			found = true;
			break;
		}
	}

	spin_unlock_irqrestore(host->host_lock, flags);

	/*
	 * Bypass SCSI error handling and reset the block layer timer if this
	 * SCSI command was not actually dispatched to UFS driver, otherwise
	 * let SCSI layer handle the error as usual.
	 */
	return found ? BLK_EH_NOT_HANDLED : BLK_EH_RESET_TIMER;
}

static struct scsi_host_template ufshcd_driver_template = {
	.module			= THIS_MODULE,
	.name			= UFSHCD,
	.proc_name		= UFSHCD,
	.queuecommand		= ufshcd_queuecommand,
	.slave_alloc		= ufshcd_slave_alloc,
	.slave_configure	= ufshcd_slave_configure,
	.slave_destroy		= ufshcd_slave_destroy,
	.change_queue_depth	= ufshcd_change_queue_depth,
	.eh_abort_handler	= ufshcd_abort,
	.eh_device_reset_handler = ufshcd_eh_device_reset_handler,
	.eh_host_reset_handler   = ufshcd_eh_host_reset_handler,
	.eh_timed_out		= ufshcd_eh_timed_out,
	.ioctl			= ufshcd_ioctl,
#ifdef CONFIG_COMPAT
	.compat_ioctl		= ufshcd_ioctl,
#endif
	.this_id		= -1,
	.sg_tablesize		= SG_ALL,
	.cmd_per_lun		= UFSHCD_CMD_PER_LUN,
	.can_queue		= UFSHCD_CAN_QUEUE,
	.max_host_blocked	= 1,
	.track_queue_depth	= 1,
};

static int ufshcd_config_vreg_load(struct device *dev, struct ufs_vreg *vreg,
				   int ua)
{
	int ret;

	if (!vreg)
		return 0;

	/*
	 * "set_load" operation shall be required on those regulators
	 * which specifically configured current limitation. Otherwise
	 * zero max_uA may cause unexpected behavior when regulator is
	 * enabled or set as high power mode.
	 */
	if (!vreg->max_uA)
		return 0;

	ret = regulator_set_load(vreg->reg, ua);
	if (ret < 0) {
		dev_err(dev, "%s: %s set load (ua=%d) failed, err=%d\n",
				__func__, vreg->name, ua, ret);
	}

	return ret;
}

static inline int ufshcd_config_vreg_lpm(struct ufs_hba *hba,
					 struct ufs_vreg *vreg)
{
	if (!vreg)
		return 0;
	else if (vreg->unused)
		return 0;
	else
		return ufshcd_config_vreg_load(hba->dev, vreg,
					       UFS_VREG_LPM_LOAD_UA);
}

static inline int ufshcd_config_vreg_hpm(struct ufs_hba *hba,
					 struct ufs_vreg *vreg)
{
	if (!vreg)
		return 0;
	else if (vreg->unused)
		return 0;
	else
		return ufshcd_config_vreg_load(hba->dev, vreg, vreg->max_uA);
}

static int ufshcd_config_vreg(struct device *dev,
		struct ufs_vreg *vreg, bool on)
{
	int ret = 0;
	struct regulator *reg;
	const char *name;
	int min_uV, uA_load;

	BUG_ON(!vreg);

	reg = vreg->reg;
	name = vreg->name;

	if (regulator_count_voltages(reg) > 0) {
		if (vreg->min_uV && vreg->max_uV) {
			min_uV = on ? vreg->min_uV : 0;
			ret = regulator_set_voltage(reg, min_uV, vreg->max_uV);
			if (ret) {
				dev_err(dev,
					"%s: %s set voltage failed, err=%d\n",
					__func__, name, ret);
				goto out;
			}
		}

		uA_load = on ? vreg->max_uA : 0;
		ret = ufshcd_config_vreg_load(dev, vreg, uA_load);
		if (ret)
			goto out;
	}
out:
	return ret;
}

static int ufshcd_enable_vreg(struct device *dev, struct ufs_vreg *vreg)
{
	int ret = 0;

	if (!vreg)
		goto out;
	else if (vreg->enabled || vreg->unused)
		goto out;

	ret = ufshcd_config_vreg(dev, vreg, true);
	if (!ret)
		ret = regulator_enable(vreg->reg);

	if (!ret)
		vreg->enabled = true;
	else
		dev_err(dev, "%s: %s enable failed, err=%d\n",
				__func__, vreg->name, ret);
out:
	return ret;
}

static int ufshcd_disable_vreg(struct device *dev, struct ufs_vreg *vreg)
{
	int ret = 0;

	if (!vreg)
		goto out;
	else if (!vreg->enabled || vreg->unused)
		goto out;

	ret = regulator_disable(vreg->reg);

	if (!ret) {
		/* ignore errors on applying disable config */
		ufshcd_config_vreg(dev, vreg, false);
		vreg->enabled = false;
	} else {
		dev_err(dev, "%s: %s disable failed, err=%d\n",
				__func__, vreg->name, ret);
	}
out:
	return ret;
}

static int ufshcd_setup_vreg(struct ufs_hba *hba, bool on)
{
	int ret = 0;
	struct device *dev = hba->dev;
	struct ufs_vreg_info *info = &hba->vreg_info;

	if (!info)
		goto out;

	ret = ufshcd_toggle_vreg(dev, info->vcc, on);
	if (ret)
		goto out;

	ret = ufshcd_toggle_vreg(dev, info->vccq, on);
	if (ret)
		goto out;

	ret = ufshcd_toggle_vreg(dev, info->vccq2, on);
	if (ret)
		goto out;

out:
	if (ret) {
		ufshcd_toggle_vreg(dev, info->vccq2, false);
		ufshcd_toggle_vreg(dev, info->vccq, false);
		ufshcd_toggle_vreg(dev, info->vcc, false);
	}
	return ret;
}

static int ufshcd_setup_hba_vreg(struct ufs_hba *hba, bool on)
{
	struct ufs_vreg_info *info = &hba->vreg_info;
	int ret = 0;

	if (info->vdd_hba) {
		ret = ufshcd_toggle_vreg(hba->dev, info->vdd_hba, on);

		if (!ret)
			ufshcd_vops_update_sec_cfg(hba, on);
	}

	return ret;
}

static int ufshcd_get_vreg(struct device *dev, struct ufs_vreg *vreg)
{
	int ret = 0;

	if (!vreg)
		goto out;

	vreg->reg = devm_regulator_get(dev, vreg->name);
	if (IS_ERR(vreg->reg)) {
		ret = PTR_ERR(vreg->reg);
		dev_err(dev, "%s: %s get failed, err=%d\n",
				__func__, vreg->name, ret);
	}
out:
	return ret;
}

static int ufshcd_init_vreg(struct ufs_hba *hba)
{
	int ret = 0;
	struct device *dev = hba->dev;
	struct ufs_vreg_info *info = &hba->vreg_info;

	if (!info)
		goto out;

	ret = ufshcd_get_vreg(dev, info->vcc);
	if (ret)
		goto out;

	ret = ufshcd_get_vreg(dev, info->vccq);
	if (ret)
		goto out;

	ret = ufshcd_get_vreg(dev, info->vccq2);
out:
	return ret;
}

static int ufshcd_init_hba_vreg(struct ufs_hba *hba)
{
	struct ufs_vreg_info *info = &hba->vreg_info;

	if (info)
		return ufshcd_get_vreg(hba->dev, info->vdd_hba);

	return 0;
}

static int ufshcd_set_vccq_rail_unused(struct ufs_hba *hba, bool unused)
{
	int ret = 0;
	struct ufs_vreg_info *info = &hba->vreg_info;

	if (!info)
		goto out;
	else if (!info->vccq)
		goto out;

	if (unused) {
		/* shut off the rail here */
		ret = ufshcd_toggle_vreg(hba->dev, info->vccq, false);
		/*
		 * Mark this rail as no longer used, so it doesn't get enabled
		 * later by mistake
		 */
		if (!ret)
			info->vccq->unused = true;
	} else {
		/*
		 * rail should have been already enabled hence just make sure
		 * that unused flag is cleared.
		 */
		info->vccq->unused = false;
	}
out:
	return ret;
}

static int ufshcd_setup_clocks(struct ufs_hba *hba, bool on,
			       bool skip_ref_clk, bool is_gating_context)
{
	int ret = 0;
	struct ufs_clk_info *clki;
	struct list_head *head = &hba->clk_list_head;
	unsigned long flags;
	ktime_t start = ktime_get();
	bool clk_state_changed = false;

	if (!head || list_empty(head))
		goto out;

	/* call vendor specific bus vote before enabling the clocks */
	if (on) {
		ret = ufshcd_vops_set_bus_vote(hba, on);
		if (ret)
			return ret;
	}

	/*
	 * vendor specific setup_clocks ops may depend on clocks managed by
	 * this standard driver hence call the vendor specific setup_clocks
	 * before disabling the clocks managed here.
	 */
	if (!on) {
		ret = ufshcd_vops_setup_clocks(hba, on, is_gating_context);
		if (ret)
			return ret;
	}

	list_for_each_entry(clki, head, list) {
		if (!IS_ERR_OR_NULL(clki->clk)) {
			if (skip_ref_clk && !strcmp(clki->name, "ref_clk"))
				continue;

			clk_state_changed = on ^ clki->enabled;
			if (on && !clki->enabled) {
				ret = clk_prepare_enable(clki->clk);
				if (ret) {
					dev_err(hba->dev, "%s: %s prepare enable failed, %d\n",
						__func__, clki->name, ret);
					goto out;
				}
			} else if (!on && clki->enabled) {
				clk_disable_unprepare(clki->clk);
			}
			clki->enabled = on;
			dev_dbg(hba->dev, "%s: clk: %s %sabled\n", __func__,
					clki->name, on ? "en" : "dis");
		}
	}

	/*
	 * vendor specific setup_clocks ops may depend on clocks managed by
	 * this standard driver hence call the vendor specific setup_clocks
	 * after enabling the clocks managed here.
	 */
	if (on) {
		ret = ufshcd_vops_setup_clocks(hba, on, is_gating_context);
		if (ret)
			goto out;
	}

	/*
	 * call vendor specific bus vote to remove the vote after
	 * disabling the clocks.
	 */
	if (!on)
		ret = ufshcd_vops_set_bus_vote(hba, on);

out:
	if (ret) {
		if (on)
			/* Can't do much if this fails */
			(void) ufshcd_vops_set_bus_vote(hba, false);
		list_for_each_entry(clki, head, list) {
			if (!IS_ERR_OR_NULL(clki->clk) && clki->enabled)
				clk_disable_unprepare(clki->clk);
		}
	} else if (!ret && on) {
		spin_lock_irqsave(hba->host->host_lock, flags);
		hba->clk_gating.state = CLKS_ON;
		trace_ufshcd_clk_gating(dev_name(hba->dev),
			hba->clk_gating.state);
		spin_unlock_irqrestore(hba->host->host_lock, flags);
		/* restore the secure configuration as clocks are enabled */
		ufshcd_vops_update_sec_cfg(hba, true);
	}

	if (clk_state_changed)
		trace_ufshcd_profile_clk_gating(dev_name(hba->dev),
			(on ? "on" : "off"),
			ktime_to_us(ktime_sub(ktime_get(), start)), ret);
	return ret;
}

static int ufshcd_enable_clocks(struct ufs_hba *hba)
{
	return  ufshcd_setup_clocks(hba, true, false, false);
}

static int ufshcd_disable_clocks(struct ufs_hba *hba,
				 bool is_gating_context)
{
	return  ufshcd_setup_clocks(hba, false, false, is_gating_context);
}

static int ufshcd_disable_clocks_skip_ref_clk(struct ufs_hba *hba,
					      bool is_gating_context)
{
	return  ufshcd_setup_clocks(hba, false, true, is_gating_context);
}

static int ufshcd_init_clocks(struct ufs_hba *hba)
{
	int ret = 0;
	struct ufs_clk_info *clki;
	struct device *dev = hba->dev;
	struct list_head *head = &hba->clk_list_head;

	if (!head || list_empty(head))
		goto out;

	list_for_each_entry(clki, head, list) {
		if (!clki->name)
			continue;

		clki->clk = devm_clk_get(dev, clki->name);
		if (IS_ERR(clki->clk)) {
			ret = PTR_ERR(clki->clk);
			dev_err(dev, "%s: %s clk get failed, %d\n",
					__func__, clki->name, ret);
			goto out;
		}

		if (clki->max_freq) {
			ret = clk_set_rate(clki->clk, clki->max_freq);
			if (ret) {
				dev_err(hba->dev, "%s: %s clk set rate(%dHz) failed, %d\n",
					__func__, clki->name,
					clki->max_freq, ret);
				goto out;
			}
			clki->curr_freq = clki->max_freq;
		}
		dev_dbg(dev, "%s: clk: %s, rate: %lu\n", __func__,
				clki->name, clk_get_rate(clki->clk));
	}
out:
	return ret;
}

static int ufshcd_variant_hba_init(struct ufs_hba *hba)
{
	int err = 0;

	if (!hba->var || !hba->var->vops)
		goto out;

	err = ufshcd_vops_init(hba);
	if (err)
		goto out;

	err = ufshcd_vops_setup_regulators(hba, true);
	if (err)
		goto out_exit;

	goto out;

out_exit:
	ufshcd_vops_exit(hba);
out:
	if (err)
		dev_err(hba->dev, "%s: variant %s init failed err %d\n",
			__func__, ufshcd_get_var_name(hba), err);
	return err;
}

static void ufshcd_variant_hba_exit(struct ufs_hba *hba)
{
	if (!hba->var || !hba->var->vops)
		return;

	ufshcd_vops_setup_regulators(hba, false);

	ufshcd_vops_exit(hba);
}

static int ufshcd_hba_init(struct ufs_hba *hba)
{
	int err;

	/*
	 * Handle host controller power separately from the UFS device power
	 * rails as it will help controlling the UFS host controller power
	 * collapse easily which is different than UFS device power collapse.
	 * Also, enable the host controller power before we go ahead with rest
	 * of the initialization here.
	 */
	err = ufshcd_init_hba_vreg(hba);
	if (err)
		goto out;

	err = ufshcd_setup_hba_vreg(hba, true);
	if (err)
		goto out;

	err = ufshcd_init_clocks(hba);
	if (err)
		goto out_disable_hba_vreg;

	err = ufshcd_enable_clocks(hba);
	if (err)
		goto out_disable_hba_vreg;

	err = ufshcd_init_vreg(hba);
	if (err)
		goto out_disable_clks;

	err = ufshcd_setup_vreg(hba, true);
	if (err)
		goto out_disable_clks;

	err = ufshcd_variant_hba_init(hba);
	if (err)
		goto out_disable_vreg;

	hba->is_powered = true;
	goto out;

out_disable_vreg:
	ufshcd_setup_vreg(hba, false);
out_disable_clks:
	ufshcd_disable_clocks(hba, false);
out_disable_hba_vreg:
	ufshcd_setup_hba_vreg(hba, false);
out:
	return err;
}

static void ufshcd_hba_exit(struct ufs_hba *hba)
{
	if (hba->is_powered) {
		ufshcd_variant_hba_exit(hba);
		ufshcd_setup_vreg(hba, false);
		if (ufshcd_is_clkscaling_supported(hba)) {
			if (hba->devfreq)
				ufshcd_suspend_clkscaling(hba);
			destroy_workqueue(hba->clk_scaling.workq);
		}
		ufshcd_disable_clocks(hba, false);
		ufshcd_setup_hba_vreg(hba, false);
		hba->is_powered = false;
	}
}

static int
ufshcd_send_request_sense(struct ufs_hba *hba, struct scsi_device *sdp)
{
	unsigned char cmd[6] = {REQUEST_SENSE,
				0,
				0,
				0,
				UFSHCD_REQ_SENSE_SIZE,
				0};
	char *buffer;
	int ret;

	buffer = kzalloc(UFSHCD_REQ_SENSE_SIZE, GFP_KERNEL);
	if (!buffer) {
		ret = -ENOMEM;
		goto out;
	}

	ret = scsi_execute_req_flags(sdp, cmd, DMA_FROM_DEVICE, buffer,
				UFSHCD_REQ_SENSE_SIZE, NULL,
				msecs_to_jiffies(1000), 3, NULL, REQ_PM);
	if (ret)
		pr_err("%s: failed with err %d\n", __func__, ret);

	kfree(buffer);
out:
	return ret;
}

/**
 * ufshcd_set_dev_pwr_mode - sends START STOP UNIT command to set device
 *			     power mode
 * @hba: per adapter instance
 * @pwr_mode: device power mode to set
 *
 * Returns 0 if requested power mode is set successfully
 * Returns non-zero if failed to set the requested power mode
 */
static int ufshcd_set_dev_pwr_mode(struct ufs_hba *hba,
				     enum ufs_dev_pwr_mode pwr_mode)
{
	unsigned char cmd[6] = { START_STOP };
	struct scsi_sense_hdr sshdr;
	struct scsi_device *sdp;
	unsigned long flags;
	int ret;

	spin_lock_irqsave(hba->host->host_lock, flags);
	sdp = hba->sdev_ufs_device;
	if (sdp) {
		ret = scsi_device_get(sdp);
		if (!ret && !scsi_device_online(sdp)) {
			ret = -ENODEV;
			scsi_device_put(sdp);
		}
	} else {
		ret = -ENODEV;
	}
	spin_unlock_irqrestore(hba->host->host_lock, flags);

	if (ret)
		return ret;

	/*
	 * If scsi commands fail, the scsi mid-layer schedules scsi error-
	 * handling, which would wait for host to be resumed. Since we know
	 * we are functional while we are here, skip host resume in error
	 * handling context.
	 */
	hba->host->eh_noresume = 1;
	if (hba->wlun_dev_clr_ua) {
		ret = ufshcd_send_request_sense(hba, sdp);
		if (ret)
			goto out;
		/* Unit attention condition is cleared now */
		hba->wlun_dev_clr_ua = false;
	}

	cmd[4] = pwr_mode << 4;

	/*
	 * Current function would be generally called from the power management
	 * callbacks hence set the REQ_PM flag so that it doesn't resume the
	 * already suspended childs.
	 */
	ret = scsi_execute_req_flags(sdp, cmd, DMA_NONE, NULL, 0, &sshdr,
				     START_STOP_TIMEOUT, 0, NULL, REQ_PM);
	if (ret) {
		sdev_printk(KERN_WARNING, sdp,
			    "START_STOP failed for power mode: %d, result %x\n",
			    pwr_mode, ret);
		if (driver_byte(ret) & DRIVER_SENSE)
			scsi_print_sense_hdr(sdp, NULL, &sshdr);
	}

	if (!ret)
		hba->curr_dev_pwr_mode = pwr_mode;
out:
	scsi_device_put(sdp);
	hba->host->eh_noresume = 0;
	return ret;
}

static int ufshcd_link_state_transition(struct ufs_hba *hba,
					enum uic_link_state req_link_state,
					int check_for_bkops)
{
	int ret = 0;

	if (req_link_state == hba->uic_link_state)
		return 0;

	if (req_link_state == UIC_LINK_HIBERN8_STATE) {
		ret = ufshcd_uic_hibern8_enter(hba);
		if (!ret)
			ufshcd_set_link_hibern8(hba);
		else
			goto out;
	}
	/*
	 * If autobkops is enabled, link can't be turned off because
	 * turning off the link would also turn off the device.
	 */
	else if ((req_link_state == UIC_LINK_OFF_STATE) &&
		   (!check_for_bkops || (check_for_bkops &&
		    !hba->auto_bkops_enabled))) {
		/*
		 * Let's make sure that link is in low power mode, we are doing
		 * this currently by putting the link in Hibern8. Otherway to
		 * put the link in low power mode is to send the DME end point
		 * to device and then send the DME reset command to local
		 * unipro. But putting the link in hibern8 is much faster.
		 */
		ret = ufshcd_uic_hibern8_enter(hba);
		if (ret)
			goto out;
		/*
		 * Change controller state to "reset state" which
		 * should also put the link in off/reset state
		 */
		ufshcd_hba_stop(hba, true);
		/*
		 * TODO: Check if we need any delay to make sure that
		 * controller is reset
		 */
		ufshcd_set_link_off(hba);
	}

out:
	return ret;
}

static void ufshcd_vreg_set_lpm(struct ufs_hba *hba)
{
	/*
	 * It seems some UFS devices may keep drawing more than sleep current
	 * (atleast for 500us) from UFS rails (especially from VCCQ rail).
	 * To avoid this situation, add 2ms delay before putting these UFS
	 * rails in LPM mode.
	 */
	if (!ufshcd_is_link_active(hba))
		usleep_range(2000, 2100);

	/*
	 * If UFS device is either in UFS_Sleep turn off VCC rail to save some
	 * power.
	 *
	 * If UFS device and link is in OFF state, all power supplies (VCC,
	 * VCCQ, VCCQ2) can be turned off if power on write protect is not
	 * required. If UFS link is inactive (Hibern8 or OFF state) and device
	 * is in sleep state, put VCCQ & VCCQ2 rails in LPM mode.
	 *
	 * Ignore the error returned by ufshcd_toggle_vreg() as device is anyway
	 * in low power state which would save some power.
	 */
	if (ufshcd_is_ufs_dev_poweroff(hba) && ufshcd_is_link_off(hba) &&
	    !hba->dev_info.is_lu_power_on_wp) {
		ufshcd_setup_vreg(hba, false);
	} else if (!ufshcd_is_ufs_dev_active(hba)) {
		ufshcd_toggle_vreg(hba->dev, hba->vreg_info.vcc, false);
		if (!ufshcd_is_link_active(hba)) {
			ufshcd_config_vreg_lpm(hba, hba->vreg_info.vccq);
			ufshcd_config_vreg_lpm(hba, hba->vreg_info.vccq2);
		}
	}
}

static int ufshcd_vreg_set_hpm(struct ufs_hba *hba)
{
	int ret = 0;

	if (ufshcd_is_ufs_dev_poweroff(hba) && ufshcd_is_link_off(hba) &&
	    !hba->dev_info.is_lu_power_on_wp) {
		ret = ufshcd_setup_vreg(hba, true);
	} else if (!ufshcd_is_ufs_dev_active(hba)) {
		if (!ret && !ufshcd_is_link_active(hba)) {
			ret = ufshcd_config_vreg_hpm(hba, hba->vreg_info.vccq);
			if (ret)
				goto vcc_disable;
			ret = ufshcd_config_vreg_hpm(hba, hba->vreg_info.vccq2);
			if (ret)
				goto vccq_lpm;
		}
		ret = ufshcd_toggle_vreg(hba->dev, hba->vreg_info.vcc, true);
	}
	goto out;

vccq_lpm:
	ufshcd_config_vreg_lpm(hba, hba->vreg_info.vccq);
vcc_disable:
	ufshcd_toggle_vreg(hba->dev, hba->vreg_info.vcc, false);
out:
	return ret;
}

static void ufshcd_hba_vreg_set_lpm(struct ufs_hba *hba)
{
	if (ufshcd_is_link_off(hba) ||
	    (ufshcd_is_link_hibern8(hba)
	     && ufshcd_is_power_collapse_during_hibern8_allowed(hba)))
		ufshcd_setup_hba_vreg(hba, false);
}

static void ufshcd_hba_vreg_set_hpm(struct ufs_hba *hba)
{
	if (ufshcd_is_link_off(hba) ||
	    (ufshcd_is_link_hibern8(hba)
	     && ufshcd_is_power_collapse_during_hibern8_allowed(hba)))
		ufshcd_setup_hba_vreg(hba, true);
}

/**
 * ufshcd_suspend - helper function for suspend operations
 * @hba: per adapter instance
 * @pm_op: desired low power operation type
 *
 * This function will try to put the UFS device and link into low power
 * mode based on the "rpm_lvl" (Runtime PM level) or "spm_lvl"
 * (System PM level).
 *
 * If this function is called during shutdown, it will make sure that
 * both UFS device and UFS link is powered off.
 *
 * NOTE: UFS device & link must be active before we enter in this function.
 *
 * Returns 0 for success and non-zero for failure
 */
static int ufshcd_suspend(struct ufs_hba *hba, enum ufs_pm_op pm_op)
{
	int ret = 0;
	enum ufs_pm_level pm_lvl;
	enum ufs_dev_pwr_mode req_dev_pwr_mode;
	enum uic_link_state req_link_state;

	hba->pm_op_in_progress = 1;
	if (!ufshcd_is_shutdown_pm(pm_op)) {
		pm_lvl = ufshcd_is_runtime_pm(pm_op) ?
			 hba->rpm_lvl : hba->spm_lvl;
		req_dev_pwr_mode = ufs_get_pm_lvl_to_dev_pwr_mode(pm_lvl);
		req_link_state = ufs_get_pm_lvl_to_link_pwr_state(pm_lvl);
	} else {
		req_dev_pwr_mode = UFS_POWERDOWN_PWR_MODE;
		req_link_state = UIC_LINK_OFF_STATE;
	}

	/*
	 * If we can't transition into any of the low power modes
	 * just gate the clocks.
	 */
	WARN_ON(hba->hibern8_on_idle.is_enabled &&
		hba->hibern8_on_idle.active_reqs);
	ufshcd_hold_all(hba);
	hba->clk_gating.is_suspended = true;
	hba->hibern8_on_idle.is_suspended = true;

	if (hba->clk_scaling.is_allowed) {
		cancel_work_sync(&hba->clk_scaling.suspend_work);
		cancel_work_sync(&hba->clk_scaling.resume_work);
		ufshcd_suspend_clkscaling(hba);
	}

	if (req_dev_pwr_mode == UFS_ACTIVE_PWR_MODE &&
			req_link_state == UIC_LINK_ACTIVE_STATE) {
		goto disable_clks;
	}

	if ((req_dev_pwr_mode == hba->curr_dev_pwr_mode) &&
	    (req_link_state == hba->uic_link_state))
		goto enable_gating;

	/* UFS device & link must be active before we enter in this function */
	if (!ufshcd_is_ufs_dev_active(hba) || !ufshcd_is_link_active(hba)) {
		ret = -EINVAL;
		goto enable_gating;
	}

	if (ufshcd_is_runtime_pm(pm_op)) {
		if (ufshcd_can_autobkops_during_suspend(hba)) {
			/*
			 * The device is idle with no requests in the queue,
			 * allow background operations if bkops status shows
			 * that performance might be impacted.
			 */
			ret = ufshcd_urgent_bkops(hba);
			if (ret)
				goto enable_gating;
		} else {
			/* make sure that auto bkops is disabled */
			ufshcd_disable_auto_bkops(hba);
		}
	}

	if ((req_dev_pwr_mode != hba->curr_dev_pwr_mode) &&
	     ((ufshcd_is_runtime_pm(pm_op) && !hba->auto_bkops_enabled) ||
	       !ufshcd_is_runtime_pm(pm_op))) {
		/* ensure that bkops is disabled */
		ufshcd_disable_auto_bkops(hba);
		ret = ufshcd_set_dev_pwr_mode(hba, req_dev_pwr_mode);
		if (ret)
			goto enable_gating;
	}

	ret = ufshcd_link_state_transition(hba, req_link_state, 1);
	if (ret)
		goto set_dev_active;

	if (ufshcd_is_link_hibern8(hba) &&
	    ufshcd_is_hibern8_on_idle_allowed(hba))
		hba->hibern8_on_idle.state = HIBERN8_ENTERED;

	ufshcd_vreg_set_lpm(hba);

disable_clks:
	/*
	 * Call vendor specific suspend callback. As these callbacks may access
	 * vendor specific host controller register space call them before the
	 * host clocks are ON.
	 */
	ret = ufshcd_vops_suspend(hba, pm_op);
	if (ret)
		goto set_link_active;

	if (!ufshcd_is_link_active(hba))
		ret = ufshcd_disable_clocks(hba, false);
	else
		/* If link is active, device ref_clk can't be switched off */
		ret = ufshcd_disable_clocks_skip_ref_clk(hba, false);
	if (ret)
		goto set_link_active;

	if (ufshcd_is_clkgating_allowed(hba)) {
		hba->clk_gating.state = CLKS_OFF;
		trace_ufshcd_clk_gating(dev_name(hba->dev),
					hba->clk_gating.state);
	}
	/*
	 * Disable the host irq as host controller as there won't be any
	 * host controller transaction expected till resume.
	 */
	ufshcd_disable_irq(hba);
	/* Put the host controller in low power mode if possible */
	ufshcd_hba_vreg_set_lpm(hba);
	goto out;

set_link_active:
	if (hba->clk_scaling.is_allowed)
		ufshcd_resume_clkscaling(hba);
	ufshcd_vreg_set_hpm(hba);
	if (ufshcd_is_link_hibern8(hba) && !ufshcd_uic_hibern8_exit(hba)) {
		ufshcd_set_link_active(hba);
	} else if (ufshcd_is_link_off(hba)) {
		ufshcd_update_error_stats(hba, UFS_ERR_VOPS_SUSPEND);
		ufshcd_host_reset_and_restore(hba);
	}
set_dev_active:
	if (!ufshcd_set_dev_pwr_mode(hba, UFS_ACTIVE_PWR_MODE))
		ufshcd_disable_auto_bkops(hba);
enable_gating:
	if (hba->clk_scaling.is_allowed)
		ufshcd_resume_clkscaling(hba);
	hba->hibern8_on_idle.is_suspended = false;
	hba->clk_gating.is_suspended = false;
	ufshcd_release_all(hba);
out:
	hba->pm_op_in_progress = 0;

	if (ret)
		ufshcd_update_error_stats(hba, UFS_ERR_SUSPEND);

	return ret;
}

/**
 * ufshcd_resume - helper function for resume operations
 * @hba: per adapter instance
 * @pm_op: runtime PM or system PM
 *
 * This function basically brings the UFS device, UniPro link and controller
 * to active state.
 *
 * Returns 0 for success and non-zero for failure
 */
static int ufshcd_resume(struct ufs_hba *hba, enum ufs_pm_op pm_op)
{
	int ret;
	enum uic_link_state old_link_state;

	hba->pm_op_in_progress = 1;
	old_link_state = hba->uic_link_state;

	ufshcd_hba_vreg_set_hpm(hba);
	/* Make sure clocks are enabled before accessing controller */
	ret = ufshcd_enable_clocks(hba);
	if (ret)
		goto out;

	/* enable the host irq as host controller would be active soon */
	ufshcd_enable_irq(hba);

	ret = ufshcd_vreg_set_hpm(hba);
	if (ret)
		goto disable_irq_and_vops_clks;

	/*
	 * Call vendor specific resume callback. As these callbacks may access
	 * vendor specific host controller register space call them when the
	 * host clocks are ON.
	 */
	ret = ufshcd_vops_resume(hba, pm_op);
	if (ret)
		goto disable_vreg;

	if (ufshcd_is_link_hibern8(hba)) {
		ret = ufshcd_uic_hibern8_exit(hba);
		if (!ret) {
			ufshcd_set_link_active(hba);
			if (ufshcd_is_hibern8_on_idle_allowed(hba))
				hba->hibern8_on_idle.state = HIBERN8_EXITED;
		} else {
			goto vendor_suspend;
		}
	} else if (ufshcd_is_link_off(hba)) {
		/*
		 * A full initialization of the host and the device is required
		 * since the link was put to off during suspend.
		 */
		ret = ufshcd_reset_and_restore(hba);
		/*
		 * ufshcd_reset_and_restore() should have already
		 * set the link state as active
		 */
		if (ret || !ufshcd_is_link_active(hba))
			goto vendor_suspend;
		/* mark link state as hibern8 exited */
		if (ufshcd_is_hibern8_on_idle_allowed(hba))
			hba->hibern8_on_idle.state = HIBERN8_EXITED;
	}

	if (!ufshcd_is_ufs_dev_active(hba)) {
		ret = ufshcd_set_dev_pwr_mode(hba, UFS_ACTIVE_PWR_MODE);
		if (ret)
			goto set_old_link_state;
	}

	if (ufshcd_keep_autobkops_enabled_except_suspend(hba))
		ufshcd_enable_auto_bkops(hba);
	else
		/*
		 * If BKOPs operations are urgently needed at this moment then
		 * keep auto-bkops enabled or else disable it.
		 */
		ufshcd_urgent_bkops(hba);

	hba->clk_gating.is_suspended = false;
	hba->hibern8_on_idle.is_suspended = false;

	if (hba->clk_scaling.is_allowed)
		ufshcd_resume_clkscaling(hba);

	/* Schedule clock gating in case of no access to UFS device yet */
	ufshcd_release_all(hba);
	goto out;

set_old_link_state:
	ufshcd_link_state_transition(hba, old_link_state, 0);
	if (ufshcd_is_link_hibern8(hba) &&
	    ufshcd_is_hibern8_on_idle_allowed(hba))
		hba->hibern8_on_idle.state = HIBERN8_ENTERED;
vendor_suspend:
	ufshcd_vops_suspend(hba, pm_op);
disable_vreg:
	ufshcd_vreg_set_lpm(hba);
disable_irq_and_vops_clks:
	ufshcd_disable_irq(hba);
	if (hba->clk_scaling.is_allowed)
		ufshcd_suspend_clkscaling(hba);
	ufshcd_disable_clocks(hba, false);
	if (ufshcd_is_clkgating_allowed(hba))
		hba->clk_gating.state = CLKS_OFF;
out:
	hba->pm_op_in_progress = 0;

	if (ret)
		ufshcd_update_error_stats(hba, UFS_ERR_RESUME);

	return ret;
}

/**
 * ufshcd_system_suspend - system suspend routine
 * @hba: per adapter instance
 * @pm_op: runtime PM or system PM
 *
 * Check the description of ufshcd_suspend() function for more details.
 *
 * Returns 0 for success and non-zero for failure
 */
int ufshcd_system_suspend(struct ufs_hba *hba)
{
	int ret = 0;
	ktime_t start = ktime_get();

	if (!hba || !hba->is_powered)
		return 0;

	if ((ufs_get_pm_lvl_to_dev_pwr_mode(hba->spm_lvl) ==
	     hba->curr_dev_pwr_mode) &&
	    (ufs_get_pm_lvl_to_link_pwr_state(hba->spm_lvl) ==
	     hba->uic_link_state))
		goto out;

	if (pm_runtime_suspended(hba->dev)) {
		/*
		 * UFS device and/or UFS link low power states during runtime
		 * suspend seems to be different than what is expected during
		 * system suspend. Hence runtime resume the devic & link and
		 * let the system suspend low power states to take effect.
		 * TODO: If resume takes longer time, we might have optimize
		 * it in future by not resuming everything if possible.
		 */
		ret = ufshcd_runtime_resume(hba);
		if (ret)
			goto out;
	}

	ret = ufshcd_suspend(hba, UFS_SYSTEM_PM);
out:
	trace_ufshcd_system_suspend(dev_name(hba->dev), ret,
		ktime_to_us(ktime_sub(ktime_get(), start)),
		hba->curr_dev_pwr_mode, hba->uic_link_state);
	if (!ret)
		hba->is_sys_suspended = true;
	return ret;
}
EXPORT_SYMBOL(ufshcd_system_suspend);

/**
 * ufshcd_system_resume - system resume routine
 * @hba: per adapter instance
 *
 * Returns 0 for success and non-zero for failure
 */

int ufshcd_system_resume(struct ufs_hba *hba)
{
	int ret = 0;
	ktime_t start = ktime_get();

	if (!hba)
		return -EINVAL;

	if (!hba->is_powered || pm_runtime_suspended(hba->dev))
		/*
		 * Let the runtime resume take care of resuming
		 * if runtime suspended.
		 */
		goto out;
	else
		ret = ufshcd_resume(hba, UFS_SYSTEM_PM);
out:
	trace_ufshcd_system_resume(dev_name(hba->dev), ret,
		ktime_to_us(ktime_sub(ktime_get(), start)),
		hba->curr_dev_pwr_mode, hba->uic_link_state);
	return ret;
}
EXPORT_SYMBOL(ufshcd_system_resume);

/**
 * ufshcd_runtime_suspend - runtime suspend routine
 * @hba: per adapter instance
 *
 * Check the description of ufshcd_suspend() function for more details.
 *
 * Returns 0 for success and non-zero for failure
 */
int ufshcd_runtime_suspend(struct ufs_hba *hba)
{
	int ret = 0;
	ktime_t start = ktime_get();

	if (!hba)
		return -EINVAL;

	if (!hba->is_powered)
		goto out;
	else
		ret = ufshcd_suspend(hba, UFS_RUNTIME_PM);
out:
	trace_ufshcd_runtime_suspend(dev_name(hba->dev), ret,
		ktime_to_us(ktime_sub(ktime_get(), start)),
		hba->curr_dev_pwr_mode,
		hba->uic_link_state);
	return ret;

}
EXPORT_SYMBOL(ufshcd_runtime_suspend);

/**
 * ufshcd_runtime_resume - runtime resume routine
 * @hba: per adapter instance
 *
 * This function basically brings the UFS device, UniPro link and controller
 * to active state. Following operations are done in this function:
 *
 * 1. Turn on all the controller related clocks
 * 2. Bring the UniPro link out of Hibernate state
 * 3. If UFS device is in sleep state, turn ON VCC rail and bring the UFS device
 *    to active state.
 * 4. If auto-bkops is enabled on the device, disable it.
 *
 * So following would be the possible power state after this function return
 * successfully:
 *	S1: UFS device in Active state with VCC rail ON
 *	    UniPro link in Active state
 *	    All the UFS/UniPro controller clocks are ON
 *
 * Returns 0 for success and non-zero for failure
 */
int ufshcd_runtime_resume(struct ufs_hba *hba)
{
	int ret = 0;
	ktime_t start = ktime_get();

	if (!hba)
		return -EINVAL;

	if (!hba->is_powered)
		goto out;
	else
		ret = ufshcd_resume(hba, UFS_RUNTIME_PM);
out:
	trace_ufshcd_runtime_resume(dev_name(hba->dev), ret,
		ktime_to_us(ktime_sub(ktime_get(), start)),
		hba->curr_dev_pwr_mode,
		hba->uic_link_state);
	return ret;
}
EXPORT_SYMBOL(ufshcd_runtime_resume);

int ufshcd_runtime_idle(struct ufs_hba *hba)
{
	return 0;
}
EXPORT_SYMBOL(ufshcd_runtime_idle);

static inline ssize_t ufshcd_pm_lvl_store(struct device *dev,
					   struct device_attribute *attr,
					   const char *buf, size_t count,
					   bool rpm)
{
	struct ufs_hba *hba = dev_get_drvdata(dev);
	unsigned long flags, value;

	if (kstrtoul(buf, 0, &value))
		return -EINVAL;

	if (value >= UFS_PM_LVL_MAX)
		return -EINVAL;

	spin_lock_irqsave(hba->host->host_lock, flags);
	if (rpm)
		hba->rpm_lvl = value;
	else
		hba->spm_lvl = value;
	ufshcd_apply_pm_quirks(hba);
	spin_unlock_irqrestore(hba->host->host_lock, flags);
	return count;
}

static ssize_t ufshcd_rpm_lvl_show(struct device *dev,
		struct device_attribute *attr, char *buf)
{
	struct ufs_hba *hba = dev_get_drvdata(dev);
	int curr_len;
	u8 lvl;

	curr_len = snprintf(buf, PAGE_SIZE,
			    "\nCurrent Runtime PM level [%d] => dev_state [%s] link_state [%s]\n",
			    hba->rpm_lvl,
			    ufschd_ufs_dev_pwr_mode_to_string(
				ufs_pm_lvl_states[hba->rpm_lvl].dev_state),
			    ufschd_uic_link_state_to_string(
				ufs_pm_lvl_states[hba->rpm_lvl].link_state));

	curr_len += snprintf((buf + curr_len), (PAGE_SIZE - curr_len),
			     "\nAll available Runtime PM levels info:\n");
	for (lvl = UFS_PM_LVL_0; lvl < UFS_PM_LVL_MAX; lvl++)
		curr_len += snprintf((buf + curr_len), (PAGE_SIZE - curr_len),
				     "\tRuntime PM level [%d] => dev_state [%s] link_state [%s]\n",
				    lvl,
				    ufschd_ufs_dev_pwr_mode_to_string(
					ufs_pm_lvl_states[lvl].dev_state),
				    ufschd_uic_link_state_to_string(
					ufs_pm_lvl_states[lvl].link_state));

	return curr_len;
}

static ssize_t ufshcd_rpm_lvl_store(struct device *dev,
		struct device_attribute *attr, const char *buf, size_t count)
{
	return ufshcd_pm_lvl_store(dev, attr, buf, count, true);
}

static void ufshcd_add_rpm_lvl_sysfs_nodes(struct ufs_hba *hba)
{
	hba->rpm_lvl_attr.show = ufshcd_rpm_lvl_show;
	hba->rpm_lvl_attr.store = ufshcd_rpm_lvl_store;
	sysfs_attr_init(&hba->rpm_lvl_attr.attr);
	hba->rpm_lvl_attr.attr.name = "rpm_lvl";
	hba->rpm_lvl_attr.attr.mode = S_IRUGO | S_IWUSR;
	if (device_create_file(hba->dev, &hba->rpm_lvl_attr))
		dev_err(hba->dev, "Failed to create sysfs for rpm_lvl\n");
}

static ssize_t ufshcd_spm_lvl_show(struct device *dev,
		struct device_attribute *attr, char *buf)
{
	struct ufs_hba *hba = dev_get_drvdata(dev);
	int curr_len;
	u8 lvl;

	curr_len = snprintf(buf, PAGE_SIZE,
			    "\nCurrent System PM level [%d] => dev_state [%s] link_state [%s]\n",
			    hba->spm_lvl,
			    ufschd_ufs_dev_pwr_mode_to_string(
				ufs_pm_lvl_states[hba->spm_lvl].dev_state),
			    ufschd_uic_link_state_to_string(
				ufs_pm_lvl_states[hba->spm_lvl].link_state));

	curr_len += snprintf((buf + curr_len), (PAGE_SIZE - curr_len),
			     "\nAll available System PM levels info:\n");
	for (lvl = UFS_PM_LVL_0; lvl < UFS_PM_LVL_MAX; lvl++)
		curr_len += snprintf((buf + curr_len), (PAGE_SIZE - curr_len),
				     "\tSystem PM level [%d] => dev_state [%s] link_state [%s]\n",
				    lvl,
				    ufschd_ufs_dev_pwr_mode_to_string(
					ufs_pm_lvl_states[lvl].dev_state),
				    ufschd_uic_link_state_to_string(
					ufs_pm_lvl_states[lvl].link_state));

	return curr_len;
}

static ssize_t ufshcd_spm_lvl_store(struct device *dev,
		struct device_attribute *attr, const char *buf, size_t count)
{
	return ufshcd_pm_lvl_store(dev, attr, buf, count, false);
}

static void ufshcd_add_spm_lvl_sysfs_nodes(struct ufs_hba *hba)
{
	hba->spm_lvl_attr.show = ufshcd_spm_lvl_show;
	hba->spm_lvl_attr.store = ufshcd_spm_lvl_store;
	sysfs_attr_init(&hba->spm_lvl_attr.attr);
	hba->spm_lvl_attr.attr.name = "spm_lvl";
	hba->spm_lvl_attr.attr.mode = S_IRUGO | S_IWUSR;
	if (device_create_file(hba->dev, &hba->spm_lvl_attr))
		dev_err(hba->dev, "Failed to create sysfs for spm_lvl\n");
}

static inline void ufshcd_add_sysfs_nodes(struct ufs_hba *hba)
{
	ufshcd_add_rpm_lvl_sysfs_nodes(hba);
	ufshcd_add_spm_lvl_sysfs_nodes(hba);
}

static void ufshcd_shutdown_clkscaling(struct ufs_hba *hba)
{
	bool suspend = false;
	unsigned long flags;

	spin_lock_irqsave(hba->host->host_lock, flags);
	if (hba->clk_scaling.is_allowed) {
		hba->clk_scaling.is_allowed = false;
		suspend = true;
	}
	spin_unlock_irqrestore(hba->host->host_lock, flags);

	/**
	 * Scaling may be scheduled before, hence make sure it
	 * doesn't race with shutdown
	 */
	if (ufshcd_is_clkscaling_supported(hba)) {
		device_remove_file(hba->dev, &hba->clk_scaling.enable_attr);
		cancel_work_sync(&hba->clk_scaling.suspend_work);
		cancel_work_sync(&hba->clk_scaling.resume_work);
		if (suspend)
			ufshcd_suspend_clkscaling(hba);
	}

	/* Unregister so that devfreq_monitor can't race with shutdown */
	if (hba->devfreq)
		devfreq_remove_device(hba->devfreq);
}

/**
 * ufshcd_shutdown - shutdown routine
 * @hba: per adapter instance
 *
 * This function would power off both UFS device and UFS link.
 *
 * Returns 0 always to allow force shutdown even in case of errors.
 */
int ufshcd_shutdown(struct ufs_hba *hba)
{
	int ret = 0;

	if (!hba->is_powered)
		goto out;

	if (ufshcd_is_ufs_dev_poweroff(hba) && ufshcd_is_link_off(hba))
		goto out;

	pm_runtime_get_sync(hba->dev);
	ufshcd_hold_all(hba);
	ufshcd_mark_shutdown_ongoing(hba);
	ufshcd_shutdown_clkscaling(hba);
	/**
	 * (1) Acquire the lock to stop any more requests
	 * (2) Wait for all issued requests to complete
	 */
	ufshcd_get_write_lock(hba);
	ufshcd_scsi_block_requests(hba);
	ret = ufshcd_wait_for_doorbell_clr(hba, U64_MAX);
	if (ret)
		dev_err(hba->dev, "%s: waiting for DB clear: failed: %d\n",
			__func__, ret);
	/* Requests may have errored out above, let it be handled */
	flush_work(&hba->eh_work);
	/* reqs issued from contexts other than shutdown will fail from now */
	ufshcd_scsi_unblock_requests(hba);
	ufshcd_release_all(hba);
	ret = ufshcd_suspend(hba, UFS_SHUTDOWN_PM);
out:
	if (ret)
		dev_err(hba->dev, "%s failed, err %d\n", __func__, ret);
	/* allow force shutdown even in case of errors */
	return 0;
}
EXPORT_SYMBOL(ufshcd_shutdown);

/*
 * Values permitted 0, 1, 2.
 * 0 -> Disable IO latency histograms (default)
 * 1 -> Enable IO latency histograms
 * 2 -> Zero out IO latency histograms
 */
static ssize_t
latency_hist_store(struct device *dev, struct device_attribute *attr,
		   const char *buf, size_t count)
{
	struct ufs_hba *hba = dev_get_drvdata(dev);
	long value;

	if (kstrtol(buf, 0, &value))
		return -EINVAL;
	if (value == BLK_IO_LAT_HIST_ZERO) {
		memset(&hba->io_lat_read, 0, sizeof(hba->io_lat_read));
		memset(&hba->io_lat_write, 0, sizeof(hba->io_lat_write));
	} else if (value == BLK_IO_LAT_HIST_ENABLE ||
		 value == BLK_IO_LAT_HIST_DISABLE)
		hba->latency_hist_enabled = value;
	return count;
}

ssize_t
latency_hist_show(struct device *dev, struct device_attribute *attr,
		  char *buf)
{
	struct ufs_hba *hba = dev_get_drvdata(dev);
	size_t written_bytes;

	written_bytes = blk_latency_hist_show("Read", &hba->io_lat_read,
			buf, PAGE_SIZE);
	written_bytes += blk_latency_hist_show("Write", &hba->io_lat_write,
			buf + written_bytes, PAGE_SIZE - written_bytes);

	return written_bytes;
}

static DEVICE_ATTR(latency_hist, S_IRUGO | S_IWUSR,
		   latency_hist_show, latency_hist_store);

static void
ufshcd_init_latency_hist(struct ufs_hba *hba)
{
	if (device_create_file(hba->dev, &dev_attr_latency_hist))
		dev_err(hba->dev, "Failed to create latency_hist sysfs entry\n");
}

static void
ufshcd_exit_latency_hist(struct ufs_hba *hba)
{
	device_remove_file(hba->dev, &dev_attr_latency_hist);
}

/**
 * Two sysfs entries for slow I/O monitoring:
 *  - slowio_us:  watermark time in us. Can be updated by writing.
 *  - slowio_cnt: number of I/O count. Can be reseted by writing any value.
*/
static ssize_t
slowio_us_store(struct device *dev, struct device_attribute *attr,
		   const char *buf, size_t count)
{
	struct ufs_hba *hba = dev_get_drvdata(dev);
	unsigned long flags, value;

	if (kstrtol(buf, 0, &value))
		return -EINVAL;

	if (value < UFSHCD_MIN_SLOWIO_US)
		return -EINVAL;
	spin_lock_irqsave(hba->host->host_lock, flags);
	hba->slowio_us = value;
	spin_unlock_irqrestore(hba->host->host_lock, flags);
	return count;
}

static ssize_t
slowio_us_show(struct device *dev, struct device_attribute *attr, char *buf)
{
	struct ufs_hba *hba = dev_get_drvdata(dev);
	return snprintf(buf, PAGE_SIZE, "%lld\n", hba->slowio_us);
}

static ssize_t
slowio_cnt_store(struct device *dev, struct device_attribute *attr,
		   const char *buf, size_t count)
{
	struct ufs_hba *hba = dev_get_drvdata(dev);
	unsigned long flags;

	spin_lock_irqsave(hba->host->host_lock, flags);
	hba->slowio_cnt = 0;
	spin_unlock_irqrestore(hba->host->host_lock, flags);
	return count;
}

static ssize_t
slowio_cnt_show(struct device *dev, struct device_attribute *attr, char *buf)
{
	struct ufs_hba *hba = dev_get_drvdata(dev);
	return snprintf(buf, PAGE_SIZE, "%lld\n", hba->slowio_cnt);
}

static DEVICE_ATTR_RW(slowio_us);
static DEVICE_ATTR_RW(slowio_cnt);

static void
ufshcd_init_slowio(struct ufs_hba *hba)
{
	if (device_create_file(hba->dev, &dev_attr_slowio_us))
		dev_err(hba->dev, "Failed to create slowio_us sysfs entry\n");
	if (device_create_file(hba->dev, &dev_attr_slowio_cnt))
		dev_err(hba->dev, "Failed to create slowio_cnt sysfs entry\n");

	hba->slowio_us = UFSHCD_DEFAULT_SLOWIO_US;
}

static void
ufshcd_exit_slowio(struct ufs_hba *hba)
{
	device_remove_file(hba->dev, &dev_attr_slowio_us);
	device_remove_file(hba->dev, &dev_attr_slowio_cnt);
}

/**
 * ufshcd_remove - de-allocate SCSI host and host memory space
 *		data structure memory
 * @hba - per adapter instance
 */
void ufshcd_remove(struct ufs_hba *hba)
{
	scsi_remove_host(hba->host);
	/* disable interrupts */
	ufshcd_disable_intr(hba, hba->intr_mask);
	ufshcd_hba_stop(hba, true);

	ufshcd_exit_clk_gating(hba);
	ufshcd_exit_hibern8_on_idle(hba);
	ufshcd_exit_slowio(hba);
	if (ufshcd_is_clkscaling_supported(hba)) {
		device_remove_file(hba->dev, &hba->clk_scaling.enable_attr);
		ufshcd_exit_latency_hist(hba);
		devfreq_remove_device(hba->devfreq);
	}
	ufshcd_hba_exit(hba);
	ufsdbg_remove_debugfs(hba);
}
EXPORT_SYMBOL_GPL(ufshcd_remove);

/**
 * ufshcd_dealloc_host - deallocate Host Bus Adapter (HBA)
 * @hba: pointer to Host Bus Adapter (HBA)
 */
void ufshcd_dealloc_host(struct ufs_hba *hba)
{
	scsi_host_put(hba->host);
}
EXPORT_SYMBOL_GPL(ufshcd_dealloc_host);

/**
 * ufshcd_set_dma_mask - Set dma mask based on the controller
 *			 addressing capability
 * @hba: per adapter instance
 *
 * Returns 0 for success, non-zero for failure
 */
static int ufshcd_set_dma_mask(struct ufs_hba *hba)
{
	if (hba->capabilities & MASK_64_ADDRESSING_SUPPORT) {
		if (!dma_set_mask_and_coherent(hba->dev, DMA_BIT_MASK(64)))
			return 0;
	}
	return dma_set_mask_and_coherent(hba->dev, DMA_BIT_MASK(32));
}

/**
 * ufshcd_alloc_host - allocate Host Bus Adapter (HBA)
 * @dev: pointer to device handle
 * @hba_handle: driver private handle
 * Returns 0 on success, non-zero value on failure
 */
int ufshcd_alloc_host(struct device *dev, struct ufs_hba **hba_handle)
{
	struct Scsi_Host *host;
	struct ufs_hba *hba;
	int err = 0;

	if (!dev) {
		dev_err(dev,
		"Invalid memory reference for dev is NULL\n");
		err = -ENODEV;
		goto out_error;
	}

	host = scsi_host_alloc(&ufshcd_driver_template,
				sizeof(struct ufs_hba));
	if (!host) {
		dev_err(dev, "scsi_host_alloc failed\n");
		err = -ENOMEM;
		goto out_error;
	}
	hba = shost_priv(host);
	hba->host = host;
	hba->dev = dev;
	*hba_handle = hba;

out_error:
	return err;
}
EXPORT_SYMBOL(ufshcd_alloc_host);

/**
 * ufshcd_is_devfreq_scaling_required - check if scaling is required or not
 * @hba: per adapter instance
 * @scale_up: True if scaling up and false if scaling down
 *
 * Returns true if scaling is required, false otherwise.
 */
static bool ufshcd_is_devfreq_scaling_required(struct ufs_hba *hba,
					       bool scale_up)
{
	struct ufs_clk_info *clki;
	struct list_head *head = &hba->clk_list_head;

	if (!head || list_empty(head))
		return false;

	list_for_each_entry(clki, head, list) {
		if (!IS_ERR_OR_NULL(clki->clk)) {
			if (scale_up && clki->max_freq) {
				if (clki->curr_freq == clki->max_freq)
					continue;
				return true;
			} else if (!scale_up && clki->min_freq) {
				if (clki->curr_freq == clki->min_freq)
					continue;
				return true;
			}
		}
	}

	return false;
}

/**
 * ufshcd_scale_gear - scale up/down UFS gear
 * @hba: per adapter instance
 * @scale_up: True for scaling up gear and false for scaling down
 *
 * Returns 0 for success,
 * Returns -EBUSY if scaling can't happen at this time
 * Returns non-zero for any other errors
 */
static int ufshcd_scale_gear(struct ufs_hba *hba, bool scale_up)
{
	int ret = 0;
	struct ufs_pa_layer_attr new_pwr_info;
	u32 scale_down_gear = ufshcd_vops_get_scale_down_gear(hba);

	BUG_ON(!hba->clk_scaling.saved_pwr_info.is_valid);

	if (scale_up) {
		memcpy(&new_pwr_info, &hba->clk_scaling.saved_pwr_info.info,
		       sizeof(struct ufs_pa_layer_attr));
		/*
		 * Some UFS devices may stop responding after switching from
		 * HS-G1 to HS-G3. Also, it is found that these devices work
		 * fine if we do 2 steps switch: HS-G1 to HS-G2 followed by
		 * HS-G2 to HS-G3. If UFS_DEVICE_QUIRK_HS_G1_TO_HS_G3_SWITCH
		 * quirk is enabled for such devices, this 2 steps gear switch
		 * workaround will be applied.
		 */
		if ((hba->dev_quirks & UFS_DEVICE_QUIRK_HS_G1_TO_HS_G3_SWITCH)
		    && (hba->pwr_info.gear_tx == UFS_HS_G1)
		    && (new_pwr_info.gear_tx == UFS_HS_G3)) {
			/* scale up to G2 first */
			new_pwr_info.gear_tx = UFS_HS_G2;
			new_pwr_info.gear_rx = UFS_HS_G2;
			ret = ufshcd_change_power_mode(hba, &new_pwr_info);
			if (ret)
				goto out;

			/* scale up to G3 now */
			new_pwr_info.gear_tx = UFS_HS_G3;
			new_pwr_info.gear_rx = UFS_HS_G3;
			/* now, fall through to set the HS-G3 */
		}
		ret = ufshcd_change_power_mode(hba, &new_pwr_info);
		if (ret)
			goto out;
	} else {
		memcpy(&new_pwr_info, &hba->pwr_info,
		       sizeof(struct ufs_pa_layer_attr));

		if (hba->pwr_info.gear_tx > scale_down_gear
		    || hba->pwr_info.gear_rx > scale_down_gear) {
			/* save the current power mode */
			memcpy(&hba->clk_scaling.saved_pwr_info.info,
				&hba->pwr_info,
				sizeof(struct ufs_pa_layer_attr));

			/* scale down gear */
			new_pwr_info.gear_tx = scale_down_gear;
			new_pwr_info.gear_rx = scale_down_gear;
			if (!(hba->dev_quirks & UFS_DEVICE_NO_FASTAUTO)) {
				new_pwr_info.pwr_tx = FASTAUTO_MODE;
				new_pwr_info.pwr_rx = FASTAUTO_MODE;
			}
		}
	}
	ret = ufshcd_change_power_mode(hba, &new_pwr_info);

out:
	if (ret)
		dev_err(hba->dev, "%s: failed err %d, old gear: (tx %d rx %d), new gear: (tx %d rx %d), scale_up = %d",
			__func__, ret,
			hba->pwr_info.gear_tx, hba->pwr_info.gear_rx,
			new_pwr_info.gear_tx, new_pwr_info.gear_rx,
			scale_up);

	return ret;
}

static int ufshcd_clock_scaling_prepare(struct ufs_hba *hba)
{
	#define DOORBELL_CLR_TOUT_US		(1000 * 1000) /* 1 sec */
	int ret = 0;
	/*
	 * make sure that there are no outstanding requests when
	 * clock scaling is in progress
	 */
	ufshcd_scsi_block_requests(hba);
	down_write(&hba->lock);
	if (ufshcd_wait_for_doorbell_clr(hba, DOORBELL_CLR_TOUT_US)) {
		ret = -EBUSY;
		up_write(&hba->lock);
		ufshcd_scsi_unblock_requests(hba);
	}

	return ret;
}

static void ufshcd_clock_scaling_unprepare(struct ufs_hba *hba)
{
	up_write(&hba->lock);
	ufshcd_scsi_unblock_requests(hba);
}

/**
 * ufshcd_devfreq_scale - scale up/down UFS clocks and gear
 * @hba: per adapter instance
 * @scale_up: True for scaling up and false for scalin down
 *
 * Returns 0 for success,
 * Returns -EBUSY if scaling can't happen at this time
 * Returns non-zero for any other errors
 */
static int ufshcd_devfreq_scale(struct ufs_hba *hba, bool scale_up)
{
	int ret = 0;

	/* let's not get into low power until clock scaling is completed */
	ufshcd_hold_all(hba);

	ret = ufshcd_clock_scaling_prepare(hba);
	if (ret)
		goto out;

	ufshcd_custom_cmd_log(hba, "waited-for-DB-clear");

	/* scale down the gear before scaling down clocks */
	if (!scale_up) {
		ret = ufshcd_scale_gear(hba, false);
		if (ret)
			goto clk_scaling_unprepare;
		ufshcd_custom_cmd_log(hba, "Gear-scaled-down");
	}

	/*
	 * If auto hibern8 is supported then put the link in
	 * hibern8 manually, this is to avoid auto hibern8
	 * racing during clock frequency scaling sequence.
	 */
	if (ufshcd_is_auto_hibern8_supported(hba)) {
		ret = ufshcd_uic_hibern8_enter(hba);
		if (ret)
			/* link will be bad state so no need to scale_up_gear */
			return ret;
		ufshcd_custom_cmd_log(hba, "Hibern8-entered");
	}

	ret = ufshcd_scale_clks(hba, scale_up);
	if (ret)
		goto scale_up_gear;
	ufshcd_custom_cmd_log(hba, "Clk-freq-switched");

	if (ufshcd_is_auto_hibern8_supported(hba)) {
		ret = ufshcd_uic_hibern8_exit(hba);
		if (ret)
			/* link will be bad state so no need to scale_up_gear */
			return ret;
		ufshcd_custom_cmd_log(hba, "Hibern8-Exited");
	}

	/* scale up the gear after scaling up clocks */
	if (scale_up) {
		ret = ufshcd_scale_gear(hba, true);
		if (ret) {
			ufshcd_scale_clks(hba, false);
			goto clk_scaling_unprepare;
		}
		ufshcd_custom_cmd_log(hba, "Gear-scaled-up");
	}

	if (!ret) {
		hba->clk_scaling.is_scaled_up = scale_up;
		if (scale_up)
			hba->clk_gating.delay_ms =
				hba->clk_gating.delay_ms_perf;
		else
			hba->clk_gating.delay_ms =
				hba->clk_gating.delay_ms_pwr_save;
	}

	goto clk_scaling_unprepare;

scale_up_gear:
	if (!scale_up)
		ufshcd_scale_gear(hba, true);
clk_scaling_unprepare:
	ufshcd_clock_scaling_unprepare(hba);
out:
	ufshcd_release_all(hba);
	return ret;
}

static void __ufshcd_suspend_clkscaling(struct ufs_hba *hba)
{
	unsigned long flags;

	devfreq_suspend_device(hba->devfreq);
	spin_lock_irqsave(hba->host->host_lock, flags);
	hba->clk_scaling.window_start_t = 0;
	spin_unlock_irqrestore(hba->host->host_lock, flags);
}

static void ufshcd_suspend_clkscaling(struct ufs_hba *hba)
{
	unsigned long flags;
	bool suspend = false;

	if (!ufshcd_is_clkscaling_supported(hba))
		return;

	spin_lock_irqsave(hba->host->host_lock, flags);
	if (!hba->clk_scaling.is_suspended) {
		suspend = true;
		hba->clk_scaling.is_suspended = true;
	}
	spin_unlock_irqrestore(hba->host->host_lock, flags);

	if (suspend)
		__ufshcd_suspend_clkscaling(hba);
}

static void ufshcd_resume_clkscaling(struct ufs_hba *hba)
{
	unsigned long flags;
	bool resume = false;

	if (!ufshcd_is_clkscaling_supported(hba))
		return;

	spin_lock_irqsave(hba->host->host_lock, flags);
	if (hba->clk_scaling.is_suspended) {
		resume = true;
		hba->clk_scaling.is_suspended = false;
	}
	spin_unlock_irqrestore(hba->host->host_lock, flags);

	if (resume)
		devfreq_resume_device(hba->devfreq);
}

static ssize_t ufshcd_clkscale_enable_show(struct device *dev,
		struct device_attribute *attr, char *buf)
{
	struct ufs_hba *hba = dev_get_drvdata(dev);

	return snprintf(buf, PAGE_SIZE, "%d\n", hba->clk_scaling.is_allowed);
}

static ssize_t ufshcd_clkscale_enable_store(struct device *dev,
		struct device_attribute *attr, const char *buf, size_t count)
{
	struct ufs_hba *hba = dev_get_drvdata(dev);
	u32 value;
	int err;

	if (kstrtou32(buf, 0, &value))
		return -EINVAL;

	value = !!value;
	if (value == hba->clk_scaling.is_allowed)
		goto out;

	pm_runtime_get_sync(hba->dev);
	ufshcd_hold(hba, false);

	cancel_work_sync(&hba->clk_scaling.suspend_work);
	cancel_work_sync(&hba->clk_scaling.resume_work);

	hba->clk_scaling.is_allowed = value;

	if (value) {
		ufshcd_resume_clkscaling(hba);
	} else {
		ufshcd_suspend_clkscaling(hba);
		err = ufshcd_devfreq_scale(hba, true);
		if (err)
			dev_err(hba->dev, "%s: failed to scale clocks up %d\n",
					__func__, err);
	}

	ufshcd_release(hba, false);
	pm_runtime_put_sync(hba->dev);
out:
	return count;
}

static void ufshcd_clk_scaling_suspend_work(struct work_struct *work)
{
	struct ufs_hba *hba = container_of(work, struct ufs_hba,
					   clk_scaling.suspend_work);
	unsigned long irq_flags;

	spin_lock_irqsave(hba->host->host_lock, irq_flags);
	if (hba->clk_scaling.active_reqs || hba->clk_scaling.is_suspended) {
		spin_unlock_irqrestore(hba->host->host_lock, irq_flags);
		return;
	}
	hba->clk_scaling.is_suspended = true;
	spin_unlock_irqrestore(hba->host->host_lock, irq_flags);

	__ufshcd_suspend_clkscaling(hba);
}

static void ufshcd_clk_scaling_resume_work(struct work_struct *work)
{
	struct ufs_hba *hba = container_of(work, struct ufs_hba,
					   clk_scaling.resume_work);
	unsigned long irq_flags;

	spin_lock_irqsave(hba->host->host_lock, irq_flags);
	if (!hba->clk_scaling.is_suspended) {
		spin_unlock_irqrestore(hba->host->host_lock, irq_flags);
		return;
	}
	hba->clk_scaling.is_suspended = false;
	spin_unlock_irqrestore(hba->host->host_lock, irq_flags);

	devfreq_resume_device(hba->devfreq);
}

static int ufshcd_devfreq_target(struct device *dev,
				unsigned long *freq, u32 flags)
{
	int ret = 0;
	struct ufs_hba *hba = dev_get_drvdata(dev);
	unsigned long irq_flags;
	ktime_t start;
	bool scale_up, sched_clk_scaling_suspend_work = false;

	if (!ufshcd_is_clkscaling_supported(hba))
		return -EINVAL;

	if ((*freq > 0) && (*freq < UINT_MAX)) {
		dev_err(hba->dev, "%s: invalid freq = %lu\n", __func__, *freq);
		return -EINVAL;
	}

	spin_lock_irqsave(hba->host->host_lock, irq_flags);
	if (ufshcd_eh_in_progress(hba)) {
		spin_unlock_irqrestore(hba->host->host_lock, irq_flags);
		return 0;
	}

	if (!hba->clk_scaling.active_reqs)
		sched_clk_scaling_suspend_work = true;

	scale_up = (*freq == UINT_MAX) ? true : false;
	if (!ufshcd_is_devfreq_scaling_required(hba, scale_up)) {
		spin_unlock_irqrestore(hba->host->host_lock, irq_flags);
		ret = 0;
		goto out; /* no state change required */
	}
	spin_unlock_irqrestore(hba->host->host_lock, irq_flags);

	start = ktime_get();
	ret = ufshcd_devfreq_scale(hba, scale_up);
	trace_ufshcd_profile_clk_scaling(dev_name(hba->dev),
		(scale_up ? "up" : "down"),
		ktime_to_us(ktime_sub(ktime_get(), start)), ret);

out:
	if (sched_clk_scaling_suspend_work)
		queue_work(hba->clk_scaling.workq,
			   &hba->clk_scaling.suspend_work);

	return ret;
}

static int ufshcd_devfreq_get_dev_status(struct device *dev,
		struct devfreq_dev_status *stat)
{
	struct ufs_hba *hba = dev_get_drvdata(dev);
	struct ufs_clk_scaling *scaling = &hba->clk_scaling;
	unsigned long flags;

	if (!ufshcd_is_clkscaling_supported(hba))
		return -EINVAL;

	memset(stat, 0, sizeof(*stat));

	spin_lock_irqsave(hba->host->host_lock, flags);
	if (!scaling->window_start_t)
		goto start_window;

	if (scaling->is_busy_started)
		scaling->tot_busy_t += ktime_to_us(ktime_sub(ktime_get(),
					scaling->busy_start_t));

	stat->total_time = jiffies_to_usecs((long)jiffies -
				(long)scaling->window_start_t);
	stat->busy_time = scaling->tot_busy_t;
start_window:
	scaling->window_start_t = jiffies;
	scaling->tot_busy_t = 0;

	if (hba->outstanding_reqs) {
		scaling->busy_start_t = ktime_get();
		scaling->is_busy_started = true;
	} else {
		scaling->busy_start_t = ktime_set(0, 0);
		scaling->is_busy_started = false;
	}
	spin_unlock_irqrestore(hba->host->host_lock, flags);
	return 0;
}

static void ufshcd_clkscaling_init_sysfs(struct ufs_hba *hba)
{
	hba->clk_scaling.enable_attr.show = ufshcd_clkscale_enable_show;
	hba->clk_scaling.enable_attr.store = ufshcd_clkscale_enable_store;
	sysfs_attr_init(&hba->clk_scaling.enable_attr.attr);
	hba->clk_scaling.enable_attr.attr.name = "clkscale_enable";
	hba->clk_scaling.enable_attr.attr.mode = S_IRUGO | S_IWUSR;
	if (device_create_file(hba->dev, &hba->clk_scaling.enable_attr))
		dev_err(hba->dev, "Failed to create sysfs for clkscale_enable\n");
}

static void ufshcd_init_lanes_per_dir(struct ufs_hba *hba)
{
	struct device *dev = hba->dev;
	int ret;

	ret = of_property_read_u32(dev->of_node, "lanes-per-direction",
		&hba->lanes_per_direction);
	if (ret) {
		dev_dbg(hba->dev,
			"%s: failed to read lanes-per-direction, ret=%d\n",
			__func__, ret);
		hba->lanes_per_direction = UFSHCD_DEFAULT_LANES_PER_DIRECTION;
	}
}
/**
 * ufshcd_init - Driver initialization routine
 * @hba: per-adapter instance
 * @mmio_base: base register address
 * @irq: Interrupt line of device
 * Returns 0 on success, non-zero value on failure
 */
int ufshcd_init(struct ufs_hba *hba, void __iomem *mmio_base, unsigned int irq)
{
	int err;
	struct Scsi_Host *host = hba->host;
	struct device *dev = hba->dev;

	if (!mmio_base) {
		dev_err(hba->dev,
		"Invalid memory reference for mmio_base is NULL\n");
		err = -ENODEV;
		goto out_error;
	}

	hba->mmio_base = mmio_base;
	hba->irq = irq;

	ufshcd_init_lanes_per_dir(hba);

	err = ufshcd_hba_init(hba);
	if (err)
		goto out_error;

	/* Read capabilities registers */
	ufshcd_hba_capabilities(hba);

	/* Get UFS version supported by the controller */
	hba->ufs_version = ufshcd_get_ufs_version(hba);

	/* print error message if ufs_version is not valid */
	if ((hba->ufs_version != UFSHCI_VERSION_10) &&
	    (hba->ufs_version != UFSHCI_VERSION_11) &&
	    (hba->ufs_version != UFSHCI_VERSION_20) &&
	    (hba->ufs_version != UFSHCI_VERSION_21))
		dev_err(hba->dev, "invalid UFS version 0x%x\n",
			hba->ufs_version);

	/* Get Interrupt bit mask per version */
	hba->intr_mask = ufshcd_get_intr_mask(hba);

	/* Enable debug prints */
	hba->ufshcd_dbg_print = DEFAULT_UFSHCD_DBG_PRINT_EN;

	err = ufshcd_set_dma_mask(hba);
	if (err) {
		dev_err(hba->dev, "set dma mask failed\n");
		goto out_disable;
	}

	/* Allocate memory for host memory space */
	err = ufshcd_memory_alloc(hba);
	if (err) {
		dev_err(hba->dev, "Memory allocation failed\n");
		goto out_disable;
	}

	/* Configure LRB */
	ufshcd_host_memory_configure(hba);

	host->can_queue = hba->nutrs;
	host->cmd_per_lun = hba->nutrs;
	host->max_id = UFSHCD_MAX_ID;
	host->max_lun = UFS_MAX_LUNS;
	host->max_channel = UFSHCD_MAX_CHANNEL;
	host->unique_id = host->host_no;
	host->max_cmd_len = MAX_CDB_SIZE;
	host->set_dbd_for_caching = 1;

	hba->max_pwr_info.is_valid = false;

	/* Initailize wait queue for task management */
	init_waitqueue_head(&hba->tm_wq);
	init_waitqueue_head(&hba->tm_tag_wq);

	/* Initialize work queues */
	INIT_WORK(&hba->eh_work, ufshcd_err_handler);
	INIT_WORK(&hba->eeh_work, ufshcd_exception_event_handler);

	/* Initialize UIC command mutex */
	mutex_init(&hba->uic_cmd_mutex);

	/* Initialize mutex for device management commands */
	mutex_init(&hba->dev_cmd.lock);

	init_rwsem(&hba->lock);

	/* Initialize device management tag acquire wait queue */
	init_waitqueue_head(&hba->dev_cmd.tag_wq);

	ufshcd_init_clk_gating(hba);
	ufshcd_init_hibern8_on_idle(hba);

	/*
	 * In order to avoid any spurious interrupt immediately after
	 * registering UFS controller interrupt handler, clear any pending UFS
	 * interrupt status and disable all the UFS interrupts.
	 */
	ufshcd_writel(hba, ufshcd_readl(hba, REG_INTERRUPT_STATUS),
		      REG_INTERRUPT_STATUS);
	ufshcd_writel(hba, 0, REG_INTERRUPT_ENABLE);
	/*
	 * Make sure that UFS interrupts are disabled and any pending interrupt
	 * status is cleared before registering UFS interrupt handler.
	 */
	mb();

	/* IRQ registration */
	err = devm_request_irq(dev, irq, ufshcd_intr, IRQF_SHARED, UFSHCD, hba);
	if (err) {
		dev_err(hba->dev, "request irq failed\n");
		goto exit_gating;
	} else {
		hba->is_irq_enabled = true;
	}

	err = scsi_add_host(host, hba->dev);
	if (err) {
		dev_err(hba->dev, "scsi_add_host failed\n");
		goto exit_gating;
	}

	/* Reset controller to power on reset (POR) state */
	ufshcd_vops_full_reset(hba);

	/* reset connected UFS device */
	err = ufshcd_reset_device(hba);
	if (err)
		dev_warn(hba->dev, "%s: device reset failed. err %d\n",
			 __func__, err);

	/* Host controller enable */
	err = ufshcd_hba_enable(hba);
	if (err) {
		dev_err(hba->dev, "Host controller enable failed\n");
		ufshcd_print_host_regs(hba);
		ufshcd_print_host_state(hba);
		goto out_remove_scsi_host;
	}

	if (ufshcd_is_clkscaling_supported(hba)) {
		char wq_name[sizeof("ufs_clkscaling_00")];

		INIT_WORK(&hba->clk_scaling.suspend_work,
			  ufshcd_clk_scaling_suspend_work);
		INIT_WORK(&hba->clk_scaling.resume_work,
			  ufshcd_clk_scaling_resume_work);

		snprintf(wq_name, ARRAY_SIZE(wq_name), "ufs_clkscaling_%d",
			 host->host_no);
		hba->clk_scaling.workq = create_singlethread_workqueue(wq_name);

		ufshcd_clkscaling_init_sysfs(hba);
	}

	/*
	 * If rpm_lvl and and spm_lvl are not already set to valid levels,
	 * set the default power management level for UFS runtime and system
	 * suspend. Default power saving mode selected is keeping UFS link in
	 * Hibern8 state and UFS device in sleep.
	 */
	if (!ufshcd_is_valid_pm_lvl(hba->rpm_lvl))
		hba->rpm_lvl = ufs_get_desired_pm_lvl_for_dev_link_state(
							UFS_SLEEP_PWR_MODE,
							UIC_LINK_HIBERN8_STATE);
	if (!ufshcd_is_valid_pm_lvl(hba->spm_lvl))
		hba->spm_lvl = ufs_get_desired_pm_lvl_for_dev_link_state(
							UFS_SLEEP_PWR_MODE,
							UIC_LINK_HIBERN8_STATE);

	/* Hold auto suspend until async scan completes */
	pm_runtime_get_sync(dev);

	ufshcd_init_latency_hist(hba);

	ufshcd_init_slowio(hba);

	/*
	 * We are assuming that device wasn't put in sleep/power-down
	 * state exclusively during the boot stage before kernel.
	 * This assumption helps avoid doing link startup twice during
	 * ufshcd_probe_hba().
	 */
	ufshcd_set_ufs_dev_active(hba);

	ufshcd_cmd_log_init(hba);

	async_schedule(ufshcd_async_scan, hba);

	ufsdbg_add_debugfs(hba);

	ufshcd_add_sysfs_nodes(hba);

	return 0;

out_remove_scsi_host:
	scsi_remove_host(hba->host);
exit_gating:
	ufshcd_exit_clk_gating(hba);
	ufshcd_exit_latency_hist(hba);
	ufshcd_exit_slowio(hba);
out_disable:
	hba->is_irq_enabled = false;
	ufshcd_hba_exit(hba);
out_error:
	return err;
}
EXPORT_SYMBOL_GPL(ufshcd_init);

MODULE_AUTHOR("Santosh Yaragnavi <santosh.sy@samsung.com>");
MODULE_AUTHOR("Vinayak Holikatti <h.vinayak@samsung.com>");
MODULE_DESCRIPTION("Generic UFS host controller driver Core");
MODULE_LICENSE("GPL");
MODULE_VERSION(UFSHCD_DRIVER_VERSION);<|MERGE_RESOLUTION|>--- conflicted
+++ resolved
@@ -1588,6 +1588,11 @@
 		 */
 		if (ufshcd_can_hibern8_during_gating(hba) &&
 		    ufshcd_is_link_hibern8(hba)) {
+			if (async) {
+				rc = -EAGAIN;
+				hba->clk_gating.active_reqs--;
+				break;
+			}
 			spin_unlock_irqrestore(hba->host->host_lock, flags);
 			flush_work(&hba->clk_gating.ungate_work);
 			spin_lock_irqsave(hba->host->host_lock, flags);
@@ -2026,33 +2031,8 @@
 	}
 
 start:
-<<<<<<< HEAD
 	switch (hba->hibern8_on_idle.state) {
 	case HIBERN8_EXITED:
-=======
-	switch (hba->clk_gating.state) {
-	case CLKS_ON:
-		/*
-		 * Wait for the ungate work to complete if in progress.
-		 * Though the clocks may be in ON state, the link could
-		 * still be in hibner8 state if hibern8 is allowed
-		 * during clock gating.
-		 * Make sure we exit hibern8 state also in addition to
-		 * clocks being ON.
-		 */
-		if (ufshcd_can_hibern8_during_gating(hba) &&
-		    ufshcd_is_link_hibern8(hba)) {
-			if (async) {
-				rc = -EAGAIN;
-				hba->clk_gating.active_reqs--;
-				break;
-			}
-			spin_unlock_irqrestore(hba->host->host_lock, flags);
-			flush_work(&hba->clk_gating.ungate_work);
-			spin_lock_irqsave(hba->host->host_lock, flags);
-			goto start;
-		}
->>>>>>> e157447e
 		break;
 	case REQ_HIBERN8_ENTER:
 		if (cancel_delayed_work(&hba->hibern8_on_idle.enter_work)) {
