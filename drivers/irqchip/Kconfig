--- conflicted
+++ resolved
@@ -224,11 +224,6 @@
 	select IRQ_DOMAIN
 	select STMP_DEVICE
 
-<<<<<<< HEAD
-config MSM_IRQ
-	bool
-	select IRQ_DOMAIN
-=======
 config GOLDFISH_PIC
        bool "Goldfish programmable interrupt controller"
        depends on MIPS && (GOLDFISH || COMPILE_TEST)
@@ -236,4 +231,7 @@
        help
          Say yes here to enable Goldfish interrupt controller driver used
          for Goldfish based virtual platforms.
->>>>>>> 449846c3
+
+config MSM_IRQ
+	bool
+	select IRQ_DOMAIN