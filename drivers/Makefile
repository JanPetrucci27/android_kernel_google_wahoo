--- conflicted
+++ resolved
@@ -179,13 +179,10 @@
 obj-$(CONFIG_ANDROID)		+= android/
 obj-$(CONFIG_NVMEM)		+= nvmem/
 obj-$(CONFIG_FPGA)		+= fpga/
-<<<<<<< HEAD
+obj-$(CONFIG_TEE)		+= tee/
 
 obj-$(CONFIG_BIF)		+= bif/
 
 obj-$(CONFIG_SENSORS_SSC)	+= sensors/
 obj-$(CONFIG_ESOC)              += esoc/
-obj-$(CONFIG_HTC_RADIO_SMEM)    += htc_radio/
-=======
-obj-$(CONFIG_TEE)		+= tee/
->>>>>>> 449846c3
+obj-$(CONFIG_HTC_RADIO_SMEM)    += htc_radio/