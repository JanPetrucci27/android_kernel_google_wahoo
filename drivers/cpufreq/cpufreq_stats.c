/*
 *  drivers/cpufreq/cpufreq_stats.c
 *
 *  Copyright (C) 2003-2004 Venkatesh Pallipadi <venkatesh.pallipadi@intel.com>.
 *  (C) 2004 Zou Nan hai <nanhai.zou@intel.com>.
 *
 * This program is free software; you can redistribute it and/or modify
 * it under the terms of the GNU General Public License version 2 as
 * published by the Free Software Foundation.
 */

#include <linux/atomic.h>
#include <linux/cpu.h>
#include <linux/cpufreq.h>
#include <linux/cputime.h>
#include <linux/hashtable.h>
#include <linux/module.h>
#include <linux/of.h>
#include <linux/proc_fs.h>
#include <linux/profile.h>
#include <linux/sched.h>
#include <linux/seq_file.h>
#include <linux/slab.h>
#include <linux/sort.h>
#include <linux/uaccess.h>

#define UID_HASH_BITS 10

DECLARE_HASHTABLE(uid_hash_table, UID_HASH_BITS);

static spinlock_t cpufreq_stats_lock;

static DEFINE_SPINLOCK(task_time_in_state_lock); /* task->time_in_state */
static DEFINE_SPINLOCK(task_concurrent_active_time_lock);
	/* task->concurrent_active_time */
static DEFINE_SPINLOCK(task_concurrent_policy_time_lock);
	/* task->concurrent_policy_time */
static DEFINE_SPINLOCK(uid_lock); /* uid_hash_table */

struct uid_entry {
	uid_t uid;
	unsigned int max_state;
	struct hlist_node hash;
	struct rcu_head rcu;
	atomic64_t *concurrent_active_time;
	atomic64_t *concurrent_policy_time;
	u64 time_in_state[0];
};

struct cpufreq_stats {
	unsigned int total_trans;
	unsigned long long last_time;
	unsigned int max_state;
	int prev_states;
	atomic_t curr_state;
	u64 *time_in_state;
	unsigned int *freq_table;
};

static int cpufreq_max_state;
static int cpufreq_last_max_state;
static unsigned int *cpufreq_states;
static bool cpufreq_stats_initialized;
static struct proc_dir_entry *uid_cpupower;

/* STOPSHIP: uid_cpupower_enable is used to enable/disable concurrent_*_time
 * This varible will be used in P/H experiments and should be removed before
 * launch.
 *
 * Because it is being used to test performance and power, it should have a
 * minimum impact on both. For these performance reasons, it will not be guarded
 * by a lock or protective barriers. This limits what it can safely
 * enable/disable.
 *
 * It is safe to check it before updating any concurrent_*_time stats. If there
 * are changes uid_cpupower_enable state while we are updating the stats, we
 * will simply ignore the changes until the next attempt to update the stats.
 * This may result in a couple ms where the uid_cpupower_enable is in one state
 * and the code is acting in another. Since the P/H experiments are done over
 * the course of many days, a couple ms delay should not be an issue.
 *
 * It is not safe to delete the associated proc files without additional locking
 * mechanisms that would hurt performance. Leaving the files empty but intact
 * will not have any impact on the P/H experiments provided that userspace does
 * not attempt to read them. Since the P/H experiment will also disable the code
 * that reads these files from userspace, this is not a concern.
 */
static char uid_cpupower_enable;

struct cpufreq_stats_attribute {
	struct attribute attr;

	ssize_t (*show)(struct cpufreq_stats *, char *);
};

/* Caller must hold rcu_read_lock() */
static struct uid_entry *find_uid_entry_rcu(uid_t uid)
{
	struct uid_entry *uid_entry;

	hash_for_each_possible_rcu(uid_hash_table, uid_entry, hash, uid) {
		if (uid_entry->uid == uid)
			return uid_entry;
	}
	return NULL;
}

/* Caller must hold uid lock */
static struct uid_entry *find_uid_entry(uid_t uid)
{
	struct uid_entry *uid_entry;

	hash_for_each_possible(uid_hash_table, uid_entry, hash, uid) {
		if (uid_entry->uid == uid)
			return uid_entry;
	}
	return NULL;
}

/* Caller must hold uid lock */
static struct uid_entry *find_or_register_uid(uid_t uid)
{
	struct uid_entry *uid_entry;
	struct uid_entry *temp;
	atomic64_t *times;
	unsigned int max_state = READ_ONCE(cpufreq_max_state);
	size_t alloc_size = sizeof(*uid_entry) + max_state *
		sizeof(uid_entry->time_in_state[0]);

	uid_entry = find_uid_entry(uid);
	if (uid_entry) {
		if (uid_entry->max_state == max_state)
			return uid_entry;
		/* uid_entry->time_in_state is too small to track all freqs, so
		 * expand it.
		 */
		temp = __krealloc(uid_entry, alloc_size, GFP_ATOMIC);
		if (!temp)
			return uid_entry;
		temp->max_state = max_state;
		memset(temp->time_in_state + uid_entry->max_state, 0,
		       (max_state - uid_entry->max_state) *
		       sizeof(uid_entry->time_in_state[0]));
		if (temp != uid_entry) {
			hlist_replace_rcu(&uid_entry->hash, &temp->hash);
			kfree_rcu(uid_entry, rcu);
		}
		return temp;
	}

	uid_entry = kzalloc(alloc_size, GFP_ATOMIC);
	if (!uid_entry)
		return NULL;
	/* Single allocation for both active & policy time arrays  */
	times = kcalloc(num_possible_cpus() * 2, sizeof(atomic64_t),
			GFP_ATOMIC);
	if (!times) {
		kfree(uid_entry);
		return NULL;
	}

	uid_entry->uid = uid;
	uid_entry->max_state = max_state;
	uid_entry->concurrent_active_time = times;
	uid_entry->concurrent_policy_time = times + num_possible_cpus();

	hash_add_rcu(uid_hash_table, &uid_entry->hash, uid);

	return uid_entry;
}

static int single_uid_time_in_state_show(struct seq_file *m, void  *ptr)
{
	struct uid_entry *uid_entry;
	unsigned int i;
	u64 time;
	uid_t uid = from_kuid_munged(current_user_ns(), *(kuid_t *)m->private);

	if (uid == overflowuid)
		return -EINVAL;
	if (!cpufreq_stats_initialized)
		return 0;

	rcu_read_lock();
	uid_entry = find_uid_entry_rcu(uid);

	if (!uid_entry) {
		rcu_read_unlock();
		return 0;
	}

	for (i = 0; i < uid_entry->max_state; ++i) {
		time = cputime_to_clock_t(uid_entry->time_in_state[i]);
		seq_write(m, &time, sizeof(time));
	}

	rcu_read_unlock();

	return 0;
}

static void *uid_seq_start(struct seq_file *seq, loff_t *pos)
{
	if (!cpufreq_stats_initialized)
		return NULL;

	if (*pos >= HASH_SIZE(uid_hash_table))
		return NULL;

	return &uid_hash_table[*pos];
}

static void *uid_seq_next(struct seq_file *seq, void *v, loff_t *pos)
{
	(*pos)++;

	if (*pos >= HASH_SIZE(uid_hash_table))
		return NULL;

	return &uid_hash_table[*pos];
}

static void uid_seq_stop(struct seq_file *seq, void *v) { }

static int uid_time_in_state_seq_show(struct seq_file *m, void *v)
{
	struct uid_entry *uid_entry;
	struct cpufreq_policy *last_policy = NULL;
	int i;

	if (!cpufreq_stats_initialized)
		return 0;

	if (v == uid_hash_table) {
		seq_puts(m, "uid:");
		for_each_possible_cpu(i) {
			struct cpufreq_frequency_table *table, *pos;
			struct cpufreq_policy *policy;

			policy = cpufreq_cpu_get(i);
			if (!policy)
				continue;
			table = cpufreq_frequency_get_table(i);

			/* Assumes cpus are colocated within a policy */
			if (table && last_policy != policy) {
				last_policy = policy;
				cpufreq_for_each_valid_entry(pos, table)
					seq_printf(m, " %d", pos->frequency);
			}
			cpufreq_cpu_put(policy);
		}
		seq_putc(m, '\n');
	}

	rcu_read_lock();

	hlist_for_each_entry_rcu(uid_entry, (struct hlist_head *)v, hash) {
		if (uid_entry->max_state)
			seq_printf(m, "%d:", uid_entry->uid);

		for (i = 0; i < uid_entry->max_state; ++i) {
			seq_printf(m, " %lu", (unsigned long)cputime_to_clock_t(
					   uid_entry->time_in_state[i]));
		}
		if (uid_entry->max_state)
			seq_putc(m, '\n');
	}

	rcu_read_unlock();
	return 0;
}

/*
 * time_in_state is an array of u32's in the following format:
 * [n, uid0, time0a, time0b, ..., time0n,
 *     uid1, time1a, time1b, ..., time1n,
 *     uid2, time2a, time2b, ..., time2n, etc.]
 * where n is the total number of frequencies
 */
static int time_in_state_seq_show(struct seq_file *m, void *v)
{
	struct uid_entry *uid_entry;
	u32 cpufreq_max_state_u32 = READ_ONCE(cpufreq_max_state);
	u32 uid, time;
	int i;

	if (!cpufreq_stats_initialized)
		return 0;

	if (v == uid_hash_table)
		seq_write(m, &cpufreq_max_state_u32,
			  sizeof(cpufreq_max_state_u32));

	rcu_read_lock();

	hlist_for_each_entry_rcu(uid_entry, (struct hlist_head *)v, hash) {
		if (uid_entry->max_state) {
			uid = (u32) uid_entry->uid;
			seq_write(m, &uid, sizeof(uid));
		}

		for (i = 0; i < uid_entry->max_state; ++i) {
			time = (u32)
				cputime_to_clock_t(uid_entry->time_in_state[i]);
			seq_write(m, &time, sizeof(time));
		}
	}

	rcu_read_unlock();
	return 0;
}

/*
 * concurrent_active_time is an array of u32's in the following format:
 * [n, uid0, time0a, time0b, ..., time0n,
 *     uid1, time1a, time1b, ..., time1n,
 *     uid2, time2a, time2b, ..., time2n, etc.]
 * where n is the total number of cpus (num_possible_cpus)
 */
static int concurrent_active_time_seq_show(struct seq_file *m, void *v)
{
	struct uid_entry *uid_entry;
	u32 uid, time, num_possible_cpus = num_possible_cpus();
	int i;

	if (!cpufreq_stats_initialized || !uid_cpupower_enable)
		return 0;

	if (v == uid_hash_table)
		seq_write(m, &num_possible_cpus, sizeof(num_possible_cpus));

	rcu_read_lock();

	hlist_for_each_entry_rcu(uid_entry, (struct hlist_head *)v, hash) {
		uid = (u32) uid_entry->uid;
		seq_write(m, &uid, sizeof(uid));

		for (i = 0; i < num_possible_cpus; ++i) {
			time = (u32) cputime_to_clock_t(
				atomic64_read(
					&uid_entry->concurrent_active_time[i]));
			seq_write(m, &time, sizeof(time));
		}
	}

	rcu_read_unlock();
	return 0;
}

/*
 * concurrent_policy_time is an array of u32's in the following format:
 * [n, x0, ..., xn, uid0, time0a, time0b, ..., time0n,
 *                  uid1, time1a, time1b, ..., time1n,
 *                  uid2, time2a, time2b, ..., time2n, etc.]
 * where n is the number of policies
 * xi is the number cpus on a particular policy
 */
static int concurrent_policy_time_seq_show(struct seq_file *m, void *v)
{
	struct uid_entry *uid_entry;
	struct cpufreq_policy *policy;
	struct cpufreq_policy *last_policy = NULL;
	u32 buf[num_possible_cpus()];
	u32 uid, time;
	int i, cnt = 0, num_possible_cpus = num_possible_cpus();

	if (!cpufreq_stats_initialized || !uid_cpupower_enable)
		return 0;

	if (v == uid_hash_table) {
		for_each_possible_cpu(i) {
			policy = cpufreq_cpu_get(i);
			if (!policy)
				continue;
			if (policy != last_policy) {
				cnt++;
				if (last_policy)
					cpufreq_cpu_put(last_policy);
				last_policy = policy;
				buf[cnt] = 0;
			} else {
				cpufreq_cpu_put(policy);
			}
			++buf[cnt];
		}
		if (last_policy)
			cpufreq_cpu_put(last_policy);

		buf[0] = (u32) cnt;
		seq_write(m, buf, (cnt + 1) * sizeof(*buf));
	}
	rcu_read_lock();
	hlist_for_each_entry_rcu(uid_entry, (struct hlist_head *)v, hash) {
		uid = (u32) uid_entry->uid;
		seq_write(m, &uid, sizeof(uid));

		for (i = 0; i < num_possible_cpus; ++i) {
			time = (u32) cputime_to_clock_t(
				atomic64_read(
					&uid_entry->concurrent_policy_time[i]));
			seq_write(m, &time, sizeof(time));
		}
	}
	rcu_read_unlock();
	return 0;
}

<<<<<<< HEAD
=======
static int concurrent_time_text_seq_show(struct seq_file *m, void *v,
	atomic64_t *(*get_times)(struct uid_entry *))
{
	struct uid_entry *uid_entry;
	int i, num_possible_cpus = num_possible_cpus();

	if (!uid_cpupower_enable)
		return 0;

	rcu_read_lock();

	hlist_for_each_entry_rcu(uid_entry, (struct hlist_head *)v, hash) {
		atomic64_t *times = get_times(uid_entry);
		seq_put_decimal_ull(m, 0, (u64)uid_entry->uid);
		seq_putc(m, ':');

		for (i = 0; i < num_possible_cpus; ++i) {
			u64 time = cputime_to_clock_t(atomic64_read(&times[i]));
			seq_put_decimal_ull(m, ' ', time);
		}
		seq_putc(m, '\n');
	}

	rcu_read_unlock();

	return 0;
}

static inline atomic64_t *get_active_times(struct uid_entry *uid_entry)
{
	return uid_entry->concurrent_active_time;
}

static int concurrent_active_time_text_seq_show(struct seq_file *m, void *v)
{
	if (!cpufreq_stats_initialized || !uid_cpupower_enable)
		return 0;

	if (v == uid_hash_table) {
		seq_puts(m, "cpus: ");
		seq_put_decimal_ull(m, 0, num_possible_cpus());
		seq_putc(m, '\n');
	}

	return concurrent_time_text_seq_show(m, v, get_active_times);
}

static inline atomic64_t *get_policy_times(struct uid_entry *uid_entry)
{
	return uid_entry->concurrent_policy_time;
}

static int concurrent_policy_time_text_seq_show(struct seq_file *m, void *v)
{
	int i;
	struct cpufreq_policy *policy, *last_policy = NULL;
	if (v == uid_hash_table) {
		int cnt = 0;
		for_each_possible_cpu(i) {
			policy = cpufreq_cpu_get(i);
			if (!policy)
				continue;
			if (policy != last_policy) {
				if (last_policy) {
					seq_put_decimal_ull(m, 0, cnt);
					seq_putc(m, ' ');
					cnt = 0;
					cpufreq_cpu_put(last_policy);
				}
				seq_puts(m, "policy");
				seq_put_decimal_ll(m, 0, i);
				seq_puts(m, ": ");

				last_policy = policy;
			} else {
				cpufreq_cpu_put(policy);
			}
			cnt++;
		}
		if (last_policy) {
			cpufreq_cpu_put(last_policy);
			seq_put_decimal_ull(m, 0, cnt);
			seq_putc(m, '\n');
		}
	}
	return concurrent_time_text_seq_show(m, v, get_policy_times);
}

>>>>>>> 609a5898
static int uid_cpupower_enable_show(struct seq_file *m, void *v)
{
	seq_putc(m, uid_cpupower_enable);
	seq_putc(m, '\n');

	return 0;
}

static ssize_t uid_cpupower_enable_write(struct file *file,
	const char __user *buffer, size_t count, loff_t *ppos)
{
	char enable;

	if (count >= sizeof(enable))
		count = sizeof(enable);

	if (copy_from_user(&enable, buffer, count))
		return -EFAULT;

	if (enable == '0')
		uid_cpupower_enable = 0;
	else if (enable == '1')
		uid_cpupower_enable = 1;
	else
		return -EINVAL;

	return count;
}

static int cpufreq_stats_update(struct cpufreq_stats *stats)
{
	unsigned long long cur_time = get_jiffies_64();

	spin_lock(&cpufreq_stats_lock);
	stats->time_in_state[atomic_read(&stats->curr_state)] +=
		cur_time - stats->last_time;
	stats->last_time = cur_time;
	spin_unlock(&cpufreq_stats_lock);
	return 0;
}

void cpufreq_task_stats_init(struct task_struct *p)
{
	unsigned long flags;
	spin_lock_irqsave(&task_time_in_state_lock, flags);
	p->time_in_state = NULL;
	spin_unlock_irqrestore(&task_time_in_state_lock, flags);
	WRITE_ONCE(p->max_state, 0);
	spin_lock_irqsave(&task_concurrent_active_time_lock, flags);
	p->concurrent_active_time = NULL;
	spin_unlock_irqrestore(&task_concurrent_active_time_lock, flags);
	spin_lock_irqsave(&task_concurrent_policy_time_lock, flags);
	p->concurrent_policy_time = NULL;
	spin_unlock_irqrestore(&task_concurrent_policy_time_lock, flags);
}

void cpufreq_task_stats_alloc(struct task_struct *p)
{
	size_t alloc_size;
	void *temp;
	unsigned long flags;

	if (!cpufreq_stats_initialized)
		return;

	/* We use one array to avoid multiple allocs per task */
	WRITE_ONCE(p->max_state, cpufreq_max_state);

	alloc_size = p->max_state * sizeof(p->time_in_state[0]);
	temp = kzalloc(alloc_size, GFP_ATOMIC);

	spin_lock_irqsave(&task_time_in_state_lock, flags);
	p->time_in_state = temp;
	spin_unlock_irqrestore(&task_time_in_state_lock, flags);

	alloc_size = num_possible_cpus() * sizeof(u64);
	temp = kzalloc(alloc_size, GFP_ATOMIC);

	spin_lock_irqsave(&task_concurrent_active_time_lock, flags);
	p->concurrent_active_time = temp;
	spin_unlock_irqrestore(&task_concurrent_active_time_lock, flags);

	temp = kzalloc(alloc_size, GFP_ATOMIC);

	spin_lock_irqsave(&task_concurrent_policy_time_lock, flags);
	p->concurrent_policy_time = temp;
	spin_unlock_irqrestore(&task_concurrent_policy_time_lock, flags);
}

int proc_time_in_state_show(struct seq_file *m, struct pid_namespace *ns,
	struct pid *pid, struct task_struct *p)
{
	int i;
	cputime_t cputime;
	unsigned long flags;

	if (!cpufreq_stats_initialized || !p->time_in_state)
		return 0;

	spin_lock(&cpufreq_stats_lock);
	for (i = 0; i < p->max_state; ++i) {
		cputime = 0;
		spin_lock_irqsave(&task_time_in_state_lock, flags);
		if (p->time_in_state)
			cputime = atomic_read(&p->time_in_state[i]);
		spin_unlock_irqrestore(&task_time_in_state_lock, flags);

		seq_printf(m, "%d %lu\n", cpufreq_states[i],
			(unsigned long)cputime_to_clock_t(cputime));
	}
	spin_unlock(&cpufreq_stats_lock);

	return 0;
}

int proc_concurrent_active_time_show(struct seq_file *m,
	struct pid_namespace *ns, struct pid *pid, struct task_struct *p)
{
	int i;
	cputime_t cputime;
	unsigned long flags;

	if (!cpufreq_stats_initialized || !p->concurrent_active_time)
		return 0;

	spin_lock(&cpufreq_stats_lock);
	for (i = 0; i < num_possible_cpus(); ++i) {
		cputime = 0;
		spin_lock_irqsave(&task_concurrent_active_time_lock, flags);
		if (p->concurrent_active_time)
			cputime = atomic_read(&p->concurrent_active_time[i]);
		spin_unlock_irqrestore(&task_concurrent_active_time_lock,
			flags);

		seq_printf(m, "%d %lu\n", i,
			(unsigned long)cputime_to_clock_t(cputime));
	}
	spin_unlock(&cpufreq_stats_lock);

	return 0;
}

int proc_concurrent_policy_time_show(struct seq_file *m,
	struct pid_namespace *ns, struct pid *pid, struct task_struct *p)
{
	struct cpufreq_policy *policy;
	struct cpufreq_policy *last_policy = NULL;
	int cpu, cnt;
	cputime_t cputime;
	unsigned long flags;

	if (!cpufreq_stats_initialized || !p->concurrent_policy_time)
		return 0;

	spin_lock(&cpufreq_stats_lock);
	for (cpu = 0; cpu < num_possible_cpus(); ++cpu) {

		policy = cpufreq_cpu_get(cpu);
		if (policy != last_policy) {
			cnt = 0;
			last_policy = policy;
			seq_printf(m, "policy%i\n", cpu);
		}
		cpufreq_cpu_put(policy);
		cnt++;

		cputime = 0;
		spin_lock_irqsave(&task_concurrent_policy_time_lock, flags);
		if (p->concurrent_policy_time)
			cputime = atomic_read(&p->concurrent_policy_time[cpu]);
		spin_unlock_irqrestore(&task_concurrent_policy_time_lock,
			flags);

		seq_printf(m, "%d %lu\n", cnt,
			(unsigned long)cputime_to_clock_t(cputime));
	}
	spin_unlock(&cpufreq_stats_lock);

	return 0;
}

static ssize_t show_total_trans(struct cpufreq_policy *policy, char *buf)
{
	return sprintf(buf, "%d\n", policy->stats->total_trans);
}

static ssize_t show_time_in_state(struct cpufreq_policy *policy, char *buf)
{
	struct cpufreq_stats *stats = policy->stats;
	ssize_t len = 0;
	int i;

	cpufreq_stats_update(stats);
	for (i = 0; i < stats->max_state; i++) {
		len += sprintf(buf + len, "%u %llu\n", stats->freq_table[i],
			(unsigned long long)
			jiffies_64_to_clock_t(stats->time_in_state[i]));
	}
	return len;
}

/* Called without cpufreq_stats_lock held */
void acct_update_power(struct task_struct *task, cputime_t cputime)
{
	struct cpufreq_stats *stats;
	struct cpufreq_policy *policy;
	struct uid_entry *uid_entry;
	unsigned int cpu_num;
	unsigned int state;
	unsigned int active_cpu_cnt = 0;
	unsigned int policy_cpu_cnt = 0;
	unsigned int policy_first_cpu;
	unsigned int index;
	unsigned long flags;
	int cpu = 0;
	uid_t uid = from_kuid_munged(current_user_ns(), task_uid(task));

	if (!task)
		return;

	cpu_num = task_cpu(task);
	policy = cpufreq_cpu_get(cpu_num);
	if (!policy)
		return;

	stats = policy->stats;
	if (!stats) {
		cpufreq_cpu_put(policy);
		return;
	}

	state = stats->prev_states + atomic_read(&policy->stats->curr_state);

	/* This function is called from a different context
	 * Interruptions in between reads/assignements are ok
	 */
	if (cpufreq_stats_initialized &&
		!(task->flags & PF_EXITING) &&
		state < READ_ONCE(task->max_state)) {
		spin_lock_irqsave(&task_time_in_state_lock, flags);
		if (task->time_in_state)
			atomic64_add(cputime, &task->time_in_state[state]);
		spin_unlock_irqrestore(&task_time_in_state_lock, flags);
	}
<<<<<<< HEAD

	spin_lock_irqsave(&uid_lock, flags);
	uid_entry = find_or_register_uid(uid);
	if (uid_entry && state < uid_entry->max_state)
		uid_entry->time_in_state[state] += cputime;
	spin_unlock_irqrestore(&uid_lock, flags);

	if (uid_cpupower_enable) {
		rcu_read_lock();
		uid_entry = find_uid_entry_rcu(uid);

		for_each_possible_cpu(cpu)
			if (!idle_cpu(cpu))
				++active_cpu_cnt;

		index = active_cpu_cnt - 1;
		spin_lock_irqsave(&task_concurrent_active_time_lock, flags);
		if (cpufreq_stats_initialized && !(task->flags & PF_EXITING) &&
			task->concurrent_active_time)
			atomic64_add(cputime,
				     &task->concurrent_active_time[index]);
		spin_unlock_irqrestore(&task_concurrent_active_time_lock, flags);

		if (uid_entry) {
			atomic64_add(cputime,
				     &uid_entry->concurrent_active_time[index]);
		}

		for_each_cpu(cpu, policy->related_cpus)
			if (!idle_cpu(cpu))
				++policy_cpu_cnt;

		policy_first_cpu = cpumask_first(policy->related_cpus);

		index = policy_first_cpu + policy_cpu_cnt - 1;
		spin_lock_irqsave(&task_concurrent_policy_time_lock, flags);
		if (cpufreq_stats_initialized && !(task->flags & PF_EXITING) &&
			task->concurrent_policy_time)
			atomic64_add(cputime,
				&task->concurrent_policy_time[index]);
		spin_unlock_irqrestore(&task_concurrent_policy_time_lock, flags);

		if (uid_entry) {
			atomic64_add(cputime,
				     &uid_entry->concurrent_policy_time[index]);
		}
		rcu_read_unlock();
	}

	cpufreq_cpu_put(policy);

}
EXPORT_SYMBOL_GPL(acct_update_power);

static ssize_t show_all_time_in_state(struct kobject *kobj,
	struct kobj_attribute *attr, char *buf)
{
	ssize_t len = 0;
	unsigned int i, cpu, freq;
	struct cpufreq_policy *policy;
	struct cpufreq_stats *stats;

	len += scnprintf(buf + len, PAGE_SIZE - len, "freq\t\t");
	for_each_possible_cpu(cpu) {
		policy = cpufreq_cpu_get(cpu);
		if (!policy)
			continue;
		stats = policy->stats;
		len += scnprintf(buf + len, PAGE_SIZE - len, "cpu%u\t\t", cpu);
		cpufreq_stats_update(stats);
		cpufreq_cpu_put(policy);
	}

=======

	spin_lock_irqsave(&uid_lock, flags);
	uid_entry = find_or_register_uid(uid);
	if (uid_entry && state < uid_entry->max_state)
		uid_entry->time_in_state[state] += cputime;
	spin_unlock_irqrestore(&uid_lock, flags);

	if (uid_cpupower_enable) {
		rcu_read_lock();
		uid_entry = find_uid_entry_rcu(uid);

		for_each_possible_cpu(cpu)
			if (!idle_cpu(cpu))
				++active_cpu_cnt;

		index = active_cpu_cnt - 1;
		spin_lock_irqsave(&task_concurrent_active_time_lock, flags);
		if (cpufreq_stats_initialized && !(task->flags & PF_EXITING) &&
			task->concurrent_active_time)
			atomic64_add(cputime,
				     &task->concurrent_active_time[index]);
		spin_unlock_irqrestore(&task_concurrent_active_time_lock, flags);

		if (uid_entry) {
			atomic64_add(cputime,
				     &uid_entry->concurrent_active_time[index]);
		}

		for_each_cpu(cpu, policy->related_cpus)
			if (!idle_cpu(cpu))
				++policy_cpu_cnt;

		policy_first_cpu = cpumask_first(policy->related_cpus);

		index = policy_first_cpu + policy_cpu_cnt - 1;
		spin_lock_irqsave(&task_concurrent_policy_time_lock, flags);
		if (cpufreq_stats_initialized && !(task->flags & PF_EXITING) &&
			task->concurrent_policy_time)
			atomic64_add(cputime,
				&task->concurrent_policy_time[index]);
		spin_unlock_irqrestore(&task_concurrent_policy_time_lock, flags);

		if (uid_entry) {
			atomic64_add(cputime,
				     &uid_entry->concurrent_policy_time[index]);
		}
		rcu_read_unlock();
	}

	cpufreq_cpu_put(policy);

}
EXPORT_SYMBOL_GPL(acct_update_power);

static ssize_t show_all_time_in_state(struct kobject *kobj,
	struct kobj_attribute *attr, char *buf)
{
	ssize_t len = 0;
	unsigned int i, cpu, freq;
	struct cpufreq_policy *policy;
	struct cpufreq_stats *stats;

	len += scnprintf(buf + len, PAGE_SIZE - len, "freq\t\t");
	for_each_possible_cpu(cpu) {
		policy = cpufreq_cpu_get(cpu);
		if (!policy)
			continue;
		stats = policy->stats;
		len += scnprintf(buf + len, PAGE_SIZE - len, "cpu%u\t\t", cpu);
		cpufreq_stats_update(stats);
		cpufreq_cpu_put(policy);
	}

>>>>>>> 609a5898
	if (!cpufreq_stats_initialized)
		goto out;
	for (i = 0; i < cpufreq_max_state; i++) {
		freq = cpufreq_states[i];
		len += scnprintf(buf + len, PAGE_SIZE - len, "\n%u\t\t", freq);
		for_each_possible_cpu(cpu) {
			policy = cpufreq_cpu_get(cpu);
			if (!policy)
				continue;
			stats = policy->stats;
			if (i >= stats->prev_states &&
				i < stats->prev_states + stats->max_state) {
				len += scnprintf(buf + len, PAGE_SIZE - len,
					"%lu\t\t", (unsigned long)
					cputime64_to_clock_t(
						stats->time_in_state[i -
							stats->prev_states]));
			} else {
				len += scnprintf(buf + len, PAGE_SIZE - len,
						"N/A\t\t");
			}
			cpufreq_cpu_put(policy);
		}
	}

out:
	len += scnprintf(buf + len, PAGE_SIZE - len, "\n");
	return len;
}

cpufreq_freq_attr_ro(total_trans);
cpufreq_freq_attr_ro(time_in_state);

static struct attribute *default_attrs[] = {
	&total_trans.attr,
	&time_in_state.attr,
	NULL
};
static struct attribute_group stats_attr_group = {
	.attrs = default_attrs,
	.name = "stats"
};

static struct kobj_attribute _attr_all_time_in_state = __ATTR(all_time_in_state,
		0444, show_all_time_in_state, NULL);


static int freq_table_get_index(struct cpufreq_stats *stats, unsigned int freq)
{
	int index;
	for (index = 0; index < stats->max_state; index++)
		if (stats->freq_table[index] == freq)
			return index;
	return -1;
}

static void __cpufreq_stats_free_table(struct cpufreq_policy *policy)
{
	struct cpufreq_stats *stats = policy->stats;

	if (!stats)
		return;

	pr_debug("%s: Free stats table\n", __func__);

	sysfs_remove_group(&policy->kobj, &stats_attr_group);
	kfree(stats->time_in_state);
	kfree(stats);
	policy->stats = NULL;
	/* cpufreq_last_max_state is always incrementing, not changed here */
}

static void cpufreq_stats_free_table(unsigned int cpu)
{
	struct cpufreq_policy *policy;

	policy = cpufreq_cpu_get(cpu);
	if (!policy)
		return;

	if (cpufreq_frequency_get_table(policy->cpu))
		__cpufreq_stats_free_table(policy);

	cpufreq_cpu_put(policy);
}


static int cpufreq_stats_create_all_table(void)
{
	struct cpufreq_policy *last_policy = NULL;
	struct cpufreq_policy *policy;
	struct cpufreq_stats *stats;
	int cpu, i;

	cpufreq_states = kcalloc(cpufreq_max_state, sizeof(unsigned int),
		GFP_KERNEL);
	if (cpufreq_states == NULL)
		return -ENOMEM;

	for_each_possible_cpu(cpu) {
		policy = cpufreq_cpu_get(cpu);
		if (!policy)
			continue;
		stats = policy->stats;
		if (policy != last_policy) {
			for (i = 0; i < stats->max_state; ++i)
				cpufreq_states[stats->prev_states + i]
					= stats->freq_table[i];
			last_policy = policy;
		}
		cpufreq_cpu_put(policy);
	}
	return 0;
}

static int __cpufreq_stats_create_table(struct cpufreq_policy *policy,
	struct cpufreq_frequency_table *table, int count)
{
	unsigned int i, ret = 0;
	struct cpufreq_stats *stats;
	unsigned int alloc_size;
	struct cpufreq_frequency_table *pos;

	if (policy->stats)
		return -EBUSY;

	stats = kzalloc(sizeof(*stats), GFP_KERNEL);
	if (stats == NULL)
		return -ENOMEM;

	ret = sysfs_create_group(&policy->kobj, &stats_attr_group);
	if (ret)
		pr_warn("Cannot create stats attr group\n");

	alloc_size = count * sizeof(u64) + count * sizeof(unsigned int);

	stats->time_in_state = kzalloc(alloc_size, GFP_KERNEL);
	if (!stats->time_in_state) {
		ret = -ENOMEM;
		goto error_alloc;
	}
	stats->freq_table = (unsigned int *)(stats->time_in_state + count);

	i = 0;
	cpufreq_for_each_valid_entry(pos, table)
		if (freq_table_get_index(stats, pos->frequency) == -1)
			stats->freq_table[i++] = pos->frequency;

	cpufreq_last_max_state = cpufreq_max_state;
	stats->prev_states = cpufreq_last_max_state;
	stats->max_state = count;
	cpufreq_max_state += count;

	spin_lock(&cpufreq_stats_lock);
	stats->last_time = get_jiffies_64();
	atomic_set(&stats->curr_state,
		freq_table_get_index(stats, policy->cur));
	spin_unlock(&cpufreq_stats_lock);
	policy->stats = stats;
	return 0;
error_alloc:
	sysfs_remove_group(&policy->kobj, &stats_attr_group);
	kfree(stats);
	policy->stats = NULL;
	return ret;
}

static void cpufreq_stats_create_table(struct cpufreq_policy *policy)
{
	struct cpufreq_frequency_table *table, *pos;
	int count = 0;

	table = cpufreq_frequency_get_table(policy->cpu);
	if (likely(table)) {
		cpufreq_for_each_valid_entry(pos, table)
			count++;
<<<<<<< HEAD

		__cpufreq_stats_create_table(policy, table, count);
	}
}

static void uid_entry_reclaim(struct rcu_head *rcu)
{
	struct uid_entry *uid_entry = container_of(rcu, struct uid_entry, rcu);

=======

		__cpufreq_stats_create_table(policy, table, count);
	}
}

static void uid_entry_reclaim(struct rcu_head *rcu)
{
	struct uid_entry *uid_entry = container_of(rcu, struct uid_entry, rcu);

>>>>>>> 609a5898
	kfree(uid_entry->concurrent_active_time);
	kfree(uid_entry);
}

void cpufreq_task_stats_remove_uids(uid_t uid_start, uid_t uid_end)
{
	struct uid_entry *uid_entry;
	struct hlist_node *tmp;
	unsigned long flags;

	spin_lock_irqsave(&uid_lock, flags);

	for (; uid_start <= uid_end; uid_start++) {
		hash_for_each_possible_safe(uid_hash_table, uid_entry, tmp,
			hash, uid_start) {
			if (uid_start == uid_entry->uid) {
				hash_del_rcu(&uid_entry->hash);
				call_rcu(&uid_entry->rcu, uid_entry_reclaim);
			}
		}
	}

	spin_unlock_irqrestore(&uid_lock, flags);
}

static int cpufreq_stat_notifier_policy(struct notifier_block *nb,
	unsigned long val, void *data)
{
	int ret = 0, count = 0;
	struct cpufreq_policy *policy = data;
	struct cpufreq_frequency_table *table, *pos;

	table = cpufreq_frequency_get_table(policy->cpu);
	if (!table)
		return 0;

	cpufreq_for_each_valid_entry(pos, table)
		count++;

	if (val == CPUFREQ_CREATE_POLICY)
		ret = __cpufreq_stats_create_table(policy, table, count);
	else if (val == CPUFREQ_REMOVE_POLICY)
		__cpufreq_stats_free_table(policy);

	return ret;
}

static int cpufreq_stat_notifier_trans(struct notifier_block *nb,
	unsigned long val, void *data)
{
	struct cpufreq_freqs *freq = data;
	struct cpufreq_stats *stat;
	struct cpufreq_policy *policy;

	if (val != CPUFREQ_POSTCHANGE)
		return 0;

	policy = cpufreq_cpu_get(freq->cpu);
	if (!policy)
		return 0;

	stat = policy->stats;
	if (!stat) {
		cpufreq_cpu_put(policy);
		return 0;
	}

	cpufreq_stats_update(policy->stats);
	spin_lock(&cpufreq_stats_lock);
	atomic_set(&stat->curr_state, freq_table_get_index(stat, freq->new));
	stat->total_trans++;
	spin_unlock(&cpufreq_stats_lock);
	cpufreq_cpu_put(policy);
	return 0;
}


static int process_notifier(struct notifier_block *self,
	unsigned long cmd, void *v)
{
	struct task_struct *task = v;
	unsigned long flags;
	void *temp_time_in_state, *temp_concurrent_active_time,
		*temp_concurrent_policy_time;

	if (!task)
		return NOTIFY_OK;

	spin_lock_irqsave(&task_time_in_state_lock, flags);
	temp_time_in_state = task->time_in_state;
	task->time_in_state = NULL;
	spin_unlock_irqrestore(&task_time_in_state_lock, flags);

	spin_lock_irqsave(&task_concurrent_active_time_lock, flags);
	temp_concurrent_active_time = task->concurrent_active_time;
	task->concurrent_active_time = NULL;
	spin_unlock_irqrestore(&task_concurrent_active_time_lock, flags);

	spin_lock_irqsave(&task_concurrent_policy_time_lock, flags);
	temp_concurrent_policy_time = task->concurrent_policy_time;
	task->concurrent_policy_time = NULL;
	spin_unlock_irqrestore(&task_concurrent_policy_time_lock, flags);

	kfree(temp_time_in_state);
	kfree(temp_concurrent_active_time);
	kfree(temp_concurrent_policy_time);

	return NOTIFY_OK;
}
<<<<<<< HEAD

void cpufreq_task_stats_free(struct task_struct *p)
{
	kfree(p->time_in_state);
	kfree(p->concurrent_active_time);
	kfree(p->concurrent_policy_time);
}

static const struct seq_operations uid_time_in_state_seq_ops = {
	.start = uid_seq_start,
	.next = uid_seq_next,
	.stop = uid_seq_stop,
	.show = uid_time_in_state_seq_show,
};

static int uid_time_in_state_open(struct inode *inode, struct file *file)
{
	return seq_open(file, &uid_time_in_state_seq_ops);
}

int single_uid_time_in_state_open(struct inode *inode, struct file *file)
{
	return single_open(file, single_uid_time_in_state_show,
			&(inode->i_uid));
}

=======

void cpufreq_task_stats_free(struct task_struct *p)
{
	kfree(p->time_in_state);
	kfree(p->concurrent_active_time);
	kfree(p->concurrent_policy_time);
}

static const struct seq_operations uid_time_in_state_seq_ops = {
	.start = uid_seq_start,
	.next = uid_seq_next,
	.stop = uid_seq_stop,
	.show = uid_time_in_state_seq_show,
};

static int uid_time_in_state_open(struct inode *inode, struct file *file)
{
	return seq_open(file, &uid_time_in_state_seq_ops);
}

int single_uid_time_in_state_open(struct inode *inode, struct file *file)
{
	return single_open(file, single_uid_time_in_state_show,
			&(inode->i_uid));
}

>>>>>>> 609a5898
static const struct file_operations uid_time_in_state_fops = {
	.open		= uid_time_in_state_open,
	.read		= seq_read,
	.llseek		= seq_lseek,
	.release	= seq_release,
};

static const struct seq_operations time_in_state_seq_ops = {
	.start = uid_seq_start,
	.next = uid_seq_next,
	.stop = uid_seq_stop,
	.show = time_in_state_seq_show,
};

int time_in_state_open(struct inode *inode, struct file *file)
{
	return seq_open(file, &time_in_state_seq_ops);
}

const struct file_operations time_in_state_fops = {
	.open		= time_in_state_open,
	.read		= seq_read,
	.llseek		= seq_lseek,
	.release	= seq_release,
};

static const struct seq_operations concurrent_active_time_seq_ops = {
	.start = uid_seq_start,
	.next = uid_seq_next,
	.stop = uid_seq_stop,
	.show = concurrent_active_time_seq_show,
};

static int concurrent_active_time_open(struct inode *inode, struct file *file)
{
	return seq_open(file, &concurrent_active_time_seq_ops);
}

static const struct file_operations concurrent_active_time_fops = {
	.open		= concurrent_active_time_open,
	.read		= seq_read,
	.llseek		= seq_lseek,
	.release	= seq_release,
};

<<<<<<< HEAD
=======
static const struct seq_operations concurrent_active_time_text_seq_ops = {
	.start = uid_seq_start,
	.next = uid_seq_next,
	.stop = uid_seq_stop,
	.show = concurrent_active_time_text_seq_show,
};

static int concurrent_active_time_text_open(struct inode *inode,
					    struct file *file)
{
	return seq_open(file, &concurrent_active_time_text_seq_ops);
}

static const struct file_operations concurrent_active_time_text_fops = {
	.open		= concurrent_active_time_text_open,
	.read		= seq_read,
	.llseek		= seq_lseek,
	.release	= seq_release,
};

>>>>>>> 609a5898
static const struct seq_operations concurrent_policy_time_seq_ops = {
	.start = uid_seq_start,
	.next = uid_seq_next,
	.stop = uid_seq_stop,
	.show = concurrent_policy_time_seq_show,
};

static int concurrent_policy_time_open(struct inode *inode, struct file *file)
{
	return seq_open(file, &concurrent_policy_time_seq_ops);
}

static const struct file_operations concurrent_policy_time_fops = {
	.open		= concurrent_policy_time_open,
	.read		= seq_read,
	.llseek		= seq_lseek,
	.release	= seq_release,
};

<<<<<<< HEAD
=======
static const struct seq_operations concurrent_policy_time_text_seq_ops = {
	.start = uid_seq_start,
	.next = uid_seq_next,
	.stop = uid_seq_stop,
	.show = concurrent_policy_time_text_seq_show,
};

static int concurrent_policy_time_text_open(struct inode *inode,
					    struct file *file)
{
	return seq_open(file, &concurrent_policy_time_text_seq_ops);
}

static const struct file_operations concurrent_policy_time_text_fops = {
	.open		= concurrent_policy_time_text_open,
	.read		= seq_read,
	.llseek		= seq_lseek,
	.release	= seq_release,
};

>>>>>>> 609a5898
static int uid_cpupower_enable_open(struct inode *inode, struct file *file)
{
	return single_open(file, uid_cpupower_enable_show, PDE_DATA(inode));
}

static const struct file_operations uid_cpupower_enable_fops = {
	.open		= uid_cpupower_enable_open,
	.read		= seq_read,
	.release	= single_release,
	.write		= uid_cpupower_enable_write,
};

static struct notifier_block notifier_policy_block = {
	.notifier_call = cpufreq_stat_notifier_policy
};

static struct notifier_block notifier_trans_block = {
	.notifier_call = cpufreq_stat_notifier_trans
};

static struct notifier_block process_notifier_block = {
	.notifier_call	= process_notifier,
};

static int __init cpufreq_stats_init(void)
{
	int ret;
	unsigned int cpu;
	struct cpufreq_policy *policy;
	struct cpufreq_policy *last_policy = NULL;

	spin_lock_init(&cpufreq_stats_lock);
	ret = cpufreq_register_notifier(&notifier_policy_block,
				CPUFREQ_POLICY_NOTIFIER);
	if (ret)
		return ret;

	get_online_cpus();
	for_each_online_cpu(cpu) {
		policy = cpufreq_cpu_get(cpu);
		if (!policy)
			continue;
		if (policy != last_policy) {
			cpufreq_stats_create_table(policy);
			last_policy = policy;
		}
		cpufreq_cpu_put(policy);
	}
	put_online_cpus();

	/* XXX TODO task support for time_in_state doesn't update freq
	 * info for tasks already initialized, so tasks initialized early
	 * (before cpufreq_stat_init is done) do not get time_in_state data
	 * and CPUFREQ_TRANSITION_NOTIFIER does not update freq info for
	 * tasks already created
	 */
	ret = cpufreq_register_notifier(&notifier_trans_block,
				CPUFREQ_TRANSITION_NOTIFIER);
	if (ret) {
		cpufreq_unregister_notifier(&notifier_policy_block,
				CPUFREQ_POLICY_NOTIFIER);
		get_online_cpus();
		for_each_online_cpu(cpu)
			cpufreq_stats_free_table(cpu);
		put_online_cpus();
		return ret;
	}
	ret = sysfs_create_file(cpufreq_global_kobject,
			&_attr_all_time_in_state.attr);
	if (ret)
		pr_warn("Cannot create sysfs file for cpufreq stats\n");

	proc_create_data("uid_time_in_state", 0444, NULL,
		&uid_time_in_state_fops, NULL);

<<<<<<< HEAD
=======
	proc_create_data("uid_concurrent_active_time", 0444, NULL,
			 &concurrent_active_time_text_fops, NULL);

	proc_create_data("uid_concurrent_policy_time", 0444, NULL,
			 &concurrent_policy_time_text_fops, NULL);

>>>>>>> 609a5898
	profile_event_register(PROFILE_TASK_EXIT, &process_notifier_block);

	ret = cpufreq_stats_create_all_table();
	if (ret)
		pr_warn("Cannot create cpufreq all freqs table\n");

	uid_cpupower = proc_mkdir("uid_cpupower", NULL);
	if (!uid_cpupower) {
		pr_warn("%s: failed to create uid_cputime proc entry\n",
			__func__);
	} else {
		proc_create_data("enable", 0666, uid_cpupower,
			&uid_cpupower_enable_fops, NULL);

		proc_create_data("time_in_state", 0444, uid_cpupower,
			&time_in_state_fops, NULL);

		proc_create_data("concurrent_active_time", 0444, uid_cpupower,
			&concurrent_active_time_fops, NULL);

		proc_create_data("concurrent_policy_time", 0444, uid_cpupower,
			&concurrent_policy_time_fops, NULL);

		uid_cpupower_enable = 1;
	}

	cpufreq_stats_initialized = true;
	return 0;
}
static void __exit cpufreq_stats_exit(void)
{
	unsigned int cpu;

	cpufreq_unregister_notifier(&notifier_policy_block,
			CPUFREQ_POLICY_NOTIFIER);
	cpufreq_unregister_notifier(&notifier_trans_block,
			CPUFREQ_TRANSITION_NOTIFIER);
	for_each_online_cpu(cpu)
		cpufreq_stats_free_table(cpu);
}

MODULE_AUTHOR("Zou Nan hai <nanhai.zou@intel.com>");
MODULE_DESCRIPTION("Export cpufreq stats via sysfs");
MODULE_LICENSE("GPL");

module_init(cpufreq_stats_init);
module_exit(cpufreq_stats_exit);<|MERGE_RESOLUTION|>--- conflicted
+++ resolved
@@ -406,8 +406,6 @@
 	return 0;
 }
 
-<<<<<<< HEAD
-=======
 static int concurrent_time_text_seq_show(struct seq_file *m, void *v,
 	atomic64_t *(*get_times)(struct uid_entry *))
 {
@@ -496,7 +494,6 @@
 	return concurrent_time_text_seq_show(m, v, get_policy_times);
 }
 
->>>>>>> 609a5898
 static int uid_cpupower_enable_show(struct seq_file *m, void *v)
 {
 	seq_putc(m, uid_cpupower_enable);
@@ -741,7 +738,6 @@
 			atomic64_add(cputime, &task->time_in_state[state]);
 		spin_unlock_irqrestore(&task_time_in_state_lock, flags);
 	}
-<<<<<<< HEAD
 
 	spin_lock_irqsave(&uid_lock, flags);
 	uid_entry = find_or_register_uid(uid);
@@ -815,81 +811,6 @@
 		cpufreq_cpu_put(policy);
 	}
 
-=======
-
-	spin_lock_irqsave(&uid_lock, flags);
-	uid_entry = find_or_register_uid(uid);
-	if (uid_entry && state < uid_entry->max_state)
-		uid_entry->time_in_state[state] += cputime;
-	spin_unlock_irqrestore(&uid_lock, flags);
-
-	if (uid_cpupower_enable) {
-		rcu_read_lock();
-		uid_entry = find_uid_entry_rcu(uid);
-
-		for_each_possible_cpu(cpu)
-			if (!idle_cpu(cpu))
-				++active_cpu_cnt;
-
-		index = active_cpu_cnt - 1;
-		spin_lock_irqsave(&task_concurrent_active_time_lock, flags);
-		if (cpufreq_stats_initialized && !(task->flags & PF_EXITING) &&
-			task->concurrent_active_time)
-			atomic64_add(cputime,
-				     &task->concurrent_active_time[index]);
-		spin_unlock_irqrestore(&task_concurrent_active_time_lock, flags);
-
-		if (uid_entry) {
-			atomic64_add(cputime,
-				     &uid_entry->concurrent_active_time[index]);
-		}
-
-		for_each_cpu(cpu, policy->related_cpus)
-			if (!idle_cpu(cpu))
-				++policy_cpu_cnt;
-
-		policy_first_cpu = cpumask_first(policy->related_cpus);
-
-		index = policy_first_cpu + policy_cpu_cnt - 1;
-		spin_lock_irqsave(&task_concurrent_policy_time_lock, flags);
-		if (cpufreq_stats_initialized && !(task->flags & PF_EXITING) &&
-			task->concurrent_policy_time)
-			atomic64_add(cputime,
-				&task->concurrent_policy_time[index]);
-		spin_unlock_irqrestore(&task_concurrent_policy_time_lock, flags);
-
-		if (uid_entry) {
-			atomic64_add(cputime,
-				     &uid_entry->concurrent_policy_time[index]);
-		}
-		rcu_read_unlock();
-	}
-
-	cpufreq_cpu_put(policy);
-
-}
-EXPORT_SYMBOL_GPL(acct_update_power);
-
-static ssize_t show_all_time_in_state(struct kobject *kobj,
-	struct kobj_attribute *attr, char *buf)
-{
-	ssize_t len = 0;
-	unsigned int i, cpu, freq;
-	struct cpufreq_policy *policy;
-	struct cpufreq_stats *stats;
-
-	len += scnprintf(buf + len, PAGE_SIZE - len, "freq\t\t");
-	for_each_possible_cpu(cpu) {
-		policy = cpufreq_cpu_get(cpu);
-		if (!policy)
-			continue;
-		stats = policy->stats;
-		len += scnprintf(buf + len, PAGE_SIZE - len, "cpu%u\t\t", cpu);
-		cpufreq_stats_update(stats);
-		cpufreq_cpu_put(policy);
-	}
-
->>>>>>> 609a5898
 	if (!cpufreq_stats_initialized)
 		goto out;
 	for (i = 0; i < cpufreq_max_state; i++) {
@@ -1066,7 +987,6 @@
 	if (likely(table)) {
 		cpufreq_for_each_valid_entry(pos, table)
 			count++;
-<<<<<<< HEAD
 
 		__cpufreq_stats_create_table(policy, table, count);
 	}
@@ -1076,17 +996,6 @@
 {
 	struct uid_entry *uid_entry = container_of(rcu, struct uid_entry, rcu);
 
-=======
-
-		__cpufreq_stats_create_table(policy, table, count);
-	}
-}
-
-static void uid_entry_reclaim(struct rcu_head *rcu)
-{
-	struct uid_entry *uid_entry = container_of(rcu, struct uid_entry, rcu);
-
->>>>>>> 609a5898
 	kfree(uid_entry->concurrent_active_time);
 	kfree(uid_entry);
 }
@@ -1196,7 +1105,6 @@
 
 	return NOTIFY_OK;
 }
-<<<<<<< HEAD
 
 void cpufreq_task_stats_free(struct task_struct *p)
 {
@@ -1223,34 +1131,6 @@
 			&(inode->i_uid));
 }
 
-=======
-
-void cpufreq_task_stats_free(struct task_struct *p)
-{
-	kfree(p->time_in_state);
-	kfree(p->concurrent_active_time);
-	kfree(p->concurrent_policy_time);
-}
-
-static const struct seq_operations uid_time_in_state_seq_ops = {
-	.start = uid_seq_start,
-	.next = uid_seq_next,
-	.stop = uid_seq_stop,
-	.show = uid_time_in_state_seq_show,
-};
-
-static int uid_time_in_state_open(struct inode *inode, struct file *file)
-{
-	return seq_open(file, &uid_time_in_state_seq_ops);
-}
-
-int single_uid_time_in_state_open(struct inode *inode, struct file *file)
-{
-	return single_open(file, single_uid_time_in_state_show,
-			&(inode->i_uid));
-}
-
->>>>>>> 609a5898
 static const struct file_operations uid_time_in_state_fops = {
 	.open		= uid_time_in_state_open,
 	.read		= seq_read,
@@ -1296,8 +1176,6 @@
 	.release	= seq_release,
 };
 
-<<<<<<< HEAD
-=======
 static const struct seq_operations concurrent_active_time_text_seq_ops = {
 	.start = uid_seq_start,
 	.next = uid_seq_next,
@@ -1318,7 +1196,6 @@
 	.release	= seq_release,
 };
 
->>>>>>> 609a5898
 static const struct seq_operations concurrent_policy_time_seq_ops = {
 	.start = uid_seq_start,
 	.next = uid_seq_next,
@@ -1338,8 +1215,6 @@
 	.release	= seq_release,
 };
 
-<<<<<<< HEAD
-=======
 static const struct seq_operations concurrent_policy_time_text_seq_ops = {
 	.start = uid_seq_start,
 	.next = uid_seq_next,
@@ -1360,7 +1235,6 @@
 	.release	= seq_release,
 };
 
->>>>>>> 609a5898
 static int uid_cpupower_enable_open(struct inode *inode, struct file *file)
 {
 	return single_open(file, uid_cpupower_enable_show, PDE_DATA(inode));
@@ -1436,15 +1310,12 @@
 	proc_create_data("uid_time_in_state", 0444, NULL,
 		&uid_time_in_state_fops, NULL);
 
-<<<<<<< HEAD
-=======
 	proc_create_data("uid_concurrent_active_time", 0444, NULL,
 			 &concurrent_active_time_text_fops, NULL);
 
 	proc_create_data("uid_concurrent_policy_time", 0444, NULL,
 			 &concurrent_policy_time_text_fops, NULL);
 
->>>>>>> 609a5898
 	profile_event_register(PROFILE_TASK_EXIT, &process_notifier_block);
 
 	ret = cpufreq_stats_create_all_table();
