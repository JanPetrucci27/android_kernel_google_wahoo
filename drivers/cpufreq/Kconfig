menu "CPU Frequency scaling"

config CPU_FREQ
	bool "CPU Frequency scaling"
	select SRCU
	help
	  CPU Frequency scaling allows you to change the clock speed of 
	  CPUs on the fly. This is a nice method to save power, because 
	  the lower the CPU clock speed, the less power the CPU consumes.

	  Note that this driver doesn't automatically change the CPU
	  clock speed, you need to either enable a dynamic cpufreq governor
	  (see below) after boot, or use a userspace tool.

	  For details, take a look at <file:Documentation/cpu-freq>.

	  If in doubt, say N.

if CPU_FREQ

config CPU_FREQ_GOV_COMMON
	bool

config CPU_FREQ_BOOST_SW
	bool
	depends on THERMAL

config CPU_FREQ_STAT
	tristate "CPU frequency translation statistics"
	default y
	help
	  This driver exports CPU frequency statistics information through sysfs
	  file system.

	  To compile this driver as a module, choose M here: the
	  module will be called cpufreq_stats.

	  If in doubt, say N.

config CPU_FREQ_STAT_DETAILS
	bool "CPU frequency translation statistics details"
	depends on CPU_FREQ_STAT
	help
	  This will show detail CPU frequency translation table in sysfs file
	  system.

	  If in doubt, say N.

config CPU_FREQ_TIMES
       bool "CPU frequency time-in-state statistics"
       default y
       help
         This driver exports CPU time-in-state information through procfs file
         system.

         If in doubt, say N.

choice
	prompt "Default CPUFreq governor"
	default CPU_FREQ_DEFAULT_GOV_USERSPACE if ARM_SA1100_CPUFREQ || ARM_SA1110_CPUFREQ
	default CPU_FREQ_DEFAULT_GOV_PERFORMANCE
	help
	  This option sets which CPUFreq governor shall be loaded at
	  startup. If in doubt, select 'performance'.

config CPU_FREQ_DEFAULT_GOV_PERFORMANCE
	bool "performance"
	select CPU_FREQ_GOV_PERFORMANCE
	help
	  Use the CPUFreq governor 'performance' as default. This sets
	  the frequency statically to the highest frequency supported by
	  the CPU.

config CPU_FREQ_DEFAULT_GOV_POWERSAVE
	bool "powersave"
	select CPU_FREQ_GOV_POWERSAVE
	help
	  Use the CPUFreq governor 'powersave' as default. This sets
	  the frequency statically to the lowest frequency supported by
	  the CPU.

config CPU_FREQ_DEFAULT_GOV_USERSPACE
	bool "userspace"
	select CPU_FREQ_GOV_USERSPACE
	help
	  Use the CPUFreq governor 'userspace' as default. This allows
	  you to set the CPU frequency manually or when a userspace 
	  program shall be able to set the CPU dynamically without having
	  to enable the userspace governor manually.

config CPU_FREQ_DEFAULT_GOV_ONDEMAND
	bool "ondemand"
	select CPU_FREQ_GOV_ONDEMAND
	select CPU_FREQ_GOV_PERFORMANCE
	help
	  Use the CPUFreq governor 'ondemand' as default. This allows
	  you to get a full dynamic frequency capable system by simply
	  loading your cpufreq low-level hardware driver.
	  Be aware that not all cpufreq drivers support the ondemand
	  governor. If unsure have a look at the help section of the
	  driver. Fallback governor will be the performance governor.

config CPU_FREQ_DEFAULT_GOV_CONSERVATIVE
	bool "conservative"
	select CPU_FREQ_GOV_CONSERVATIVE
	select CPU_FREQ_GOV_PERFORMANCE
	help
	  Use the CPUFreq governor 'conservative' as default. This allows
	  you to get a full dynamic frequency capable system by simply
	  loading your cpufreq low-level hardware driver.
	  Be aware that not all cpufreq drivers support the conservative
	  governor. If unsure have a look at the help section of the
	  driver. Fallback governor will be the performance governor.

<<<<<<< HEAD
config CPU_FREQ_DEFAULT_GOV_SCHED
	bool "sched"
	select CPU_FREQ_GOV_SCHED
	help
	  Use the CPUfreq governor 'sched' as default. This scales
	  cpu frequency using CPU utilization estimates from the
	  scheduler.
=======
config CPU_FREQ_DEFAULT_GOV_INTERACTIVE
	bool "interactive"
	select CPU_FREQ_GOV_INTERACTIVE
	help
	  Use the CPUFreq governor 'interactive' as default. This allows
	  you to get a full dynamic cpu frequency capable system by simply
	  loading your cpufreq low-level hardware driver, using the
	  'interactive' governor for latency-sensitive workloads.
>>>>>>> 449846c3

config CPU_FREQ_DEFAULT_GOV_SCHEDUTIL
	bool "schedutil"
	depends on SMP
	select CPU_FREQ_GOV_SCHEDUTIL
	select CPU_FREQ_GOV_PERFORMANCE
	help
	  Use the 'schedutil' CPUFreq governor by default. If unsure,
	  have a look at the help section of that governor. The fallback
	  governor will be 'performance'.
endchoice

config CPU_FREQ_GOV_PERFORMANCE
	tristate "'performance' governor"
	help
	  This cpufreq governor sets the frequency statically to the
	  highest available CPU frequency.

	  To compile this driver as a module, choose M here: the
	  module will be called cpufreq_performance.

	  If in doubt, say Y.

config CPU_FREQ_GOV_POWERSAVE
	tristate "'powersave' governor"
	help
	  This cpufreq governor sets the frequency statically to the
	  lowest available CPU frequency.

	  To compile this driver as a module, choose M here: the
	  module will be called cpufreq_powersave.

	  If in doubt, say Y.

config CPU_FREQ_GOV_USERSPACE
	tristate "'userspace' governor for userspace frequency scaling"
	help
	  Enable this cpufreq governor when you either want to set the
	  CPU frequency manually or when a userspace program shall
	  be able to set the CPU dynamically, like on LART 
	  <http://www.lartmaker.nl/>.

	  To compile this driver as a module, choose M here: the
	  module will be called cpufreq_userspace.

	  For details, take a look at <file:Documentation/cpu-freq/>.

	  If in doubt, say Y.

config CPU_FREQ_GOV_ONDEMAND
	tristate "'ondemand' cpufreq policy governor"
	select CPU_FREQ_GOV_COMMON
	help
	  'ondemand' - This driver adds a dynamic cpufreq policy governor.
	  The governor does a periodic polling and 
	  changes frequency based on the CPU utilization.
	  The support for this governor depends on CPU capability to
	  do fast frequency switching (i.e, very low latency frequency
	  transitions). 

	  To compile this driver as a module, choose M here: the
	  module will be called cpufreq_ondemand.

	  For details, take a look at linux/Documentation/cpu-freq.

	  If in doubt, say N.

config CPU_FREQ_GOV_INTERACTIVE
	bool "'interactive' cpufreq policy governor"
	help
	  'interactive' - This driver adds a dynamic cpufreq policy governor
	  designed for latency-sensitive workloads.

	  This governor attempts to reduce the latency of clock
	  increases so that the system is more responsive to
	  interactive workloads.

	  For details, take a look at linux/Documentation/cpu-freq.

	  If in doubt, say N.

config CPU_FREQ_GOV_CONSERVATIVE
	tristate "'conservative' cpufreq governor"
	depends on CPU_FREQ
	select CPU_FREQ_GOV_COMMON
	help
	  'conservative' - this driver is rather similar to the 'ondemand'
	  governor both in its source code and its purpose, the difference is
	  its optimisation for better suitability in a battery powered
	  environment.  The frequency is gracefully increased and decreased
	  rather than jumping to 100% when speed is required.

	  If you have a desktop machine then you should really be considering
	  the 'ondemand' governor instead, however if you are using a laptop,
	  PDA or even an AMD64 based computer (due to the unacceptable
	  step-by-step latency issues between the minimum and maximum frequency
	  transitions in the CPU) you will probably want to use this governor.

	  To compile this driver as a module, choose M here: the
	  module will be called cpufreq_conservative.

	  For details, take a look at linux/Documentation/cpu-freq.

	  If in doubt, say N.

<<<<<<< HEAD
config CPU_FREQ_GOV_SCHED
	bool "'sched' cpufreq governor"
	depends on CPU_FREQ
	depends on SMP
	select CPU_FREQ_GOV_COMMON
	help
	  'sched' - this governor scales cpu frequency from the
	  scheduler as a function of cpu capacity utilization. It does
	  not evaluate utilization on a periodic basis (as ondemand
	  does) but instead is event-driven by the scheduler.

	  If in doubt, say N.

=======
>>>>>>> 449846c3
config CPU_FREQ_GOV_SCHEDUTIL
	bool "'schedutil' cpufreq policy governor"
	depends on CPU_FREQ && SMP
	select CPU_FREQ_GOV_ATTR_SET
	select IRQ_WORK
	help
	  This governor makes decisions based on the utilization data provided
	  by the scheduler.  It sets the CPU frequency to be proportional to
	  the utilization/capacity ratio coming from the scheduler.  If the
	  utilization is frequency-invariant, the new frequency is also
	  proportional to the maximum available frequency.  If that is not the
	  case, it is proportional to the current frequency of the CPU.  The
	  frequency tipping point is at utilization/capacity equal to 80% in
	  both cases.

	  If in doubt, say N.

comment "CPU frequency scaling drivers"

config CPUFREQ_DT
	tristate "Generic DT based cpufreq driver"
	depends on HAVE_CLK && OF
	# if CPU_THERMAL is on and THERMAL=m, CPUFREQ_DT cannot be =y:
	depends on !CPU_THERMAL || THERMAL
	select PM_OPP
	help
	  This adds a generic DT based cpufreq driver for frequency management.
	  It supports both uniprocessor (UP) and symmetric multiprocessor (SMP)
	  systems which share clock and voltage across all CPUs.

	  If in doubt, say N.

if X86
source "drivers/cpufreq/Kconfig.x86"
endif

if ARM || ARM64
source "drivers/cpufreq/Kconfig.arm"
endif

if PPC32 || PPC64
source "drivers/cpufreq/Kconfig.powerpc"
endif

if AVR32
config AVR32_AT32AP_CPUFREQ
	bool "CPU frequency driver for AT32AP"
	depends on PLATFORM_AT32AP
	default n
	help
	  This enables the CPU frequency driver for AT32AP processors.
	  If in doubt, say N.
endif

if IA64
config IA64_ACPI_CPUFREQ
	tristate "ACPI Processor P-States driver"
	depends on ACPI_PROCESSOR
	help
	This driver adds a CPUFreq driver which utilizes the ACPI
	Processor Performance States.

	For details, take a look at <file:Documentation/cpu-freq/>.

	If in doubt, say N.
endif

if MIPS
config LOONGSON2_CPUFREQ
	tristate "Loongson2 CPUFreq Driver"
	depends on LEMOTE_MACH2F
	help
	  This option adds a CPUFreq driver for loongson processors which
	  support software configurable cpu frequency.

	  Loongson2F and it's successors support this feature.

	  For details, take a look at <file:Documentation/cpu-freq/>.

	  If in doubt, say N.

config LOONGSON1_CPUFREQ
	tristate "Loongson1 CPUFreq Driver"
	depends on LOONGSON1_LS1B
	help
	  This option adds a CPUFreq driver for loongson1 processors which
	  support software configurable cpu frequency.

	  For details, take a look at <file:Documentation/cpu-freq/>.

	  If in doubt, say N.
endif

if SPARC64
config SPARC_US3_CPUFREQ
	tristate "UltraSPARC-III CPU Frequency driver"
	help
	  This adds the CPUFreq driver for UltraSPARC-III processors.

	  For details, take a look at <file:Documentation/cpu-freq>.

	  If in doubt, say N.

config SPARC_US2E_CPUFREQ
	tristate "UltraSPARC-IIe CPU Frequency driver"
	help
	  This adds the CPUFreq driver for UltraSPARC-IIe processors.

	  For details, take a look at <file:Documentation/cpu-freq>.

	  If in doubt, say N.
endif

if SUPERH
config SH_CPU_FREQ
	tristate "SuperH CPU Frequency driver"
	help
	  This adds the cpufreq driver for SuperH. Any CPU that supports
	  clock rate rounding through the clock framework can use this
	  driver. While it will make the kernel slightly larger, this is
	  harmless for CPUs that don't support rate rounding. The driver
	  will also generate a notice in the boot log before disabling
	  itself if the CPU in question is not capable of rate rounding.

	  For details, take a look at <file:Documentation/cpu-freq>.

	  If unsure, say N.
endif

config QORIQ_CPUFREQ
	tristate "CPU frequency scaling driver for Freescale QorIQ SoCs"
	depends on OF && COMMON_CLK && (PPC_E500MC || ARM)
	select CLK_QORIQ
	help
	  This adds the CPUFreq driver support for Freescale QorIQ SoCs
	  which are capable of changing the CPU's frequency dynamically.

endif
endmenu<|MERGE_RESOLUTION|>--- conflicted
+++ resolved
@@ -112,15 +112,6 @@
 	  governor. If unsure have a look at the help section of the
 	  driver. Fallback governor will be the performance governor.
 
-<<<<<<< HEAD
-config CPU_FREQ_DEFAULT_GOV_SCHED
-	bool "sched"
-	select CPU_FREQ_GOV_SCHED
-	help
-	  Use the CPUfreq governor 'sched' as default. This scales
-	  cpu frequency using CPU utilization estimates from the
-	  scheduler.
-=======
 config CPU_FREQ_DEFAULT_GOV_INTERACTIVE
 	bool "interactive"
 	select CPU_FREQ_GOV_INTERACTIVE
@@ -129,7 +120,6 @@
 	  you to get a full dynamic cpu frequency capable system by simply
 	  loading your cpufreq low-level hardware driver, using the
 	  'interactive' governor for latency-sensitive workloads.
->>>>>>> 449846c3
 
 config CPU_FREQ_DEFAULT_GOV_SCHEDUTIL
 	bool "schedutil"
@@ -235,22 +225,6 @@
 
 	  If in doubt, say N.
 
-<<<<<<< HEAD
-config CPU_FREQ_GOV_SCHED
-	bool "'sched' cpufreq governor"
-	depends on CPU_FREQ
-	depends on SMP
-	select CPU_FREQ_GOV_COMMON
-	help
-	  'sched' - this governor scales cpu frequency from the
-	  scheduler as a function of cpu capacity utilization. It does
-	  not evaluate utilization on a periodic basis (as ondemand
-	  does) but instead is event-driven by the scheduler.
-
-	  If in doubt, say N.
-
-=======
->>>>>>> 449846c3
 config CPU_FREQ_GOV_SCHEDUTIL
 	bool "'schedutil' cpufreq policy governor"
 	depends on CPU_FREQ && SMP
