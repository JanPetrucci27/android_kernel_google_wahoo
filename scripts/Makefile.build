--- conflicted
+++ resolved
@@ -199,11 +199,10 @@
 
 cmd_cc_o_c = $(CC) $(c_flags) -c -o $(@D)/.tmp_$(@F) $<
 
-<<<<<<< HEAD
 ifdef CONFIG_CC_LTO
 # Generate .o.symversions files for each .o with exported symbols, and link these
 # to the kernel and/or modules at the end.
-cmd_modversions =								\
+cmd_modversions_c =								\
 	if echo '$(c_flags)' | grep -q -- '$(DISABLE_LTO)'; then		\
 		if $(OBJDUMP) -h $(@D)/.tmp_$(@F) | grep -q __ksymtab; then	\
 			$(call cmd_gensymtypes,$(KBUILD_SYMTYPES),$(@:.o=.symtypes)) \
@@ -217,10 +216,7 @@
 	fi;									\
 	mv -f $(@D)/.tmp_$(@F) $@;
 else
-cmd_modversions =								\
-=======
 cmd_modversions_c =								\
->>>>>>> 0f48bd7c
 	if $(OBJDUMP) -h $(@D)/.tmp_$(@F) | grep -q __ksymtab; then		\
 		$(call cmd_gensymtypes_c,$(KBUILD_SYMTYPES),$(@:.o=.symtypes))	\
 		    > $(@D)/.tmp_$(@F:.o=.ver);					\
