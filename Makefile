--- conflicted
+++ resolved
@@ -1,10 +1,6 @@
 VERSION = 4
 PATCHLEVEL = 4
-<<<<<<< HEAD
 SUBLEVEL = 179
-=======
-SUBLEVEL = 169
->>>>>>> ee9976dd
 EXTRAVERSION =
 NAME = Blurry Fish Butt
 
@@ -619,11 +615,7 @@
 ifneq ($(CROSS_COMPILE),)
 CLANG_TRIPLE	?= $(CROSS_COMPILE)
 CLANG_TARGET	:= --target=$(notdir $(CLANG_TRIPLE:%-=%))
-<<<<<<< HEAD
 GCC_TOOLCHAIN_DIR := $(dir $(shell which $(CROSS_COMPILE)elfedit))
-=======
-GCC_TOOLCHAIN_DIR := $(dir $(shell which $(LD)))
->>>>>>> ee9976dd
 CLANG_PREFIX	:= --prefix=$(GCC_TOOLCHAIN_DIR)
 GCC_TOOLCHAIN	:= $(realpath $(GCC_TOOLCHAIN_DIR)/..)
 endif
@@ -657,11 +649,7 @@
 endif
 
 ifdef CONFIG_CC_OPTIMIZE_FOR_SIZE
-<<<<<<< HEAD
 KBUILD_CFLAGS	+= -Os $(call cc-disable-warning,maybe-uninitialized,)
-=======
-KBUILD_CFLAGS	+= $(call cc-option,-Oz,-Os)
->>>>>>> ee9976dd
 else
 ifdef CONFIG_PROFILE_ALL_BRANCHES
 KBUILD_CFLAGS	+= -O2
