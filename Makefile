--- conflicted
+++ resolved
@@ -738,12 +738,7 @@
 # source of a reference will be _MergedGlobals and not on of the whitelisted names.
 # See modpost pattern 2
 KBUILD_CFLAGS += $(call cc-option, -mno-global-merge,)
-<<<<<<< HEAD
-else
-=======
-KBUILD_CFLAGS += $(call cc-option, -fcatch-undefined-behavior)
-endif
->>>>>>> 200ecf50
+endif
 
 KBUILD_CFLAGS += $(call cc-option,-fno-delete-null-pointer-checks,)
 # These warnings generated too much noise in a regular build.
