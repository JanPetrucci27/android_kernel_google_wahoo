VERSION = 4
PATCHLEVEL = 4
SUBLEVEL = 176
EXTRAVERSION =
NAME = Blurry Fish Butt

# *DOCUMENTATION*
# To see a list of typical targets execute "make help"
# More info can be located in ./README
# Comments in this file are targeted only to the developer, do not
# expect to learn how to build the kernel reading this file.

# o Do not use make's built-in rules and variables
#   (this increases performance and avoids hard-to-debug behaviour);
# o Look for make include files relative to root of kernel src
MAKEFLAGS += -rR --include-dir=$(CURDIR)

# Avoid funny character set dependencies
unexport LC_ALL
LC_COLLATE=C
LC_NUMERIC=C
export LC_COLLATE LC_NUMERIC

# Avoid interference with shell env settings
unexport GREP_OPTIONS

# We are using a recursive build, so we need to do a little thinking
# to get the ordering right.
#
# Most importantly: sub-Makefiles should only ever modify files in
# their own directory. If in some directory we have a dependency on
# a file in another dir (which doesn't happen often, but it's often
# unavoidable when linking the built-in.o targets which finally
# turn into vmlinux), we will call a sub make in that other dir, and
# after that we are sure that everything which is in that other dir
# is now up to date.
#
# The only cases where we need to modify files which have global
# effects are thus separated out and done before the recursive
# descending is started. They are now explicitly listed as the
# prepare rule.

# Beautify output
# ---------------------------------------------------------------------------
#
# Normally, we echo the whole command before executing it. By making
# that echo $($(quiet)$(cmd)), we now have the possibility to set
# $(quiet) to choose other forms of output instead, e.g.
#
#         quiet_cmd_cc_o_c = Compiling $(RELDIR)/$@
#         cmd_cc_o_c       = $(CC) $(c_flags) -c -o $@ $<
#
# If $(quiet) is empty, the whole command will be printed.
# If it is set to "quiet_", only the short version will be printed.
# If it is set to "silent_", nothing will be printed at all, since
# the variable $(silent_cmd_cc_o_c) doesn't exist.
#
# A simple variant is to prefix commands with $(Q) - that's useful
# for commands that shall be hidden in non-verbose mode.
#
#	$(Q)ln $@ :<
#
# If KBUILD_VERBOSE equals 0 then the above command will be hidden.
# If KBUILD_VERBOSE equals 1 then the above command is displayed.
#
# To put more focus on warnings, be less verbose as default
# Use 'make V=1' to see the full commands

ifeq ("$(origin V)", "command line")
  KBUILD_VERBOSE = $(V)
endif
ifndef KBUILD_VERBOSE
  KBUILD_VERBOSE = 0
endif

ifeq ($(KBUILD_VERBOSE),1)
  quiet =
  Q =
else
  quiet=quiet_
  Q = @
endif

# If the user is running make -s (silent mode), suppress echoing of
# commands

ifneq ($(filter 4.%,$(MAKE_VERSION)),)	# make-4
ifneq ($(filter %s ,$(firstword x$(MAKEFLAGS))),)
  quiet=silent_
  tools_silent=s
endif
else					# make-3.8x
ifneq ($(filter s% -s%,$(MAKEFLAGS)),)
  quiet=silent_
  tools_silent=-s
endif
endif

export quiet Q KBUILD_VERBOSE

# kbuild supports saving output files in a separate directory.
# To locate output files in a separate directory two syntaxes are supported.
# In both cases the working directory must be the root of the kernel src.
# 1) O=
# Use "make O=dir/to/store/output/files/"
#
# 2) Set KBUILD_OUTPUT
# Set the environment variable KBUILD_OUTPUT to point to the directory
# where the output files shall be placed.
# export KBUILD_OUTPUT=dir/to/store/output/files/
# make
#
# The O= assignment takes precedence over the KBUILD_OUTPUT environment
# variable.

# KBUILD_SRC is set on invocation of make in OBJ directory
# KBUILD_SRC is not intended to be used by the regular user (for now)
ifeq ($(KBUILD_SRC),)

# OK, Make called in directory where kernel src resides
# Do we want to locate output files in a separate directory?
ifeq ("$(origin O)", "command line")
  KBUILD_OUTPUT := $(O)
endif

# That's our default target when none is given on the command line
PHONY := _all
_all:

# Cancel implicit rules on top Makefile
$(CURDIR)/Makefile Makefile: ;

ifneq ($(words $(subst :, ,$(CURDIR))), 1)
  $(error main directory cannot contain spaces nor colons)
endif

ifneq ($(KBUILD_OUTPUT),)
# Invoke a second make in the output directory, passing relevant variables
# check that the output directory actually exists
saved-output := $(KBUILD_OUTPUT)
KBUILD_OUTPUT := $(shell mkdir -p $(KBUILD_OUTPUT) && cd $(KBUILD_OUTPUT) \
								&& /bin/pwd)
$(if $(KBUILD_OUTPUT),, \
     $(error failed to create output directory "$(saved-output)"))

PHONY += $(MAKECMDGOALS) sub-make

$(filter-out _all sub-make $(CURDIR)/Makefile, $(MAKECMDGOALS)) _all: sub-make
	@:

sub-make:
	$(Q)$(MAKE) -C $(KBUILD_OUTPUT) KBUILD_SRC=$(CURDIR) \
	-f $(CURDIR)/Makefile $(filter-out _all sub-make,$(MAKECMDGOALS))

# Leave processing to above invocation of make
skip-makefile := 1
endif # ifneq ($(KBUILD_OUTPUT),)
endif # ifeq ($(KBUILD_SRC),)

# We process the rest of the Makefile if this is the final invocation of make
ifeq ($(skip-makefile),)

# Do not print "Entering directory ...",
# but we want to display it when entering to the output directory
# so that IDEs/editors are able to understand relative filenames.
MAKEFLAGS += --no-print-directory

# Call a source code checker (by default, "sparse") as part of the
# C compilation.
#
# Use 'make C=1' to enable checking of only re-compiled files.
# Use 'make C=2' to enable checking of *all* source files, regardless
# of whether they are re-compiled or not.
#
# See the file "Documentation/sparse.txt" for more details, including
# where to get the "sparse" utility.

ifeq ("$(origin C)", "command line")
  KBUILD_CHECKSRC = $(C)
endif
ifndef KBUILD_CHECKSRC
  KBUILD_CHECKSRC = 0
endif

# Use make M=dir to specify directory of external module to build
# Old syntax make ... SUBDIRS=$PWD is still supported
# Setting the environment variable KBUILD_EXTMOD take precedence
ifdef SUBDIRS
  KBUILD_EXTMOD ?= $(SUBDIRS)
endif

ifeq ("$(origin M)", "command line")
  KBUILD_EXTMOD := $(M)
endif

# If building an external module we do not care about the all: rule
# but instead _all depend on modules
PHONY += all
ifeq ($(KBUILD_EXTMOD),)
_all: all
else
_all: modules
endif

ifeq ($(KBUILD_SRC),)
        # building in the source tree
        srctree := .
else
        ifeq ($(KBUILD_SRC)/,$(dir $(CURDIR)))
                # building in a subdirectory of the source tree
                srctree := ..
        else
                srctree := $(KBUILD_SRC)
        endif
endif
objtree		:= .
src		:= $(srctree)
obj		:= $(objtree)

VPATH		:= $(srctree)$(if $(KBUILD_EXTMOD),:$(KBUILD_EXTMOD))

export srctree objtree VPATH

# SUBARCH tells the usermode build what the underlying arch is.  That is set
# first, and if a usermode build is happening, the "ARCH=um" on the command
# line overrides the setting of ARCH below.  If a native build is happening,
# then ARCH is assigned, getting whatever value it gets normally, and
# SUBARCH is subsequently ignored.

SUBARCH := $(shell uname -m | sed -e s/i.86/x86/ -e s/x86_64/x86/ \
				  -e s/sun4u/sparc64/ \
				  -e s/arm.*/arm/ -e s/sa110/arm/ \
				  -e s/s390x/s390/ -e s/parisc64/parisc/ \
				  -e s/ppc.*/powerpc/ -e s/mips.*/mips/ \
				  -e s/sh[234].*/sh/ -e s/aarch64.*/arm64/ )

# Cross compiling and selecting different set of gcc/bin-utils
# ---------------------------------------------------------------------------
#
# When performing cross compilation for other architectures ARCH shall be set
# to the target architecture. (See arch/* for the possibilities).
# ARCH can be set during invocation of make:
# make ARCH=ia64
# Another way is to have ARCH set in the environment.
# The default ARCH is the host where make is executed.

# CROSS_COMPILE specify the prefix used for all executables used
# during compilation. Only gcc and related bin-utils executables
# are prefixed with $(CROSS_COMPILE).
# CROSS_COMPILE can be set on the command line
# make CROSS_COMPILE=ia64-linux-
# Alternatively CROSS_COMPILE can be set in the environment.
# A third alternative is to store a setting in .config so that plain
# "make" in the configured kernel build directory always uses that.
# Default value for CROSS_COMPILE is not to prefix executables
# Note: Some architectures assign CROSS_COMPILE in their arch/*/Makefile
ARCH		?= $(SUBARCH)
CROSS_COMPILE	?= $(CONFIG_CROSS_COMPILE:"%"=%)

# Architecture as present in compile.h
UTS_MACHINE 	:= $(ARCH)
SRCARCH 	:= $(ARCH)

# Additional ARCH settings for x86
ifeq ($(ARCH),i386)
        SRCARCH := x86
endif
ifeq ($(ARCH),x86_64)
        SRCARCH := x86
endif

# Additional ARCH settings for sparc
ifeq ($(ARCH),sparc32)
       SRCARCH := sparc
endif
ifeq ($(ARCH),sparc64)
       SRCARCH := sparc
endif

# Additional ARCH settings for sh
ifeq ($(ARCH),sh64)
       SRCARCH := sh
endif

# Additional ARCH settings for tile
ifeq ($(ARCH),tilepro)
       SRCARCH := tile
endif
ifeq ($(ARCH),tilegx)
       SRCARCH := tile
endif

# Where to locate arch specific headers
hdr-arch  := $(SRCARCH)

KCONFIG_CONFIG	?= .config
export KCONFIG_CONFIG

# SHELL used by kbuild
CONFIG_SHELL := $(shell if [ -x "$$BASH" ]; then echo $$BASH; \
	  else if [ -x /bin/bash ]; then echo /bin/bash; \
	  else echo sh; fi ; fi)

HOSTCC       = gcc
HOSTCXX      = g++
HOSTCFLAGS   := -Wall -Wmissing-prototypes -Wstrict-prototypes -O2 -fomit-frame-pointer -std=gnu89
HOSTCXXFLAGS = -O2

ifeq ($(shell $(HOSTCC) -v 2>&1 | grep -c "clang version"), 1)
HOSTCFLAGS  += -Wno-unused-value -Wno-unused-parameter \
		-Wno-missing-field-initializers
endif

# Decide whether to build built-in, modular, or both.
# Normally, just do built-in.

KBUILD_MODULES :=
KBUILD_BUILTIN := 1

# If we have only "make modules", don't compile built-in objects.
# When we're building modules with modversions, we need to consider
# the built-in objects during the descend as well, in order to
# make sure the checksums are up to date before we record them.

ifeq ($(MAKECMDGOALS),modules)
  KBUILD_BUILTIN := $(if $(CONFIG_MODVERSIONS),1)
endif

# If we have "make <whatever> modules", compile modules
# in addition to whatever we do anyway.
# Just "make" or "make all" shall build modules as well

ifneq ($(filter all _all modules,$(MAKECMDGOALS)),)
  KBUILD_MODULES := 1
endif

ifeq ($(MAKECMDGOALS),)
  KBUILD_MODULES := 1
endif

export KBUILD_MODULES KBUILD_BUILTIN
export KBUILD_CHECKSRC KBUILD_SRC KBUILD_EXTMOD

# We need some generic definitions (do not try to remake the file).
scripts/Kbuild.include: ;
include scripts/Kbuild.include

# Make variables (CC, etc...)
AS		= $(CROSS_COMPILE)as
LD		= $(CROSS_COMPILE)ld
CC		= $(CROSS_COMPILE)gcc
CPP		= $(CC) -E
AR		= $(CROSS_COMPILE)ar
NM		= $(CROSS_COMPILE)nm
STRIP		= $(CROSS_COMPILE)strip
OBJCOPY		= $(CROSS_COMPILE)objcopy
OBJDUMP		= $(CROSS_COMPILE)objdump
DTC		= scripts/dtc/dtc
AWK		= awk
GENKSYMS	= scripts/genksyms/genksyms
INSTALLKERNEL  := installkernel
DEPMOD		= /sbin/depmod
PERL		= perl
PYTHON		= python
CHECK		= sparse

CHECKFLAGS     := -D__linux__ -Dlinux -D__STDC__ -Dunix -D__unix__ \
		  -Wbitwise -Wno-return-void $(CF)
CFLAGS_MODULE   =
AFLAGS_MODULE   =
LDFLAGS_MODULE  =
CFLAGS_KERNEL	=
AFLAGS_KERNEL	=
CFLAGS_GCOV	= -fprofile-arcs -ftest-coverage -fno-tree-loop-im
CFLAGS_KCOV	= -fsanitize-coverage=trace-pc


# Use USERINCLUDE when you must reference the UAPI directories only.
USERINCLUDE    := \
		-I$(srctree)/arch/$(hdr-arch)/include/uapi \
		-Iarch/$(hdr-arch)/include/generated/uapi \
		-I$(srctree)/include/uapi \
		-Iinclude/generated/uapi \
                -include $(srctree)/include/linux/kconfig.h

# Use LINUXINCLUDE when you must reference the include/ directory.
# Needed to be compatible with the O= option
LINUXINCLUDE    := \
		-I$(srctree)/arch/$(hdr-arch)/include \
		-Iarch/$(hdr-arch)/include/generated/uapi \
		-Iarch/$(hdr-arch)/include/generated \
		$(if $(KBUILD_SRC), -I$(srctree)/include) \
		-Iinclude \
		$(USERINCLUDE)

KBUILD_CPPFLAGS := -D__KERNEL__ $(CLANG_FLAGS)

KBUILD_CFLAGS   := -Wall -Wundef -Wstrict-prototypes -Wno-trigraphs \
		   -fno-strict-aliasing -fno-common \
		   -Werror-implicit-function-declaration \
		   -Wno-format-security \
		   -std=gnu89 $(CLANG_FLAGS)

KBUILD_AFLAGS_KERNEL :=
KBUILD_CFLAGS_KERNEL :=
KBUILD_AFLAGS   := -D__ASSEMBLY__ $(CLANG_FLAGS)
KBUILD_AFLAGS_MODULE  := -DMODULE
KBUILD_CFLAGS_MODULE  := -DMODULE
KBUILD_LDFLAGS_MODULE := -T $(srctree)/scripts/module-common.lds

# Read KERNELRELEASE from include/config/kernel.release (if it exists)
KERNELRELEASE = $(shell cat include/config/kernel.release 2> /dev/null)
KERNELVERSION = $(VERSION)$(if $(PATCHLEVEL),.$(PATCHLEVEL)$(if $(SUBLEVEL),.$(SUBLEVEL)))$(EXTRAVERSION)

export VERSION PATCHLEVEL SUBLEVEL KERNELRELEASE KERNELVERSION
export ARCH SRCARCH CONFIG_SHELL HOSTCC HOSTCFLAGS CROSS_COMPILE AS LD CC
export CPP AR NM STRIP OBJCOPY OBJDUMP DTC
export MAKE AWK GENKSYMS INSTALLKERNEL PERL PYTHON UTS_MACHINE
export HOSTCXX HOSTCXXFLAGS LDFLAGS_MODULE CHECK CHECKFLAGS

export KBUILD_CPPFLAGS NOSTDINC_FLAGS LINUXINCLUDE OBJCOPYFLAGS LDFLAGS
export KBUILD_CFLAGS CFLAGS_KERNEL CFLAGS_MODULE CFLAGS_GCOV
export CFLAGS_KASAN CFLAGS_KASAN_NOSANITIZE
export DTC_FLAGS
export CFLAGS_KCOV CFLAGS_UBSAN
export KBUILD_AFLAGS AFLAGS_KERNEL AFLAGS_MODULE
export KBUILD_AFLAGS_MODULE KBUILD_CFLAGS_MODULE KBUILD_LDFLAGS_MODULE
export KBUILD_AFLAGS_KERNEL KBUILD_CFLAGS_KERNEL
export KBUILD_ARFLAGS

# When compiling out-of-tree modules, put MODVERDIR in the module
# tree rather than in the kernel tree. The kernel tree might
# even be read-only.
export MODVERDIR := $(if $(KBUILD_EXTMOD),$(firstword $(KBUILD_EXTMOD))/).tmp_versions

# Files to ignore in find ... statements

export RCS_FIND_IGNORE := \( -name SCCS -o -name BitKeeper -o -name .svn -o    \
			  -name CVS -o -name .pc -o -name .hg -o -name .git \) \
			  -prune -o
export RCS_TAR_IGNORE := --exclude SCCS --exclude BitKeeper --exclude .svn \
			 --exclude CVS --exclude .pc --exclude .hg --exclude .git

# ===========================================================================
# Rules shared between *config targets and build targets

# Basic helpers built in scripts/
PHONY += scripts_basic
scripts_basic:
	$(Q)$(MAKE) $(build)=scripts/basic
	$(Q)rm -f .tmp_quiet_recordmcount

# To avoid any implicit rule to kick in, define an empty command.
scripts/basic/%: scripts_basic ;

PHONY += outputmakefile
# outputmakefile generates a Makefile in the output directory, if using a
# separate output directory. This allows convenient use of make in the
# output directory.
outputmakefile:
ifneq ($(KBUILD_SRC),)
	$(Q)ln -fsn $(srctree) source
	$(Q)$(CONFIG_SHELL) $(srctree)/scripts/mkmakefile \
	    $(srctree) $(objtree) $(VERSION) $(PATCHLEVEL)
endif

# Support for using generic headers in asm-generic
PHONY += asm-generic
asm-generic:
	$(Q)$(MAKE) -f $(srctree)/scripts/Makefile.asm-generic \
	            src=asm obj=arch/$(SRCARCH)/include/generated/asm
	$(Q)$(MAKE) -f $(srctree)/scripts/Makefile.asm-generic \
	            src=uapi/asm obj=arch/$(SRCARCH)/include/generated/uapi/asm

# To make sure we do not include .config for any of the *config targets
# catch them early, and hand them over to scripts/kconfig/Makefile
# It is allowed to specify more targets when calling make, including
# mixing *config targets and build targets.
# For example 'make oldconfig all'.
# Detect when mixed targets is specified, and make a second invocation
# of make so .config is not included in this case either (for *config).

version_h := include/generated/uapi/linux/version.h
old_version_h := include/linux/version.h

no-dot-config-targets := clean mrproper distclean \
			 cscope gtags TAGS tags help% %docs check% coccicheck \
			 $(version_h) headers_% archheaders archscripts \
			 kernelversion %src-pkg

config-targets := 0
mixed-targets  := 0
dot-config     := 1

ifneq ($(filter $(no-dot-config-targets), $(MAKECMDGOALS)),)
	ifeq ($(filter-out $(no-dot-config-targets), $(MAKECMDGOALS)),)
		dot-config := 0
	endif
endif

ifeq ($(KBUILD_EXTMOD),)
        ifneq ($(filter config %config,$(MAKECMDGOALS)),)
                config-targets := 1
                ifneq ($(words $(MAKECMDGOALS)),1)
                        mixed-targets := 1
                endif
        endif
endif
# install and module_install need also be processed one by one
ifneq ($(filter install,$(MAKECMDGOALS)),)
        ifneq ($(filter modules_install,$(MAKECMDGOALS)),)
	        mixed-targets := 1
        endif
endif

ifeq ($(mixed-targets),1)
# ===========================================================================
# We're called with mixed targets (*config and build targets).
# Handle them one by one.

PHONY += $(MAKECMDGOALS) __build_one_by_one

$(filter-out __build_one_by_one, $(MAKECMDGOALS)): __build_one_by_one
	@:

__build_one_by_one:
	$(Q)set -e; \
	for i in $(MAKECMDGOALS); do \
		$(MAKE) -f $(srctree)/Makefile $$i; \
	done

else
ifeq ($(config-targets),1)
# ===========================================================================
# *config targets only - make sure prerequisites are updated, and descend
# in scripts/kconfig to make the *config target

# Read arch specific Makefile to set KBUILD_DEFCONFIG as needed.
# KBUILD_DEFCONFIG may point out an alternative default configuration
# used for 'make defconfig'
include arch/$(SRCARCH)/Makefile
export KBUILD_DEFCONFIG KBUILD_KCONFIG

config: scripts_basic outputmakefile FORCE
	$(Q)$(MAKE) $(build)=scripts/kconfig $@

%config: scripts_basic outputmakefile FORCE
	$(Q)$(MAKE) $(build)=scripts/kconfig $@

else
# ===========================================================================
# Build targets only - this includes vmlinux, arch specific targets, clean
# targets and others. In general all targets except *config targets.

ifeq ($(KBUILD_EXTMOD),)
# Additional helpers built in scripts/
# Carefully list dependencies so we do not try to build scripts twice
# in parallel
PHONY += scripts
scripts: scripts_basic include/config/auto.conf include/config/tristate.conf \
	 asm-generic
	$(Q)$(MAKE) $(build)=$(@)

# Objects we will link into vmlinux / subdirs we need to visit
init-y		:= init/
drivers-y	:= drivers/ sound/ firmware/
net-y		:= net/
libs-y		:= lib/
core-y		:= usr/
virt-y		:= virt/
endif # KBUILD_EXTMOD

ifeq ($(dot-config),1)
# Read in config
-include include/config/auto.conf

ifeq ($(KBUILD_EXTMOD),)
# Read in dependencies to all Kconfig* files, make sure to run
# oldconfig if changes are detected.
-include include/config/auto.conf.cmd

# To avoid any implicit rule to kick in, define an empty command
$(KCONFIG_CONFIG) include/config/auto.conf.cmd: ;

# If .config is newer than include/config/auto.conf, someone tinkered
# with it and forgot to run make oldconfig.
# if auto.conf.cmd is missing then we are probably in a cleaned tree so
# we execute the config step to be sure to catch updated Kconfig files
include/config/%.conf: $(KCONFIG_CONFIG) include/config/auto.conf.cmd
	$(Q)$(MAKE) -f $(srctree)/Makefile silentoldconfig
else
# external modules needs include/generated/autoconf.h and include/config/auto.conf
# but do not care if they are up-to-date. Use auto.conf to trigger the test
PHONY += include/config/auto.conf

include/config/auto.conf:
	$(Q)test -e include/generated/autoconf.h -a -e $@ || (		\
	echo >&2;							\
	echo >&2 "  ERROR: Kernel configuration is invalid.";		\
	echo >&2 "         include/generated/autoconf.h or $@ are missing.";\
	echo >&2 "         Run 'make oldconfig && make prepare' on kernel src to fix it.";	\
	echo >&2 ;							\
	/bin/false)

endif # KBUILD_EXTMOD

else
# Dummy target needed, because used as prerequisite
include/config/auto.conf: ;
endif # $(dot-config)

# The all: target is the default when no target is given on the
# command line.
# This allow a user to issue only 'make' to build a kernel including modules
# Defaults to vmlinux, but the arch makefile usually adds further targets
all: vmlinux

ifeq ($(cc-name),clang)
ifneq ($(CROSS_COMPILE),)
CLANG_TRIPLE	?= $(CROSS_COMPILE)
CLANG_TARGET	:= --target=$(notdir $(CLANG_TRIPLE:%-=%))
GCC_TOOLCHAIN_DIR := $(dir $(shell which $(LD)))
CLANG_PREFIX	:= --prefix=$(GCC_TOOLCHAIN_DIR)
GCC_TOOLCHAIN	:= $(realpath $(GCC_TOOLCHAIN_DIR)/..)
endif
ifneq ($(GCC_TOOLCHAIN),)
CLANG_GCC_TC	:= --gcc-toolchain=$(GCC_TOOLCHAIN)
endif
KBUILD_CFLAGS += $(CLANG_TARGET) $(CLANG_GCC_TC) $(CLANG_PREFIX)
KBUILD_AFLAGS += $(CLANG_TARGET) $(CLANG_GCC_TC) $(CLANG_PREFIX)
KBUILD_CFLAGS += $(call cc-option, -no-integrated-as)
KBUILD_AFLAGS += $(call cc-option, -no-integrated-as)
endif

# The arch Makefile can set ARCH_{CPP,A,C}FLAGS to override the default
# values of the respective KBUILD_* variables
ARCH_CPPFLAGS :=
ARCH_AFLAGS :=
ARCH_CFLAGS :=
include arch/$(SRCARCH)/Makefile

KBUILD_CFLAGS	+= $(call cc-option,-fno-delete-null-pointer-checks,)
KBUILD_CFLAGS	+= $(call cc-disable-warning,maybe-uninitialized,)
KBUILD_CFLAGS	+= $(call cc-disable-warning,frame-address,)
KBUILD_CFLAGS	+= $(call cc-disable-warning, format-truncation)
KBUILD_CFLAGS	+= $(call cc-disable-warning, format-overflow)
KBUILD_CFLAGS	+= $(call cc-disable-warning, int-in-bool-context)
KBUILD_CFLAGS	+= $(call cc-disable-warning, attribute-alias)

ifdef CONFIG_LD_DEAD_CODE_DATA_ELIMINATION
KBUILD_CFLAGS	+= $(call cc-option,-ffunction-sections,)
KBUILD_CFLAGS	+= $(call cc-option,-fdata-sections,)
endif

ifdef CONFIG_CC_OPTIMIZE_FOR_SIZE
KBUILD_CFLAGS	+= $(call cc-option,-Oz,-Os)
KBUILD_CFLAGS	+= $(call cc-disable-warning,maybe-uninitialized,)
else
ifdef CONFIG_PROFILE_ALL_BRANCHES
KBUILD_CFLAGS	+= -O2
else
KBUILD_CFLAGS   += -O2
endif
endif

ifdef CONFIG_CC_WERROR
KBUILD_CFLAGS	+= -Werror
endif

# Tell gcc to never replace conditional load with a non-conditional one
KBUILD_CFLAGS	+= $(call cc-option,--param=allow-store-data-races=0)

# check for 'asm goto'
ifeq ($(shell $(CONFIG_SHELL) $(srctree)/scripts/gcc-goto.sh $(CC) $(KBUILD_CFLAGS)), y)
	KBUILD_CFLAGS += -DCC_HAVE_ASM_GOTO
	KBUILD_AFLAGS += -DCC_HAVE_ASM_GOTO
endif

ifdef CONFIG_READABLE_ASM
# Disable optimizations that make assembler listings hard to read.
# reorder blocks reorders the control in the function
# ipa clone creates specialized cloned functions
# partial inlining inlines only parts of functions
KBUILD_CFLAGS += $(call cc-option,-fno-reorder-blocks,) \
                 $(call cc-option,-fno-ipa-cp-clone,) \
                 $(call cc-option,-fno-partial-inlining)
endif

ifneq ($(CONFIG_FRAME_WARN),0)
KBUILD_CFLAGS += $(call cc-option,-Wframe-larger-than=${CONFIG_FRAME_WARN})
endif

# Handle stack protector mode.
#
# Since kbuild can potentially perform two passes (first with the old
# .config values and then with updated .config values), we cannot error out
# if a desired compiler option is unsupported. If we were to error, kbuild
# could never get to the second pass and actually notice that we changed
# the option to something that was supported.
#
# Additionally, we don't want to fallback and/or silently change which compiler
# flags will be used, since that leads to producing kernels with different
# security feature characteristics depending on the compiler used. ("But I
# selected CC_STACKPROTECTOR_STRONG! Why did it build with _REGULAR?!")
#
# The middle ground is to warn here so that the failed option is obvious, but
# to let the build fail with bad compiler flags so that we can't produce a
# kernel when there is a CONFIG and compiler mismatch.
#
ifdef CONFIG_CC_STACKPROTECTOR_REGULAR
  stackp-flag := -fstack-protector
  ifeq ($(call cc-option, $(stackp-flag)),)
    $(warning Cannot use CONFIG_CC_STACKPROTECTOR_REGULAR: \
             -fstack-protector not supported by compiler)
  endif
else
ifdef CONFIG_CC_STACKPROTECTOR_STRONG
  stackp-flag := -fstack-protector-strong
  ifeq ($(call cc-option, $(stackp-flag)),)
    $(warning Cannot use CONFIG_CC_STACKPROTECTOR_STRONG: \
	      -fstack-protector-strong not supported by compiler)
  endif
else
  # Force off for distro compilers that enable stack protector by default.
  stackp-flag := $(call cc-option, -fno-stack-protector)
endif
endif
KBUILD_CFLAGS += $(stackp-flag)

ifdef CONFIG_KCOV
  ifeq ($(call cc-option, $(CFLAGS_KCOV)),)
    $(warning Cannot use CONFIG_KCOV: \
             -fsanitize-coverage=trace-pc is not supported by compiler)
    CFLAGS_KCOV =
  endif
endif

ifeq ($(cc-name),clang)
KBUILD_CPPFLAGS += $(call cc-option,-Qunused-arguments,)
KBUILD_CFLAGS += $(call cc-disable-warning, unused-variable)
KBUILD_CFLAGS += $(call cc-disable-warning, format-invalid-specifier)
KBUILD_CFLAGS += $(call cc-disable-warning, gnu)
KBUILD_CFLAGS += $(call cc-disable-warning, pointer-bool-conversion)
KBUILD_CFLAGS += $(call cc-disable-warning, address-of-packed-member)
KBUILD_CFLAGS += -Wno-asm-operand-widths
KBUILD_CFLAGS += -Wno-initializer-overrides
KBUILD_CFLAGS += -fno-builtin

# Quiet clang warning: comparison of unsigned expression < 0 is always false

KBUILD_CFLAGS += $(call cc-disable-warning, tautological-compare)
# CLANG uses a _MergedGlobals as optimization, but this breaks modpost, as the
# source of a reference will be _MergedGlobals and not on of the whitelisted names.
# See modpost pattern 2
KBUILD_CFLAGS += $(call cc-option, -mno-global-merge,)
<<<<<<< HEAD

=======
>>>>>>> 609a5898
else

KBUILD_CFLAGS += $(call cc-option,-fno-delete-null-pointer-checks,)
# These warnings generated too much noise in a regular build.
# Use make W=1 to enable them (see scripts/Makefile.extrawarn)
KBUILD_CFLAGS += $(call cc-disable-warning, unused-but-set-variable)
endif

KBUILD_CFLAGS += $(call cc-disable-warning, unused-const-variable)
ifdef CONFIG_FRAME_POINTER
KBUILD_CFLAGS	+= -fno-omit-frame-pointer -fno-optimize-sibling-calls
else
# Some targets (ARM with Thumb2, for example), can't be built with frame
# pointers.  For those, we don't have FUNCTION_TRACER automatically
# select FRAME_POINTER.  However, FUNCTION_TRACER adds -pg, and this is
# incompatible with -fomit-frame-pointer with current GCC, so we don't use
# -fomit-frame-pointer with FUNCTION_TRACER.
ifndef CONFIG_FUNCTION_TRACER
KBUILD_CFLAGS	+= -fomit-frame-pointer
endif
endif

KBUILD_CFLAGS   += $(call cc-option, -fno-var-tracking-assignments)

ifdef CONFIG_DEBUG_INFO
ifdef CONFIG_DEBUG_INFO_SPLIT
KBUILD_CFLAGS   += $(call cc-option, -gsplit-dwarf, -g)
else
KBUILD_CFLAGS	+= -g
endif
KBUILD_AFLAGS	+= -Wa,-gdwarf-2
endif
ifdef CONFIG_DEBUG_INFO_DWARF4
KBUILD_CFLAGS	+= $(call cc-option, -gdwarf-4,)
endif

ifdef CONFIG_DEBUG_INFO_REDUCED
KBUILD_CFLAGS 	+= $(call cc-option, -femit-struct-debug-baseonly) \
		   $(call cc-option,-fno-var-tracking)
endif

ifdef CONFIG_FUNCTION_TRACER
ifndef CC_FLAGS_FTRACE
CC_FLAGS_FTRACE := -pg
endif
export CC_FLAGS_FTRACE
ifdef CONFIG_HAVE_FENTRY
CC_USING_FENTRY	:= $(call cc-option, -mfentry -DCC_USING_FENTRY)
endif
KBUILD_CFLAGS	+= $(CC_FLAGS_FTRACE) $(CC_USING_FENTRY)
KBUILD_AFLAGS	+= $(CC_USING_FENTRY)
ifdef CONFIG_DYNAMIC_FTRACE
	ifdef CONFIG_HAVE_C_RECORDMCOUNT
		BUILD_C_RECORDMCOUNT := y
		export BUILD_C_RECORDMCOUNT
	endif
endif
endif

# We trigger additional mismatches with less inlining
ifdef CONFIG_DEBUG_SECTION_MISMATCH
KBUILD_CFLAGS += $(call cc-option, -fno-inline-functions-called-once)
endif

ifdef CONFIG_CC_LTO
KBUILD_CFLAGS   += -fvisibility=hidden
LDFLAGS_GOLD	+= -plugin LLVMgold.so
DISABLE_LTO     := -fno-lto
export DISABLE_LTO LD_FINAL_VMLINUX LDFLAGS_FINAL_VMLINUX
ifdef CONFIG_MODVERSIONS
LLVM_DIS	:= llvm-dis
export LLVM_DIS
endif
endif

ifdef CONFIG_CLANG_LTO
KBUILD_CFLAGS   += -flto
endif

# arch Makefile may override CC so keep this after arch Makefile is included
NOSTDINC_FLAGS += -nostdinc -isystem $(shell $(CC) -print-file-name=include)
CHECKFLAGS     += $(NOSTDINC_FLAGS)

# warn about C99 declaration after statement
KBUILD_CFLAGS += $(call cc-option,-Wdeclaration-after-statement,)

# disable pointer signed / unsigned warnings in gcc 4.0
KBUILD_CFLAGS += $(call cc-disable-warning, pointer-sign)

# disable stringop warnings in gcc 8+
KBUILD_CFLAGS += $(call cc-disable-warning, stringop-truncation)

# disable invalid "can't wrap" optimizations for signed / pointers
KBUILD_CFLAGS	+= $(call cc-option,-fno-strict-overflow)

# clang sets -fmerge-all-constants by default as optimization, but this
# is non-conforming behavior for C and in fact breaks the kernel, so we
# need to disable it here generally.
KBUILD_CFLAGS	+= $(call cc-option,-fno-merge-all-constants)

# for gcc -fno-merge-all-constants disables everything, but it is fine
# to have actual conforming behavior enabled.
KBUILD_CFLAGS	+= $(call cc-option,-fmerge-constants)

# Make sure -fstack-check isn't enabled (like gentoo apparently did)
KBUILD_CFLAGS  += $(call cc-option,-fno-stack-check,)

# conserve stack if available
KBUILD_CFLAGS   += $(call cc-option,-fconserve-stack)

# disallow errors like 'EXPORT_GPL(foo);' with missing header
KBUILD_CFLAGS   += $(call cc-option,-Werror=implicit-int)

# require functions to have arguments in prototypes, not empty 'int foo()'
KBUILD_CFLAGS   += $(call cc-option,-Werror=strict-prototypes)

# Prohibit date/time macros, which would make the build non-deterministic
KBUILD_CFLAGS   += $(call cc-option,-Werror=date-time)

# use the deterministic mode of AR if available
KBUILD_ARFLAGS := $(call ar-option,D)

include scripts/Makefile.kasan
include scripts/Makefile.extrawarn
include scripts/Makefile.ubsan
<<<<<<< HEAD

# Add any flags specific to ld.gold
ifeq ($(ld-name),gold)
LDFLAGS		+= $(LDFLAGS_GOLD)
endif
=======
>>>>>>> 609a5898

# Add any arch overrides and user supplied CPPFLAGS, AFLAGS and CFLAGS as the
# last assignments
KBUILD_CPPFLAGS += $(ARCH_CPPFLAGS) $(KCPPFLAGS)
KBUILD_AFLAGS   += $(ARCH_AFLAGS)   $(KAFLAGS)
KBUILD_CFLAGS   += $(ARCH_CFLAGS)   $(KCFLAGS)

# Use --build-id when available.
LDFLAGS_BUILD_ID = $(patsubst -Wl$(comma)%,%,\
			      $(call cc-ldoption, -Wl$(comma)--build-id,))
KBUILD_LDFLAGS_MODULE += $(LDFLAGS_BUILD_ID)
LDFLAGS_vmlinux += $(LDFLAGS_BUILD_ID)

ifdef CONFIG_LD_DEAD_CODE_DATA_ELIMINATION
LDFLAGS_vmlinux	+= $(call ld-option, --gc-sections,)
endif

ifeq ($(CONFIG_STRIP_ASM_SYMS),y)
LDFLAGS_vmlinux	+= $(call ld-option, -X,)
endif

# Default kernel image to build when no specific target is given.
# KBUILD_IMAGE may be overruled on the command line or
# set in the environment
# Also any assignments in arch/$(ARCH)/Makefile take precedence over
# this default value
export KBUILD_IMAGE ?= vmlinux

#
# INSTALL_PATH specifies where to place the updated kernel and system map
# images. Default is /boot, but you can set it to other values
export	INSTALL_PATH ?= /boot

#
# INSTALL_DTBS_PATH specifies a prefix for relocations required by build roots.
# Like INSTALL_MOD_PATH, it isn't defined in the Makefile, but can be passed as
# an argument if needed. Otherwise it defaults to the kernel install path
#
export INSTALL_DTBS_PATH ?= $(INSTALL_PATH)/dtbs/$(KERNELRELEASE)

#
# INSTALL_MOD_PATH specifies a prefix to MODLIB for module directory
# relocations required by build roots.  This is not defined in the
# makefile but the argument can be passed to make if needed.
#

MODLIB	= $(INSTALL_MOD_PATH)/lib/modules/$(KERNELRELEASE)
export MODLIB

#
# INSTALL_MOD_STRIP, if defined, will cause modules to be
# stripped after they are installed.  If INSTALL_MOD_STRIP is '1', then
# the default option --strip-debug will be used.  Otherwise,
# INSTALL_MOD_STRIP value will be used as the options to the strip command.

ifdef INSTALL_MOD_STRIP
ifeq ($(INSTALL_MOD_STRIP),1)
mod_strip_cmd = $(STRIP) --strip-debug
else
mod_strip_cmd = $(STRIP) $(INSTALL_MOD_STRIP)
endif # INSTALL_MOD_STRIP=1
else
mod_strip_cmd = true
endif # INSTALL_MOD_STRIP
export mod_strip_cmd

# CONFIG_MODULE_COMPRESS, if defined, will cause module to be compressed
# after they are installed in agreement with CONFIG_MODULE_COMPRESS_GZIP
# or CONFIG_MODULE_COMPRESS_XZ.

mod_compress_cmd = true
ifdef CONFIG_MODULE_COMPRESS
  ifdef CONFIG_MODULE_COMPRESS_GZIP
    mod_compress_cmd = gzip -n -f
  endif # CONFIG_MODULE_COMPRESS_GZIP
  ifdef CONFIG_MODULE_COMPRESS_XZ
    mod_compress_cmd = xz -f
  endif # CONFIG_MODULE_COMPRESS_XZ
endif # CONFIG_MODULE_COMPRESS
export mod_compress_cmd

# Select initial ramdisk compression format, default is gzip(1).
# This shall be used by the dracut(8) tool while creating an initramfs image.
#
INITRD_COMPRESS-y                  := gzip
INITRD_COMPRESS-$(CONFIG_RD_BZIP2) := bzip2
INITRD_COMPRESS-$(CONFIG_RD_LZMA)  := lzma
INITRD_COMPRESS-$(CONFIG_RD_XZ)    := xz
INITRD_COMPRESS-$(CONFIG_RD_LZO)   := lzo
INITRD_COMPRESS-$(CONFIG_RD_LZ4)   := lz4
# do not export INITRD_COMPRESS, since we didn't actually
# choose a sane default compression above.
# export INITRD_COMPRESS := $(INITRD_COMPRESS-y)

ifdef CONFIG_MODULE_SIG_ALL
$(eval $(call config_filename,MODULE_SIG_KEY))

mod_sign_cmd = scripts/sign-file $(CONFIG_MODULE_SIG_HASH) $(MODULE_SIG_KEY_SRCPREFIX)$(CONFIG_MODULE_SIG_KEY) certs/signing_key.x509
else
mod_sign_cmd = true
endif
export mod_sign_cmd


ifeq ($(KBUILD_EXTMOD),)
core-y		+= kernel/ certs/ mm/ fs/ ipc/ security/ crypto/ block/

vmlinux-dirs	:= $(patsubst %/,%,$(filter %/, $(init-y) $(init-m) \
		     $(core-y) $(core-m) $(drivers-y) $(drivers-m) \
		     $(net-y) $(net-m) $(libs-y) $(libs-m) $(virt-y)))

vmlinux-alldirs	:= $(sort $(vmlinux-dirs) $(patsubst %/,%,$(filter %/, \
		     $(init-) $(core-) $(drivers-) $(net-) $(libs-) $(virt-))))

init-y		:= $(patsubst %/, %/built-in.o, $(init-y))
core-y		:= $(patsubst %/, %/built-in.o, $(core-y))
drivers-y	:= $(patsubst %/, %/built-in.o, $(drivers-y))
net-y		:= $(patsubst %/, %/built-in.o, $(net-y))
libs-y1		:= $(patsubst %/, %/lib.a, $(libs-y))
libs-y2		:= $(patsubst %/, %/built-in.o, $(libs-y))
libs-y		:= $(libs-y1) $(libs-y2)
virt-y		:= $(patsubst %/, %/built-in.o, $(virt-y))

# Externally visible symbols (used by link-vmlinux.sh)
export KBUILD_VMLINUX_INIT := $(head-y) $(init-y)
export KBUILD_VMLINUX_MAIN := $(core-y) $(libs-y) $(drivers-y) $(net-y) $(virt-y)
export KBUILD_LDS          := arch/$(SRCARCH)/kernel/vmlinux.lds
export LDFLAGS_vmlinux
# used by scripts/pacmage/Makefile
export KBUILD_ALLDIRS := $(sort $(filter-out arch/%,$(vmlinux-alldirs)) arch Documentation include samples scripts tools)

vmlinux-deps := $(KBUILD_LDS) $(KBUILD_VMLINUX_INIT) $(KBUILD_VMLINUX_MAIN)

# Final link of vmlinux
      cmd_link-vmlinux = $(CONFIG_SHELL) $< $(LD) $(LDFLAGS) $(LDFLAGS_vmlinux)
quiet_cmd_link-vmlinux = LINK    $@

# Include targets which we want to
# execute if the rest of the kernel build went well.
vmlinux: scripts/link-vmlinux.sh $(vmlinux-deps) FORCE
ifdef CONFIG_HEADERS_CHECK
	$(Q)$(MAKE) -f $(srctree)/Makefile headers_check
endif
ifdef CONFIG_SAMPLES
	$(Q)$(MAKE) $(build)=samples
endif
ifdef CONFIG_BUILD_DOCSRC
	$(Q)$(MAKE) $(build)=Documentation
endif
ifdef CONFIG_GDB_SCRIPTS
	$(Q)ln -fsn `cd $(srctree) && /bin/pwd`/scripts/gdb/vmlinux-gdb.py
endif
	+$(call if_changed,link-vmlinux)

# The actual objects are generated when descending,
# make sure no implicit rule kicks in
$(sort $(vmlinux-deps)): $(vmlinux-dirs) ;

# Handle descending into subdirectories listed in $(vmlinux-dirs)
# Preset locale variables to speed up the build process. Limit locale
# tweaks to this spot to avoid wrong language settings when running
# make menuconfig etc.
# Error messages still appears in the original language

PHONY += $(vmlinux-dirs)
$(vmlinux-dirs): prepare scripts
	$(Q)$(MAKE) $(build)=$@

define filechk_kernel.release
	echo "$(KERNELVERSION)$$($(CONFIG_SHELL) $(srctree)/scripts/setlocalversion $(srctree))"
endef

# Store (new) KERNELRELEASE string in include/config/kernel.release
include/config/kernel.release: include/config/auto.conf FORCE
	$(call filechk,kernel.release)


# Things we need to do before we recursively start building the kernel
# or the modules are listed in "prepare".
# A multi level approach is used. prepareN is processed before prepareN-1.
# archprepare is used in arch Makefiles and when processed asm symlink,
# version.h and scripts_basic is processed / created.

# Listed in dependency order
PHONY += prepare archprepare prepare0 prepare1 prepare2 prepare3

# prepare3 is used to check if we are building in a separate output directory,
# and if so do:
# 1) Check that make has not been executed in the kernel src $(srctree)
prepare3: include/config/kernel.release
ifneq ($(KBUILD_SRC),)
	@$(kecho) '  Using $(srctree) as source for kernel'
	$(Q)if [ -f $(srctree)/.config -o -d $(srctree)/include/config ]; then \
		echo >&2 "  $(srctree) is not clean, please run 'make mrproper'"; \
		echo >&2 "  in the '$(srctree)' directory.";\
		/bin/false; \
	fi;
endif

# prepare2 creates a makefile if using a separate output directory
prepare2: prepare3 outputmakefile asm-generic

prepare1: prepare2 $(version_h) include/generated/utsrelease.h \
                   include/config/auto.conf
	$(cmd_crmodverdir)

archprepare: archheaders archscripts prepare1 scripts_basic

prepare0: archprepare
	$(Q)$(MAKE) $(build)=.

# All the preparing..
prepare: prepare0

# Generate some files
# ---------------------------------------------------------------------------

# KERNELRELEASE can change from a few different places, meaning version.h
# needs to be updated, so this check is forced on all builds

uts_len := 64
define filechk_utsrelease.h
	if [ `echo -n "$(KERNELRELEASE)" | wc -c ` -gt $(uts_len) ]; then \
	  echo '"$(KERNELRELEASE)" exceeds $(uts_len) characters' >&2;    \
	  exit 1;                                                         \
	fi;                                                               \
	(echo \#define UTS_RELEASE \"$(KERNELRELEASE)\";)
endef

define filechk_version.h
	(echo \#define LINUX_VERSION_CODE $(shell                         \
	expr $(VERSION) \* 65536 + 0$(PATCHLEVEL) \* 256 + 0$(SUBLEVEL)); \
	echo '#define KERNEL_VERSION(a,b,c) (((a) << 16) + ((b) << 8) + (c))';)
endef

$(version_h): $(srctree)/Makefile FORCE
	$(call filechk,version.h)
	$(Q)rm -f $(old_version_h)

include/generated/utsrelease.h: include/config/kernel.release FORCE
	$(call filechk,utsrelease.h)

PHONY += headerdep
headerdep:
	$(Q)find $(srctree)/include/ -name '*.h' | xargs --max-args 1 \
	$(srctree)/scripts/headerdep.pl -I$(srctree)/include

# ---------------------------------------------------------------------------
# Firmware install
INSTALL_FW_PATH=$(INSTALL_MOD_PATH)/lib/firmware
export INSTALL_FW_PATH

PHONY += firmware_install
firmware_install:
	@mkdir -p $(objtree)/firmware
	$(Q)$(MAKE) -f $(srctree)/scripts/Makefile.fwinst obj=firmware __fw_install

# ---------------------------------------------------------------------------
# Kernel headers

#Default location for installed headers
export INSTALL_HDR_PATH = $(objtree)/usr

# If we do an all arch process set dst to asm-$(hdr-arch)
hdr-dst = $(if $(KBUILD_HEADERS), dst=include/asm-$(hdr-arch), dst=include/asm)

PHONY += archheaders
archheaders:

PHONY += archscripts
archscripts:

PHONY += __headers
__headers: $(version_h) scripts_basic asm-generic archheaders archscripts
	$(Q)$(MAKE) $(build)=scripts build_unifdef

PHONY += headers_install_all
headers_install_all:
	$(Q)$(CONFIG_SHELL) $(srctree)/scripts/headers.sh install

PHONY += headers_install
headers_install: __headers
	$(if $(wildcard $(srctree)/arch/$(hdr-arch)/include/uapi/asm/Kbuild),, \
	  $(error Headers not exportable for the $(SRCARCH) architecture))
	$(Q)$(MAKE) $(hdr-inst)=include/uapi
	$(Q)$(MAKE) $(hdr-inst)=arch/$(hdr-arch)/include/uapi/asm $(hdr-dst)

PHONY += headers_check_all
headers_check_all: headers_install_all
	$(Q)$(CONFIG_SHELL) $(srctree)/scripts/headers.sh check

PHONY += headers_check
headers_check: headers_install
	$(Q)$(MAKE) $(hdr-inst)=include/uapi HDRCHECK=1
	$(Q)$(MAKE) $(hdr-inst)=arch/$(hdr-arch)/include/uapi/asm $(hdr-dst) HDRCHECK=1

# ---------------------------------------------------------------------------
# Kernel selftest

PHONY += kselftest
kselftest:
	$(Q)$(MAKE) -C tools/testing/selftests run_tests

kselftest-clean:
	$(Q)$(MAKE) -C tools/testing/selftests clean

# ---------------------------------------------------------------------------
# Modules

ifdef CONFIG_MODULES

# By default, build modules as well

all: modules

# Build modules
#
# A module can be listed more than once in obj-m resulting in
# duplicate lines in modules.order files.  Those are removed
# using awk while concatenating to the final file.

PHONY += modules
modules: $(vmlinux-dirs) $(if $(KBUILD_BUILTIN),vmlinux) modules.builtin
	$(Q)$(AWK) '!x[$$0]++' $(vmlinux-dirs:%=$(objtree)/%/modules.order) > $(objtree)/modules.order
	@$(kecho) '  Building modules, stage 2.';
	$(Q)$(MAKE) -f $(srctree)/scripts/Makefile.modpost
	$(Q)$(MAKE) -f $(srctree)/scripts/Makefile.fwinst obj=firmware __fw_modbuild

modules.builtin: $(vmlinux-dirs:%=%/modules.builtin)
	$(Q)$(AWK) '!x[$$0]++' $^ > $(objtree)/modules.builtin

%/modules.builtin: include/config/auto.conf
	$(Q)$(MAKE) $(modbuiltin)=$*


# Target to prepare building external modules
PHONY += modules_prepare
modules_prepare: prepare scripts

# Target to install modules
PHONY += modules_install
modules_install: _modinst_ _modinst_post

PHONY += _modinst_
_modinst_:
	@rm -rf $(MODLIB)/kernel
	@rm -f $(MODLIB)/source
	@mkdir -p $(MODLIB)/kernel
	@ln -s `cd $(srctree) && /bin/pwd` $(MODLIB)/source
	@if [ ! $(objtree) -ef  $(MODLIB)/build ]; then \
		rm -f $(MODLIB)/build ; \
		ln -s $(CURDIR) $(MODLIB)/build ; \
	fi
	@cp -f $(objtree)/modules.order $(MODLIB)/
	@cp -f $(objtree)/modules.builtin $(MODLIB)/
	$(Q)$(MAKE) -f $(srctree)/scripts/Makefile.modinst

# This depmod is only for convenience to give the initial
# boot a modules.dep even before / is mounted read-write.  However the
# boot script depmod is the master version.
PHONY += _modinst_post
_modinst_post: _modinst_
	$(Q)$(MAKE) -f $(srctree)/scripts/Makefile.fwinst obj=firmware __fw_modinst
	$(call cmd,depmod)

ifeq ($(CONFIG_MODULE_SIG), y)
PHONY += modules_sign
modules_sign:
	$(Q)$(MAKE) -f $(srctree)/scripts/Makefile.modsign
endif

else # CONFIG_MODULES

# Modules not configured
# ---------------------------------------------------------------------------

modules modules_install: FORCE
	@echo >&2
	@echo >&2 "The present kernel configuration has modules disabled."
	@echo >&2 "Type 'make config' and enable loadable module support."
	@echo >&2 "Then build a kernel with module support enabled."
	@echo >&2
	@exit 1

endif # CONFIG_MODULES

###
# Cleaning is done on three levels.
# make clean     Delete most generated files
#                Leave enough to build external modules
# make mrproper  Delete the current configuration, and all generated files
# make distclean Remove editor backup files, patch leftover files and the like

# Directories & files removed with 'make clean'
CLEAN_DIRS  += $(MODVERDIR)

# Directories & files removed with 'make mrproper'
MRPROPER_DIRS  += include/config usr/include include/generated          \
		  arch/*/include/generated .tmp_objdiff
MRPROPER_FILES += .config .config.old .version .old_version \
		  Module.symvers tags TAGS cscope* GPATH GTAGS GRTAGS GSYMS \
		  signing_key.pem signing_key.priv signing_key.x509	\
		  x509.genkey extra_certificates signing_key.x509.keyid	\
		  signing_key.x509.signer vmlinux-gdb.py

# clean - Delete most, but leave enough to build external modules
#
clean: rm-dirs  := $(CLEAN_DIRS)
clean: rm-files := $(CLEAN_FILES)
clean-dirs      := $(addprefix _clean_, . $(vmlinux-alldirs) Documentation samples)

PHONY += $(clean-dirs) clean archclean vmlinuxclean
$(clean-dirs):
	$(Q)$(MAKE) $(clean)=$(patsubst _clean_%,%,$@)

vmlinuxclean:
	$(Q)$(CONFIG_SHELL) $(srctree)/scripts/link-vmlinux.sh clean

clean: archclean vmlinuxclean

# mrproper - Delete all generated files, including .config
#
mrproper: rm-dirs  := $(wildcard $(MRPROPER_DIRS))
mrproper: rm-files := $(wildcard $(MRPROPER_FILES))
mrproper-dirs      := $(addprefix _mrproper_,Documentation/DocBook scripts)

PHONY += $(mrproper-dirs) mrproper archmrproper
$(mrproper-dirs):
	$(Q)$(MAKE) $(clean)=$(patsubst _mrproper_%,%,$@)

mrproper: clean archmrproper $(mrproper-dirs)
	$(call cmd,rmdirs)
	$(call cmd,rmfiles)

# distclean
#
PHONY += distclean

distclean: mrproper
	@find $(srctree) $(RCS_FIND_IGNORE) \
		\( -name '*.orig' -o -name '*.rej' -o -name '*~' \
		-o -name '*.bak' -o -name '#*#' -o -name '.*.orig' \
		-o -name '.*.rej' -o -name '*%'  -o -name 'core' \) \
		-type f -print | xargs rm -f


# Packaging of the kernel to various formats
# ---------------------------------------------------------------------------
# rpm target kept for backward compatibility
package-dir	:= scripts/package

%src-pkg: FORCE
	$(Q)$(MAKE) $(build)=$(package-dir) $@
%pkg: include/config/kernel.release FORCE
	$(Q)$(MAKE) $(build)=$(package-dir) $@
rpm: include/config/kernel.release FORCE
	$(Q)$(MAKE) $(build)=$(package-dir) $@


# Brief documentation of the typical targets used
# ---------------------------------------------------------------------------

boards := $(wildcard $(srctree)/arch/$(SRCARCH)/configs/*_defconfig)
boards := $(sort $(notdir $(boards)))
board-dirs := $(dir $(wildcard $(srctree)/arch/$(SRCARCH)/configs/*/*_defconfig))
board-dirs := $(sort $(notdir $(board-dirs:/=)))

help:
	@echo  'Cleaning targets:'
	@echo  '  clean		  - Remove most generated files but keep the config and'
	@echo  '                    enough build support to build external modules'
	@echo  '  mrproper	  - Remove all generated files + config + various backup files'
	@echo  '  distclean	  - mrproper + remove editor backup and patch files'
	@echo  ''
	@echo  'Configuration targets:'
	@$(MAKE) -f $(srctree)/scripts/kconfig/Makefile help
	@echo  ''
	@echo  'Other generic targets:'
	@echo  '  all		  - Build all targets marked with [*]'
	@echo  '* vmlinux	  - Build the bare kernel'
	@echo  '* modules	  - Build all modules'
	@echo  '  modules_install - Install all modules to INSTALL_MOD_PATH (default: /)'
	@echo  '  firmware_install- Install all firmware to INSTALL_FW_PATH'
	@echo  '                    (default: $$(INSTALL_MOD_PATH)/lib/firmware)'
	@echo  '  dir/            - Build all files in dir and below'
	@echo  '  dir/file.[ois]  - Build specified target only'
	@echo  '  dir/file.ll     - Build the LLVM assembly file'
	@echo  '                    (requires compiler support for LLVM assembly generation)'
	@echo  '  dir/file.lst    - Build specified mixed source/assembly target only'
	@echo  '                    (requires a recent binutils and recent build (System.map))'
	@echo  '  dir/file.ko     - Build module including final link'
	@echo  '  modules_prepare - Set up for building external modules'
	@echo  '  tags/TAGS	  - Generate tags file for editors'
	@echo  '  cscope	  - Generate cscope index'
	@echo  '  gtags           - Generate GNU GLOBAL index'
	@echo  '  kernelrelease	  - Output the release version string (use with make -s)'
	@echo  '  kernelversion	  - Output the version stored in Makefile (use with make -s)'
	@echo  '  image_name	  - Output the image name (use with make -s)'
	@echo  '  headers_install - Install sanitised kernel headers to INSTALL_HDR_PATH'; \
	 echo  '                    (default: $(INSTALL_HDR_PATH))'; \
	 echo  ''
	@echo  'Static analysers'
	@echo  '  checkstack      - Generate a list of stack hogs'
	@echo  '  namespacecheck  - Name space analysis on compiled kernel'
	@echo  '  versioncheck    - Sanity check on version.h usage'
	@echo  '  includecheck    - Check for duplicate included header files'
	@echo  '  export_report   - List the usages of all exported symbols'
	@echo  '  headers_check   - Sanity check on exported headers'
	@echo  '  headerdep       - Detect inclusion cycles in headers'
	@$(MAKE) -f $(srctree)/scripts/Makefile.help checker-help
	@echo  ''
	@echo  'Kernel selftest'
	@echo  '  kselftest       - Build and run kernel selftest (run as root)'
	@echo  '                    Build, install, and boot kernel before'
	@echo  '                    running kselftest on it'
	@echo  '  kselftest-clean - Remove all generated kselftest files'
	@echo  ''
	@echo  'Kernel packaging:'
	@$(MAKE) $(build)=$(package-dir) help
	@echo  ''
	@echo  'Documentation targets:'
	@$(MAKE) -f $(srctree)/Documentation/DocBook/Makefile dochelp
	@echo  ''
	@echo  'Architecture specific targets ($(SRCARCH)):'
	@$(if $(archhelp),$(archhelp),\
		echo '  No architecture specific help defined for $(SRCARCH)')
	@echo  ''
	@$(if $(boards), \
		$(foreach b, $(boards), \
		printf "  %-24s - Build for %s\\n" $(b) $(subst _defconfig,,$(b));) \
		echo '')
	@$(if $(board-dirs), \
		$(foreach b, $(board-dirs), \
		printf "  %-16s - Show %s-specific targets\\n" help-$(b) $(b);) \
		printf "  %-16s - Show all of the above\\n" help-boards; \
		echo '')

	@echo  '  make V=0|1 [targets] 0 => quiet build (default), 1 => verbose build'
	@echo  '  make V=2   [targets] 2 => give reason for rebuild of target'
	@echo  '  make O=dir [targets] Locate all output files in "dir", including .config'
	@echo  '  make C=1   [targets] Check all c source with $$CHECK (sparse by default)'
	@echo  '  make C=2   [targets] Force check of all c source with $$CHECK'
	@echo  '  make RECORDMCOUNT_WARN=1 [targets] Warn about ignored mcount sections'
	@echo  '  make W=n   [targets] Enable extra gcc checks, n=1,2,3 where'
	@echo  '		1: warnings which may be relevant and do not occur too often'
	@echo  '		2: warnings which occur quite often but may still be relevant'
	@echo  '		3: more obscure warnings, can most likely be ignored'
	@echo  '		Multiple levels can be combined with W=12 or W=123'
	@echo  ''
	@echo  'Execute "make" or "make all" to build all targets marked with [*] '
	@echo  'For further info see the ./README file'


help-board-dirs := $(addprefix help-,$(board-dirs))

help-boards: $(help-board-dirs)

boards-per-dir = $(sort $(notdir $(wildcard $(srctree)/arch/$(SRCARCH)/configs/$*/*_defconfig)))

$(help-board-dirs): help-%:
	@echo  'Architecture specific targets ($(SRCARCH) $*):'
	@$(if $(boards-per-dir), \
		$(foreach b, $(boards-per-dir), \
		printf "  %-24s - Build for %s\\n" $*/$(b) $(subst _defconfig,,$(b));) \
		echo '')


# Documentation targets
# ---------------------------------------------------------------------------
%docs: scripts_basic FORCE
	$(Q)$(MAKE) $(build)=scripts build_docproc build_check-lc_ctype
	$(Q)$(MAKE) $(build)=Documentation/DocBook $@

else # KBUILD_EXTMOD

###
# External module support.
# When building external modules the kernel used as basis is considered
# read-only, and no consistency checks are made and the make
# system is not used on the basis kernel. If updates are required
# in the basis kernel ordinary make commands (without M=...) must
# be used.
#
# The following are the only valid targets when building external
# modules.
# make M=dir clean     Delete all automatically generated files
# make M=dir modules   Make all modules in specified dir
# make M=dir	       Same as 'make M=dir modules'
# make M=dir modules_install
#                      Install the modules built in the module directory
#                      Assumes install directory is already created

# We are always building modules
KBUILD_MODULES := 1
PHONY += crmodverdir
crmodverdir:
	$(cmd_crmodverdir)

PHONY += $(objtree)/Module.symvers
$(objtree)/Module.symvers:
	@test -e $(objtree)/Module.symvers || ( \
	echo; \
	echo "  WARNING: Symbol version dump $(objtree)/Module.symvers"; \
	echo "           is missing; modules will have no dependencies and modversions."; \
	echo )

module-dirs := $(addprefix _module_,$(KBUILD_EXTMOD))
PHONY += $(module-dirs) modules
$(module-dirs): crmodverdir $(objtree)/Module.symvers
	$(Q)$(MAKE) $(build)=$(patsubst _module_%,%,$@)

modules: $(module-dirs)
	@$(kecho) '  Building modules, stage 2.';
	$(Q)$(MAKE) -f $(srctree)/scripts/Makefile.modpost

PHONY += modules_install
modules_install: _emodinst_ _emodinst_post

install-dir := $(if $(INSTALL_MOD_DIR),$(INSTALL_MOD_DIR),extra)
PHONY += _emodinst_
_emodinst_:
	$(Q)mkdir -p $(MODLIB)/$(install-dir)
	$(Q)$(MAKE) -f $(srctree)/scripts/Makefile.modinst

PHONY += _emodinst_post
_emodinst_post: _emodinst_
	$(call cmd,depmod)

clean-dirs := $(addprefix _clean_,$(KBUILD_EXTMOD))

PHONY += $(clean-dirs) clean
$(clean-dirs):
	$(Q)$(MAKE) $(clean)=$(patsubst _clean_%,%,$@)

clean:	rm-dirs := $(MODVERDIR)
clean: rm-files := $(KBUILD_EXTMOD)/Module.symvers

help:
	@echo  '  Building external modules.'
	@echo  '  Syntax: make -C path/to/kernel/src M=$$PWD target'
	@echo  ''
	@echo  '  modules         - default target, build the module(s)'
	@echo  '  modules_install - install the module'
	@echo  '  clean           - remove generated files in module directory only'
	@echo  ''

# Dummies...
PHONY += prepare scripts
prepare: ;
scripts: ;
endif # KBUILD_EXTMOD

clean: $(clean-dirs)
	$(call cmd,rmdirs)
	$(call cmd,rmfiles)
	@find $(if $(KBUILD_EXTMOD), $(KBUILD_EXTMOD), .) $(RCS_FIND_IGNORE) \
		\( -name '*.[oas]' -o -name '*.ko' -o -name '.*.cmd' \
		-o -name '*.ko.*' \
		-o -name '*.dwo'  \
		-o -name '*.su'  \
		-o -name '.*.d' -o -name '.*.tmp' -o -name '*.mod.c' \
		-o -name '*.symtypes' -o -name 'modules.order' \
		-o -name modules.builtin -o -name '.tmp_*.o.*' \
<<<<<<< HEAD
		-o -name '*.ll' \
		-o -name '*.gcno' \
		-o -name '*.[oa].objects' \
		-o -name '*.o.symversions' \
		-o -name '*.modversions' \) -type f -print | xargs rm -f
=======
		-o -name '*.gcno' \) -type f -print | xargs rm -f
>>>>>>> 609a5898

# Generate tags for editors
# ---------------------------------------------------------------------------
quiet_cmd_tags = GEN     $@
      cmd_tags = $(CONFIG_SHELL) $(srctree)/scripts/tags.sh $@

tags TAGS cscope gtags: FORCE
	$(call cmd,tags)

# Scripts to check various things for consistency
# ---------------------------------------------------------------------------

PHONY += includecheck versioncheck coccicheck namespacecheck export_report

includecheck:
	find $(srctree)/* $(RCS_FIND_IGNORE) \
		-name '*.[hcS]' -type f -print | sort \
		| xargs $(PERL) -w $(srctree)/scripts/checkincludes.pl

versioncheck:
	find $(srctree)/* $(RCS_FIND_IGNORE) \
		-name '*.[hcS]' -type f -print | sort \
		| xargs $(PERL) -w $(srctree)/scripts/checkversion.pl

coccicheck:
	$(Q)$(CONFIG_SHELL) $(srctree)/scripts/$@

namespacecheck:
	$(PERL) $(srctree)/scripts/namespace.pl

export_report:
	$(PERL) $(srctree)/scripts/export_report.pl

endif #ifeq ($(config-targets),1)
endif #ifeq ($(mixed-targets),1)

PHONY += checkstack kernelrelease kernelversion image_name

# UML needs a little special treatment here.  It wants to use the host
# toolchain, so needs $(SUBARCH) passed to checkstack.pl.  Everyone
# else wants $(ARCH), including people doing cross-builds, which means
# that $(SUBARCH) doesn't work here.
ifeq ($(ARCH), um)
CHECKSTACK_ARCH := $(SUBARCH)
else
CHECKSTACK_ARCH := $(ARCH)
endif
checkstack:
	$(OBJDUMP) -d vmlinux $$(find . -name '*.ko') | \
	$(PERL) $(src)/scripts/checkstack.pl $(CHECKSTACK_ARCH)

kernelrelease:
	@echo "$(KERNELVERSION)$$($(CONFIG_SHELL) $(srctree)/scripts/setlocalversion $(srctree))"

kernelversion:
	@echo $(KERNELVERSION)

image_name:
	@echo $(KBUILD_IMAGE)

# Clear a bunch of variables before executing the submake
tools/: FORCE
	$(Q)mkdir -p $(objtree)/tools
	$(Q)$(MAKE) LDFLAGS= MAKEFLAGS="$(tools_silent) $(filter --j% -j,$(MAKEFLAGS))" O=$(shell cd $(objtree) && /bin/pwd) subdir=tools -C $(src)/tools/

tools/%: FORCE
	$(Q)mkdir -p $(objtree)/tools
	$(Q)$(MAKE) LDFLAGS= MAKEFLAGS="$(tools_silent) $(filter --j% -j,$(MAKEFLAGS))" O=$(shell cd $(objtree) && /bin/pwd) subdir=tools -C $(src)/tools/ $*

# Single targets
# ---------------------------------------------------------------------------
# Single targets are compatible with:
# - build with mixed source and output
# - build with separate output dir 'make O=...'
# - external modules
#
#  target-dir => where to store outputfile
#  build-dir  => directory in kernel source tree to use

ifeq ($(KBUILD_EXTMOD),)
        build-dir  = $(patsubst %/,%,$(dir $@))
        target-dir = $(dir $@)
else
        zap-slash=$(filter-out .,$(patsubst %/,%,$(dir $@)))
        build-dir  = $(KBUILD_EXTMOD)$(if $(zap-slash),/$(zap-slash))
        target-dir = $(if $(KBUILD_EXTMOD),$(dir $<),$(dir $@))
endif

%.s: %.c prepare scripts FORCE
	$(Q)$(MAKE) $(build)=$(build-dir) $(target-dir)$(notdir $@)
%.i: %.c prepare scripts FORCE
	$(Q)$(MAKE) $(build)=$(build-dir) $(target-dir)$(notdir $@)
%.o: %.c prepare scripts FORCE
	$(Q)$(MAKE) $(build)=$(build-dir) $(target-dir)$(notdir $@)
%.lst: %.c prepare scripts FORCE
	$(Q)$(MAKE) $(build)=$(build-dir) $(target-dir)$(notdir $@)
%.s: %.S prepare scripts FORCE
	$(Q)$(MAKE) $(build)=$(build-dir) $(target-dir)$(notdir $@)
%.o: %.S prepare scripts FORCE
	$(Q)$(MAKE) $(build)=$(build-dir) $(target-dir)$(notdir $@)
%.symtypes: %.c prepare scripts FORCE
	$(Q)$(MAKE) $(build)=$(build-dir) $(target-dir)$(notdir $@)
%.ll: %.c prepare scripts FORCE
	$(Q)$(MAKE) $(build)=$(build-dir) $(target-dir)$(notdir $@)

# Modules
/: prepare scripts FORCE
	$(cmd_crmodverdir)
	$(Q)$(MAKE) KBUILD_MODULES=$(if $(CONFIG_MODULES),1) \
	$(build)=$(build-dir)
# Make sure the latest headers are built for Documentation
Documentation/: headers_install
%/: prepare scripts FORCE
	$(cmd_crmodverdir)
	$(Q)$(MAKE) KBUILD_MODULES=$(if $(CONFIG_MODULES),1) \
	$(build)=$(build-dir)
%.ko: prepare scripts FORCE
	$(cmd_crmodverdir)
	$(Q)$(MAKE) KBUILD_MODULES=$(if $(CONFIG_MODULES),1)   \
	$(build)=$(build-dir) $(@:.ko=.o)
	$(Q)$(MAKE) -f $(srctree)/scripts/Makefile.modpost

# FIXME Should go into a make.lib or something
# ===========================================================================

quiet_cmd_rmdirs = $(if $(wildcard $(rm-dirs)),CLEAN   $(wildcard $(rm-dirs)))
      cmd_rmdirs = rm -rf $(rm-dirs)

quiet_cmd_rmfiles = $(if $(wildcard $(rm-files)),CLEAN   $(wildcard $(rm-files)))
      cmd_rmfiles = rm -f $(rm-files)

# Run depmod only if we have System.map and depmod is executable
quiet_cmd_depmod = DEPMOD  $(KERNELRELEASE)
      cmd_depmod = $(CONFIG_SHELL) $(srctree)/scripts/depmod.sh $(DEPMOD) \
                   $(KERNELRELEASE) "$(patsubst y,_,$(CONFIG_HAVE_UNDERSCORE_SYMBOL_PREFIX))"

# Create temporary dir for module support files
# clean it up only when building all modules
cmd_crmodverdir = $(Q)mkdir -p $(MODVERDIR) \
                  $(if $(KBUILD_MODULES),; rm -f $(MODVERDIR)/*)

# read all saved command lines

targets := $(wildcard $(sort $(targets)))
cmd_files := $(wildcard .*.cmd $(foreach f,$(targets),$(dir $(f)).$(notdir $(f)).cmd))

ifneq ($(cmd_files),)
  $(cmd_files): ;	# Do not try to update included dependency files
  include $(cmd_files)
endif

endif	# skip-makefile

PHONY += FORCE
FORCE:

# Declare the contents of the .PHONY variable as phony.  We keep that
# information in a variable so we can use it in if_changed and friends.
.PHONY: $(PHONY)<|MERGE_RESOLUTION|>--- conflicted
+++ resolved
@@ -305,11 +305,6 @@
 HOSTCXX      = g++
 HOSTCFLAGS   := -Wall -Wmissing-prototypes -Wstrict-prototypes -O2 -fomit-frame-pointer -std=gnu89
 HOSTCXXFLAGS = -O2
-
-ifeq ($(shell $(HOSTCC) -v 2>&1 | grep -c "clang version"), 1)
-HOSTCFLAGS  += -Wno-unused-value -Wno-unused-parameter \
-		-Wno-missing-field-initializers
-endif
 
 # Decide whether to build built-in, modular, or both.
 # Normally, just do built-in.
@@ -393,17 +388,18 @@
 		-Iinclude \
 		$(USERINCLUDE)
 
-KBUILD_CPPFLAGS := -D__KERNEL__ $(CLANG_FLAGS)
+KBUILD_CPPFLAGS := -D__KERNEL__
 
 KBUILD_CFLAGS   := -Wall -Wundef -Wstrict-prototypes -Wno-trigraphs \
 		   -fno-strict-aliasing -fno-common \
 		   -Werror-implicit-function-declaration \
 		   -Wno-format-security \
-		   -std=gnu89 $(CLANG_FLAGS)
+		   -std=gnu89 $(call cc-option,-fno-PIE)
+
 
 KBUILD_AFLAGS_KERNEL :=
 KBUILD_CFLAGS_KERNEL :=
-KBUILD_AFLAGS   := -D__ASSEMBLY__ $(CLANG_FLAGS)
+KBUILD_AFLAGS   := -D__ASSEMBLY__ $(call cc-option,-fno-PIE)
 KBUILD_AFLAGS_MODULE  := -DMODULE
 KBUILD_CFLAGS_MODULE  := -DMODULE
 KBUILD_LDFLAGS_MODULE := -T $(srctree)/scripts/module-common.lds
@@ -647,11 +643,6 @@
 KBUILD_CFLAGS	+= $(call cc-disable-warning, int-in-bool-context)
 KBUILD_CFLAGS	+= $(call cc-disable-warning, attribute-alias)
 
-ifdef CONFIG_LD_DEAD_CODE_DATA_ELIMINATION
-KBUILD_CFLAGS	+= $(call cc-option,-ffunction-sections,)
-KBUILD_CFLAGS	+= $(call cc-option,-fdata-sections,)
-endif
-
 ifdef CONFIG_CC_OPTIMIZE_FOR_SIZE
 KBUILD_CFLAGS	+= $(call cc-option,-Oz,-Os)
 KBUILD_CFLAGS	+= $(call cc-disable-warning,maybe-uninitialized,)
@@ -737,7 +728,6 @@
 
 ifeq ($(cc-name),clang)
 KBUILD_CPPFLAGS += $(call cc-option,-Qunused-arguments,)
-KBUILD_CFLAGS += $(call cc-disable-warning, unused-variable)
 KBUILD_CFLAGS += $(call cc-disable-warning, format-invalid-specifier)
 KBUILD_CFLAGS += $(call cc-disable-warning, gnu)
 KBUILD_CFLAGS += $(call cc-disable-warning, pointer-bool-conversion)
@@ -753,10 +743,6 @@
 # source of a reference will be _MergedGlobals and not on of the whitelisted names.
 # See modpost pattern 2
 KBUILD_CFLAGS += $(call cc-option, -mno-global-merge,)
-<<<<<<< HEAD
-
-=======
->>>>>>> 609a5898
 else
 
 KBUILD_CFLAGS += $(call cc-option,-fno-delete-null-pointer-checks,)
@@ -821,21 +807,6 @@
 KBUILD_CFLAGS += $(call cc-option, -fno-inline-functions-called-once)
 endif
 
-ifdef CONFIG_CC_LTO
-KBUILD_CFLAGS   += -fvisibility=hidden
-LDFLAGS_GOLD	+= -plugin LLVMgold.so
-DISABLE_LTO     := -fno-lto
-export DISABLE_LTO LD_FINAL_VMLINUX LDFLAGS_FINAL_VMLINUX
-ifdef CONFIG_MODVERSIONS
-LLVM_DIS	:= llvm-dis
-export LLVM_DIS
-endif
-endif
-
-ifdef CONFIG_CLANG_LTO
-KBUILD_CFLAGS   += -flto
-endif
-
 # arch Makefile may override CC so keep this after arch Makefile is included
 NOSTDINC_FLAGS += -nostdinc -isystem $(shell $(CC) -print-file-name=include)
 CHECKFLAGS     += $(NOSTDINC_FLAGS)
@@ -882,14 +853,6 @@
 include scripts/Makefile.kasan
 include scripts/Makefile.extrawarn
 include scripts/Makefile.ubsan
-<<<<<<< HEAD
-
-# Add any flags specific to ld.gold
-ifeq ($(ld-name),gold)
-LDFLAGS		+= $(LDFLAGS_GOLD)
-endif
-=======
->>>>>>> 609a5898
 
 # Add any arch overrides and user supplied CPPFLAGS, AFLAGS and CFLAGS as the
 # last assignments
@@ -902,10 +865,6 @@
 			      $(call cc-ldoption, -Wl$(comma)--build-id,))
 KBUILD_LDFLAGS_MODULE += $(LDFLAGS_BUILD_ID)
 LDFLAGS_vmlinux += $(LDFLAGS_BUILD_ID)
-
-ifdef CONFIG_LD_DEAD_CODE_DATA_ELIMINATION
-LDFLAGS_vmlinux	+= $(call ld-option, --gc-sections,)
-endif
 
 ifeq ($(CONFIG_STRIP_ASM_SYMS),y)
 LDFLAGS_vmlinux	+= $(call ld-option, -X,)
@@ -1553,15 +1512,11 @@
 		-o -name '.*.d' -o -name '.*.tmp' -o -name '*.mod.c' \
 		-o -name '*.symtypes' -o -name 'modules.order' \
 		-o -name modules.builtin -o -name '.tmp_*.o.*' \
-<<<<<<< HEAD
 		-o -name '*.ll' \
 		-o -name '*.gcno' \
 		-o -name '*.[oa].objects' \
 		-o -name '*.o.symversions' \
 		-o -name '*.modversions' \) -type f -print | xargs rm -f
-=======
-		-o -name '*.gcno' \) -type f -print | xargs rm -f
->>>>>>> 609a5898
 
 # Generate tags for editors
 # ---------------------------------------------------------------------------
