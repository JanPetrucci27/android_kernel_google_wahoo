VERSION = 4
PATCHLEVEL = 4
SUBLEVEL = 278
EXTRAVERSION =
NAME = Blurry Fish Butt

# *DOCUMENTATION*
# To see a list of typical targets execute "make help"
# More info can be located in ./README
# Comments in this file are targeted only to the developer, do not
# expect to learn how to build the kernel reading this file.

# o Do not use make's built-in rules and variables
#   (this increases performance and avoids hard-to-debug behaviour);
# o Look for make include files relative to root of kernel src
MAKEFLAGS += -rR --include-dir=$(CURDIR)

# Avoid funny character set dependencies
unexport LC_ALL
LC_COLLATE=C
LC_NUMERIC=C
export LC_COLLATE LC_NUMERIC

# Avoid interference with shell env settings
unexport GREP_OPTIONS

# We are using a recursive build, so we need to do a little thinking
# to get the ordering right.
#
# Most importantly: sub-Makefiles should only ever modify files in
# their own directory. If in some directory we have a dependency on
# a file in another dir (which doesn't happen often, but it's often
# unavoidable when linking the built-in.o targets which finally
# turn into vmlinux), we will call a sub make in that other dir, and
# after that we are sure that everything which is in that other dir
# is now up to date.
#
# The only cases where we need to modify files which have global
# effects are thus separated out and done before the recursive
# descending is started. They are now explicitly listed as the
# prepare rule.

# Beautify output
# ---------------------------------------------------------------------------
#
# Normally, we echo the whole command before executing it. By making
# that echo $($(quiet)$(cmd)), we now have the possibility to set
# $(quiet) to choose other forms of output instead, e.g.
#
#         quiet_cmd_cc_o_c = Compiling $(RELDIR)/$@
#         cmd_cc_o_c       = $(CC) $(c_flags) -c -o $@ $<
#
# If $(quiet) is empty, the whole command will be printed.
# If it is set to "quiet_", only the short version will be printed.
# If it is set to "silent_", nothing will be printed at all, since
# the variable $(silent_cmd_cc_o_c) doesn't exist.
#
# A simple variant is to prefix commands with $(Q) - that's useful
# for commands that shall be hidden in non-verbose mode.
#
#	$(Q)ln $@ :<
#
# If KBUILD_VERBOSE equals 0 then the above command will be hidden.
# If KBUILD_VERBOSE equals 1 then the above command is displayed.
#
# To put more focus on warnings, be less verbose as default
# Use 'make V=1' to see the full commands

ifeq ("$(origin V)", "command line")
  KBUILD_VERBOSE = $(V)
endif
ifndef KBUILD_VERBOSE
  KBUILD_VERBOSE = 0
endif

ifeq ($(KBUILD_VERBOSE),1)
  quiet =
  Q =
else
  quiet=quiet_
  Q = @
endif

# If the user is running make -s (silent mode), suppress echoing of
# commands

ifneq ($(filter 4.%,$(MAKE_VERSION)),)	# make-4
ifneq ($(filter %s ,$(firstword x$(MAKEFLAGS))),)
  quiet=silent_
  tools_silent=s
endif
else					# make-3.8x
ifneq ($(filter s% -s%,$(MAKEFLAGS)),)
  quiet=silent_
  tools_silent=-s
endif
endif

export quiet Q KBUILD_VERBOSE

# kbuild supports saving output files in a separate directory.
# To locate output files in a separate directory two syntaxes are supported.
# In both cases the working directory must be the root of the kernel src.
# 1) O=
# Use "make O=dir/to/store/output/files/"
#
# 2) Set KBUILD_OUTPUT
# Set the environment variable KBUILD_OUTPUT to point to the directory
# where the output files shall be placed.
# export KBUILD_OUTPUT=dir/to/store/output/files/
# make
#
# The O= assignment takes precedence over the KBUILD_OUTPUT environment
# variable.

# KBUILD_SRC is set on invocation of make in OBJ directory
# KBUILD_SRC is not intended to be used by the regular user (for now)
ifeq ($(KBUILD_SRC),)

# OK, Make called in directory where kernel src resides
# Do we want to locate output files in a separate directory?
ifeq ("$(origin O)", "command line")
  KBUILD_OUTPUT := $(O)
endif

# That's our default target when none is given on the command line
PHONY := _all
_all:

# Cancel implicit rules on top Makefile
$(CURDIR)/Makefile Makefile: ;

ifneq ($(words $(subst :, ,$(CURDIR))), 1)
  $(error main directory cannot contain spaces nor colons)
endif

ifneq ($(KBUILD_OUTPUT),)
# Invoke a second make in the output directory, passing relevant variables
# check that the output directory actually exists
saved-output := $(KBUILD_OUTPUT)
KBUILD_OUTPUT := $(shell mkdir -p $(KBUILD_OUTPUT) && cd $(KBUILD_OUTPUT) \
								&& /bin/pwd)
$(if $(KBUILD_OUTPUT),, \
     $(error failed to create output directory "$(saved-output)"))

PHONY += $(MAKECMDGOALS) sub-make

$(filter-out _all sub-make $(CURDIR)/Makefile, $(MAKECMDGOALS)) _all: sub-make
	@:

sub-make:
	$(Q)$(MAKE) -C $(KBUILD_OUTPUT) KBUILD_SRC=$(CURDIR) \
	-f $(CURDIR)/Makefile $(filter-out _all sub-make,$(MAKECMDGOALS))

# Leave processing to above invocation of make
skip-makefile := 1
endif # ifneq ($(KBUILD_OUTPUT),)
endif # ifeq ($(KBUILD_SRC),)

# We process the rest of the Makefile if this is the final invocation of make
ifeq ($(skip-makefile),)

# Do not print "Entering directory ...",
# but we want to display it when entering to the output directory
# so that IDEs/editors are able to understand relative filenames.
MAKEFLAGS += --no-print-directory

# Call a source code checker (by default, "sparse") as part of the
# C compilation.
#
# Use 'make C=1' to enable checking of only re-compiled files.
# Use 'make C=2' to enable checking of *all* source files, regardless
# of whether they are re-compiled or not.
#
# See the file "Documentation/sparse.txt" for more details, including
# where to get the "sparse" utility.

ifeq ("$(origin C)", "command line")
  KBUILD_CHECKSRC = $(C)
endif
ifndef KBUILD_CHECKSRC
  KBUILD_CHECKSRC = 0
endif

# Use make M=dir to specify directory of external module to build
# Old syntax make ... SUBDIRS=$PWD is still supported
# Setting the environment variable KBUILD_EXTMOD take precedence
ifdef SUBDIRS
  KBUILD_EXTMOD ?= $(SUBDIRS)
endif

ifeq ("$(origin M)", "command line")
  KBUILD_EXTMOD := $(M)
endif

# If building an external module we do not care about the all: rule
# but instead _all depend on modules
PHONY += all
ifeq ($(KBUILD_EXTMOD),)
_all: all
else
_all: modules
endif

ifeq ($(KBUILD_SRC),)
        # building in the source tree
        srctree := .
else
        ifeq ($(KBUILD_SRC)/,$(dir $(CURDIR)))
                # building in a subdirectory of the source tree
                srctree := ..
        else
                srctree := $(KBUILD_SRC)
        endif
endif
objtree		:= .
src		:= $(srctree)
obj		:= $(objtree)

VPATH		:= $(srctree)$(if $(KBUILD_EXTMOD),:$(KBUILD_EXTMOD))

export srctree objtree VPATH

# SUBARCH tells the usermode build what the underlying arch is.  That is set
# first, and if a usermode build is happening, the "ARCH=um" on the command
# line overrides the setting of ARCH below.  If a native build is happening,
# then ARCH is assigned, getting whatever value it gets normally, and
# SUBARCH is subsequently ignored.

SUBARCH := $(shell uname -m | sed -e s/i.86/x86/ -e s/x86_64/x86/ \
				  -e s/sun4u/sparc64/ \
				  -e s/arm.*/arm/ -e s/sa110/arm/ \
				  -e s/s390x/s390/ -e s/parisc64/parisc/ \
				  -e s/ppc.*/powerpc/ -e s/mips.*/mips/ \
				  -e s/sh[234].*/sh/ -e s/aarch64.*/arm64/ )

# Cross compiling and selecting different set of gcc/bin-utils
# ---------------------------------------------------------------------------
#
# When performing cross compilation for other architectures ARCH shall be set
# to the target architecture. (See arch/* for the possibilities).
# ARCH can be set during invocation of make:
# make ARCH=ia64
# Another way is to have ARCH set in the environment.
# The default ARCH is the host where make is executed.

# CROSS_COMPILE specify the prefix used for all executables used
# during compilation. Only gcc and related bin-utils executables
# are prefixed with $(CROSS_COMPILE).
# CROSS_COMPILE can be set on the command line
# make CROSS_COMPILE=ia64-linux-
# Alternatively CROSS_COMPILE can be set in the environment.
# A third alternative is to store a setting in .config so that plain
# "make" in the configured kernel build directory always uses that.
# Default value for CROSS_COMPILE is not to prefix executables
# Note: Some architectures assign CROSS_COMPILE in their arch/*/Makefile
ARCH		?= $(SUBARCH)
CROSS_COMPILE	?= $(CONFIG_CROSS_COMPILE:"%"=%)

# Architecture as present in compile.h
UTS_MACHINE 	:= $(ARCH)
SRCARCH 	:= $(ARCH)

# Additional ARCH settings for x86
ifeq ($(ARCH),i386)
        SRCARCH := x86
endif
ifeq ($(ARCH),x86_64)
        SRCARCH := x86
endif

# Additional ARCH settings for sparc
ifeq ($(ARCH),sparc32)
       SRCARCH := sparc
endif
ifeq ($(ARCH),sparc64)
       SRCARCH := sparc
endif

# Additional ARCH settings for sh
ifeq ($(ARCH),sh64)
       SRCARCH := sh
endif

# Additional ARCH settings for tile
ifeq ($(ARCH),tilepro)
       SRCARCH := tile
endif
ifeq ($(ARCH),tilegx)
       SRCARCH := tile
endif

# Where to locate arch specific headers
hdr-arch  := $(SRCARCH)

KCONFIG_CONFIG	?= .config
export KCONFIG_CONFIG

# SHELL used by kbuild
CONFIG_SHELL := $(shell if [ -x "$$BASH" ]; then echo $$BASH; \
	  else if [ -x /bin/bash ]; then echo /bin/bash; \
	  else echo sh; fi ; fi)

HOSTCC       = gcc
HOSTCXX      = g++
HOSTCFLAGS   := -Wall -Wmissing-prototypes -Wstrict-prototypes -O2 -fomit-frame-pointer -std=gnu89
HOSTCXXFLAGS = -O2

# Decide whether to build built-in, modular, or both.
# Normally, just do built-in.

KBUILD_MODULES :=
KBUILD_BUILTIN := 1

# If we have only "make modules", don't compile built-in objects.
ifeq ($(MAKECMDGOALS),modules)
  KBUILD_BUILTIN :=
endif

# If we have "make <whatever> modules", compile modules
# in addition to whatever we do anyway.
# Just "make" or "make all" shall build modules as well

ifneq ($(filter all _all modules,$(MAKECMDGOALS)),)
  KBUILD_MODULES := 1
endif

ifeq ($(MAKECMDGOALS),)
  KBUILD_MODULES := 1
endif

export KBUILD_MODULES KBUILD_BUILTIN
export KBUILD_CHECKSRC KBUILD_SRC KBUILD_EXTMOD

# We need some generic definitions (do not try to remake the file).
scripts/Kbuild.include: ;
include scripts/Kbuild.include

# Make variables (CC, etc...)
AS		= $(CROSS_COMPILE)as
LD		= $(CROSS_COMPILE)ld
CC		= $(CROSS_COMPILE)gcc
CPP		= $(CC) -E
AR		= $(CROSS_COMPILE)ar
NM		= $(CROSS_COMPILE)nm
STRIP		= $(CROSS_COMPILE)strip
OBJCOPY		= $(CROSS_COMPILE)objcopy
OBJDUMP		= $(CROSS_COMPILE)objdump
DTC		= scripts/dtc/dtc
AWK		= awk
GENKSYMS	= scripts/genksyms/genksyms
INSTALLKERNEL  := installkernel
DEPMOD		= depmod
PERL		= perl
PYTHON		= python
CHECK		= sparse

CHECKFLAGS     := -D__linux__ -Dlinux -D__STDC__ -Dunix -D__unix__ \
		  -Wbitwise -Wno-return-void $(CF)
CFLAGS_MODULE   =
AFLAGS_MODULE   =
LDFLAGS_MODULE  =
CFLAGS_KERNEL	=
AFLAGS_KERNEL	=
CFLAGS_GCOV	= -fprofile-arcs -ftest-coverage -fno-tree-loop-im
CFLAGS_KCOV	= -fsanitize-coverage=trace-pc


# Use USERINCLUDE when you must reference the UAPI directories only.
USERINCLUDE    := \
		-I$(srctree)/arch/$(hdr-arch)/include/uapi \
		-Iarch/$(hdr-arch)/include/generated/uapi \
		-I$(srctree)/include/uapi \
		-Iinclude/generated/uapi \
                -include $(srctree)/include/linux/kconfig.h

# Use LINUXINCLUDE when you must reference the include/ directory.
# Needed to be compatible with the O= option
LINUXINCLUDE    := \
		-I$(srctree)/arch/$(hdr-arch)/include \
		-Iarch/$(hdr-arch)/include/generated/uapi \
		-Iarch/$(hdr-arch)/include/generated \
		$(if $(KBUILD_SRC), -I$(srctree)/include) \
		-Iinclude \
		$(USERINCLUDE)

KBUILD_CPPFLAGS := -D__KERNEL__

KBUILD_CFLAGS   := -Wall -Wundef -Wstrict-prototypes -Wno-trigraphs \
		   -fno-strict-aliasing -fno-common \
		   -Werror-implicit-function-declaration \
		   -Wno-format-security \
		   -std=gnu89 $(call cc-option,-fno-PIE)


KBUILD_AFLAGS_KERNEL :=
KBUILD_CFLAGS_KERNEL :=
KBUILD_AFLAGS   := -D__ASSEMBLY__ $(call cc-option,-fno-PIE)
KBUILD_AFLAGS_MODULE  := -DMODULE
KBUILD_CFLAGS_MODULE  := -DMODULE
KBUILD_LDFLAGS_MODULE := -T $(srctree)/scripts/module-common.lds

# Read KERNELRELEASE from include/config/kernel.release (if it exists)
KERNELRELEASE = $(shell cat include/config/kernel.release 2> /dev/null)
KERNELVERSION = $(VERSION)$(if $(PATCHLEVEL),.$(PATCHLEVEL)$(if $(SUBLEVEL),.$(SUBLEVEL)))$(EXTRAVERSION)

export VERSION PATCHLEVEL SUBLEVEL KERNELRELEASE KERNELVERSION
export ARCH SRCARCH CONFIG_SHELL HOSTCC HOSTCFLAGS CROSS_COMPILE AS LD CC
export CPP AR NM STRIP OBJCOPY OBJDUMP DTC
export MAKE AWK GENKSYMS INSTALLKERNEL PERL PYTHON UTS_MACHINE
export HOSTCXX HOSTCXXFLAGS LDFLAGS_MODULE CHECK CHECKFLAGS

export KBUILD_CPPFLAGS NOSTDINC_FLAGS LINUXINCLUDE OBJCOPYFLAGS LDFLAGS
export KBUILD_CFLAGS CFLAGS_KERNEL CFLAGS_MODULE CFLAGS_GCOV
export CFLAGS_KASAN CFLAGS_KASAN_NOSANITIZE
<<<<<<< HEAD
export DTC_FLAGS
export CFLAGS_KCOV CFLAGS_UBSAN
=======
export CFLAGS_KCOV
>>>>>>> 449846c3
export KBUILD_AFLAGS AFLAGS_KERNEL AFLAGS_MODULE
export KBUILD_AFLAGS_MODULE KBUILD_CFLAGS_MODULE KBUILD_LDFLAGS_MODULE
export KBUILD_AFLAGS_KERNEL KBUILD_CFLAGS_KERNEL
export KBUILD_ARFLAGS

# When compiling out-of-tree modules, put MODVERDIR in the module
# tree rather than in the kernel tree. The kernel tree might
# even be read-only.
export MODVERDIR := $(if $(KBUILD_EXTMOD),$(firstword $(KBUILD_EXTMOD))/).tmp_versions

# Files to ignore in find ... statements

export RCS_FIND_IGNORE := \( -name SCCS -o -name BitKeeper -o -name .svn -o    \
			  -name CVS -o -name .pc -o -name .hg -o -name .git \) \
			  -prune -o
export RCS_TAR_IGNORE := --exclude SCCS --exclude BitKeeper --exclude .svn \
			 --exclude CVS --exclude .pc --exclude .hg --exclude .git

# ===========================================================================
# Rules shared between *config targets and build targets

# Basic helpers built in scripts/
PHONY += scripts_basic
scripts_basic:
	$(Q)$(MAKE) $(build)=scripts/basic
	$(Q)rm -f .tmp_quiet_recordmcount

# To avoid any implicit rule to kick in, define an empty command.
scripts/basic/%: scripts_basic ;

PHONY += outputmakefile
# outputmakefile generates a Makefile in the output directory, if using a
# separate output directory. This allows convenient use of make in the
# output directory.
outputmakefile:
ifneq ($(KBUILD_SRC),)
	$(Q)ln -fsn $(srctree) source
	$(Q)$(CONFIG_SHELL) $(srctree)/scripts/mkmakefile \
	    $(srctree) $(objtree) $(VERSION) $(PATCHLEVEL)
endif

# Support for using generic headers in asm-generic
PHONY += asm-generic
asm-generic:
	$(Q)$(MAKE) -f $(srctree)/scripts/Makefile.asm-generic \
	            src=asm obj=arch/$(SRCARCH)/include/generated/asm
	$(Q)$(MAKE) -f $(srctree)/scripts/Makefile.asm-generic \
	            src=uapi/asm obj=arch/$(SRCARCH)/include/generated/uapi/asm

# To make sure we do not include .config for any of the *config targets
# catch them early, and hand them over to scripts/kconfig/Makefile
# It is allowed to specify more targets when calling make, including
# mixing *config targets and build targets.
# For example 'make oldconfig all'.
# Detect when mixed targets is specified, and make a second invocation
# of make so .config is not included in this case either (for *config).

version_h := include/generated/uapi/linux/version.h
old_version_h := include/linux/version.h

no-dot-config-targets := clean mrproper distclean \
			 cscope gtags TAGS tags help% %docs check% coccicheck \
			 $(version_h) headers_% archheaders archscripts \
			 kernelversion %src-pkg

config-targets := 0
mixed-targets  := 0
dot-config     := 1

ifneq ($(filter $(no-dot-config-targets), $(MAKECMDGOALS)),)
	ifeq ($(filter-out $(no-dot-config-targets), $(MAKECMDGOALS)),)
		dot-config := 0
	endif
endif

ifeq ($(KBUILD_EXTMOD),)
        ifneq ($(filter config %config,$(MAKECMDGOALS)),)
                config-targets := 1
                ifneq ($(words $(MAKECMDGOALS)),1)
                        mixed-targets := 1
                endif
        endif
endif
# install and module_install need also be processed one by one
ifneq ($(filter install,$(MAKECMDGOALS)),)
        ifneq ($(filter modules_install,$(MAKECMDGOALS)),)
	        mixed-targets := 1
        endif
endif

ifeq ($(mixed-targets),1)
# ===========================================================================
# We're called with mixed targets (*config and build targets).
# Handle them one by one.

PHONY += $(MAKECMDGOALS) __build_one_by_one

$(filter-out __build_one_by_one, $(MAKECMDGOALS)): __build_one_by_one
	@:

__build_one_by_one:
	$(Q)set -e; \
	for i in $(MAKECMDGOALS); do \
		$(MAKE) -f $(srctree)/Makefile $$i; \
	done

else
ifeq ($(config-targets),1)
# ===========================================================================
# *config targets only - make sure prerequisites are updated, and descend
# in scripts/kconfig to make the *config target

# Read arch specific Makefile to set KBUILD_DEFCONFIG as needed.
# KBUILD_DEFCONFIG may point out an alternative default configuration
# used for 'make defconfig'
include arch/$(SRCARCH)/Makefile
export KBUILD_DEFCONFIG KBUILD_KCONFIG

config: scripts_basic outputmakefile FORCE
	$(Q)$(MAKE) $(build)=scripts/kconfig $@

%config: scripts_basic outputmakefile FORCE
	$(Q)$(MAKE) $(build)=scripts/kconfig $@

else
# ===========================================================================
# Build targets only - this includes vmlinux, arch specific targets, clean
# targets and others. In general all targets except *config targets.

ifeq ($(KBUILD_EXTMOD),)
# Additional helpers built in scripts/
# Carefully list dependencies so we do not try to build scripts twice
# in parallel
PHONY += scripts
scripts: scripts_basic include/config/auto.conf include/config/tristate.conf \
	 asm-generic
	$(Q)$(MAKE) $(build)=$(@)

# Objects we will link into vmlinux / subdirs we need to visit
init-y		:= init/
drivers-y	:= drivers/ sound/ firmware/
net-y		:= net/
libs-y		:= lib/
core-y		:= usr/
virt-y		:= virt/
endif # KBUILD_EXTMOD

ifeq ($(dot-config),1)
# Read in config
-include include/config/auto.conf

ifeq ($(KBUILD_EXTMOD),)
# Read in dependencies to all Kconfig* files, make sure to run
# oldconfig if changes are detected.
-include include/config/auto.conf.cmd

# To avoid any implicit rule to kick in, define an empty command
$(KCONFIG_CONFIG) include/config/auto.conf.cmd: ;

# If .config is newer than include/config/auto.conf, someone tinkered
# with it and forgot to run make oldconfig.
# if auto.conf.cmd is missing then we are probably in a cleaned tree so
# we execute the config step to be sure to catch updated Kconfig files
include/config/%.conf: $(KCONFIG_CONFIG) include/config/auto.conf.cmd
	$(Q)$(MAKE) -f $(srctree)/Makefile silentoldconfig
else
# external modules needs include/generated/autoconf.h and include/config/auto.conf
# but do not care if they are up-to-date. Use auto.conf to trigger the test
PHONY += include/config/auto.conf

include/config/auto.conf:
	$(Q)test -e include/generated/autoconf.h -a -e $@ || (		\
	echo >&2;							\
	echo >&2 "  ERROR: Kernel configuration is invalid.";		\
	echo >&2 "         include/generated/autoconf.h or $@ are missing.";\
	echo >&2 "         Run 'make oldconfig && make prepare' on kernel src to fix it.";	\
	echo >&2 ;							\
	/bin/false)

endif # KBUILD_EXTMOD

else
# Dummy target needed, because used as prerequisite
include/config/auto.conf: ;
endif # $(dot-config)

# The all: target is the default when no target is given on the
# command line.
# This allow a user to issue only 'make' to build a kernel including modules
# Defaults to vmlinux, but the arch makefile usually adds further targets
all: vmlinux

ifeq ($(cc-name),clang)
ifneq ($(CROSS_COMPILE),)
<<<<<<< HEAD
CLANG_TRIPLE	?= $(CROSS_COMPILE)
=======
CLANG_TRIPLE    ?= $(CROSS_COMPILE)
>>>>>>> 449846c3
CLANG_TARGET	:= --target=$(notdir $(CLANG_TRIPLE:%-=%))
GCC_TOOLCHAIN_DIR := $(dir $(shell which $(CROSS_COMPILE)elfedit))
CLANG_PREFIX	:= --prefix=$(GCC_TOOLCHAIN_DIR)$(notdir $(CROSS_COMPILE))
GCC_TOOLCHAIN	:= $(realpath $(GCC_TOOLCHAIN_DIR)/..)
endif
ifneq ($(GCC_TOOLCHAIN),)
CLANG_GCC_TC	:= --gcc-toolchain=$(GCC_TOOLCHAIN)
endif
KBUILD_CFLAGS += $(CLANG_TARGET) $(CLANG_GCC_TC) $(CLANG_PREFIX)
KBUILD_AFLAGS += $(CLANG_TARGET) $(CLANG_GCC_TC) $(CLANG_PREFIX)
KBUILD_CFLAGS += $(call cc-option, -no-integrated-as)
KBUILD_AFLAGS += $(call cc-option, -no-integrated-as)
endif

# The arch Makefile can set ARCH_{CPP,A,C}FLAGS to override the default
# values of the respective KBUILD_* variables
ARCH_CPPFLAGS :=
ARCH_AFLAGS :=
ARCH_CFLAGS :=
include arch/$(SRCARCH)/Makefile

KBUILD_CFLAGS	+= $(call cc-option,-fno-delete-null-pointer-checks,)
KBUILD_CFLAGS	+= $(call cc-disable-warning,frame-address,)
KBUILD_CFLAGS	+= $(call cc-disable-warning, format-truncation)
KBUILD_CFLAGS	+= $(call cc-disable-warning, format-overflow)
KBUILD_CFLAGS	+= $(call cc-disable-warning, int-in-bool-context)
KBUILD_CFLAGS	+= $(call cc-disable-warning, address-of-packed-member)
KBUILD_CFLAGS	+= $(call cc-disable-warning, attribute-alias)

ifdef CONFIG_CC_OPTIMIZE_FOR_SIZE
KBUILD_CFLAGS	+= -Os $(call cc-disable-warning,maybe-uninitialized,)
else
ifdef CONFIG_PROFILE_ALL_BRANCHES
KBUILD_CFLAGS	+= -O2
else
KBUILD_CFLAGS   += -O2
endif
endif

ifdef CONFIG_CC_WERROR
KBUILD_CFLAGS	+= -Werror
endif

# Tell gcc to never replace conditional load with a non-conditional one
KBUILD_CFLAGS	+= $(call cc-option,--param=allow-store-data-races=0)
KBUILD_CFLAGS	+= $(call cc-option,-fno-allow-store-data-races)

# check for 'asm goto'
ifeq ($(shell $(CONFIG_SHELL) $(srctree)/scripts/gcc-goto.sh $(CC) $(KBUILD_CFLAGS)), y)
	KBUILD_CFLAGS += -DCC_HAVE_ASM_GOTO
	KBUILD_AFLAGS += -DCC_HAVE_ASM_GOTO
endif

ifdef CONFIG_READABLE_ASM
# Disable optimizations that make assembler listings hard to read.
# reorder blocks reorders the control in the function
# ipa clone creates specialized cloned functions
# partial inlining inlines only parts of functions
KBUILD_CFLAGS += $(call cc-option,-fno-reorder-blocks,) \
                 $(call cc-option,-fno-ipa-cp-clone,) \
                 $(call cc-option,-fno-partial-inlining)
endif

ifneq ($(CONFIG_FRAME_WARN),0)
KBUILD_CFLAGS += $(call cc-option,-Wframe-larger-than=${CONFIG_FRAME_WARN})
endif

# Handle stack protector mode.
#
# Since kbuild can potentially perform two passes (first with the old
# .config values and then with updated .config values), we cannot error out
# if a desired compiler option is unsupported. If we were to error, kbuild
# could never get to the second pass and actually notice that we changed
# the option to something that was supported.
#
# Additionally, we don't want to fallback and/or silently change which compiler
# flags will be used, since that leads to producing kernels with different
# security feature characteristics depending on the compiler used. ("But I
# selected CC_STACKPROTECTOR_STRONG! Why did it build with _REGULAR?!")
#
# The middle ground is to warn here so that the failed option is obvious, but
# to let the build fail with bad compiler flags so that we can't produce a
# kernel when there is a CONFIG and compiler mismatch.
#
ifdef CONFIG_CC_STACKPROTECTOR_REGULAR
  stackp-flag := -fstack-protector
  ifeq ($(call cc-option, $(stackp-flag)),)
    $(warning Cannot use CONFIG_CC_STACKPROTECTOR_REGULAR: \
             -fstack-protector not supported by compiler)
  endif
else
ifdef CONFIG_CC_STACKPROTECTOR_STRONG
  stackp-flag := -fstack-protector-strong
  ifeq ($(call cc-option, $(stackp-flag)),)
    $(warning Cannot use CONFIG_CC_STACKPROTECTOR_STRONG: \
	      -fstack-protector-strong not supported by compiler)
  endif
else
  # Force off for distro compilers that enable stack protector by default.
  stackp-flag := $(call cc-option, -fno-stack-protector)
endif
endif
KBUILD_CFLAGS += $(stackp-flag)

ifdef CONFIG_KCOV
  ifeq ($(call cc-option, $(CFLAGS_KCOV)),)
    $(warning Cannot use CONFIG_KCOV: \
             -fsanitize-coverage=trace-pc is not supported by compiler)
    CFLAGS_KCOV =
  endif
endif

ifeq ($(cc-name),clang)
KBUILD_CPPFLAGS += $(call cc-option,-Qunused-arguments,)
KBUILD_CFLAGS += $(call cc-disable-warning, format-invalid-specifier)
KBUILD_CFLAGS += $(call cc-disable-warning, gnu)
<<<<<<< HEAD
KBUILD_CFLAGS += $(call cc-disable-warning, pointer-bool-conversion)
KBUILD_CFLAGS += -Wno-asm-operand-widths
KBUILD_CFLAGS += -Wno-initializer-overrides
KBUILD_CFLAGS += -fno-builtin

=======
KBUILD_CFLAGS += $(call cc-disable-warning, duplicate-decl-specifier)
>>>>>>> 449846c3
# Quiet clang warning: comparison of unsigned expression < 0 is always false

KBUILD_CFLAGS += $(call cc-disable-warning, tautological-compare)
# CLANG uses a _MergedGlobals as optimization, but this breaks modpost, as the
# source of a reference will be _MergedGlobals and not on of the whitelisted names.
# See modpost pattern 2
KBUILD_CFLAGS += $(call cc-option, -mno-global-merge,)
endif

KBUILD_CFLAGS += $(call cc-option,-fno-delete-null-pointer-checks,)
# These warnings generated too much noise in a regular build.
# Use make W=1 to enable them (see scripts/Makefile.extrawarn)
KBUILD_CFLAGS += $(call cc-disable-warning, unused-but-set-variable)

KBUILD_CFLAGS += $(call cc-disable-warning, unused-const-variable)
ifdef CONFIG_FRAME_POINTER
KBUILD_CFLAGS	+= -fno-omit-frame-pointer -fno-optimize-sibling-calls
else
# Some targets (ARM with Thumb2, for example), can't be built with frame
# pointers.  For those, we don't have FUNCTION_TRACER automatically
# select FRAME_POINTER.  However, FUNCTION_TRACER adds -pg, and this is
# incompatible with -fomit-frame-pointer with current GCC, so we don't use
# -fomit-frame-pointer with FUNCTION_TRACER.
ifndef CONFIG_FUNCTION_TRACER
KBUILD_CFLAGS	+= -fomit-frame-pointer
endif
endif

KBUILD_CFLAGS   += $(call cc-option, -fno-var-tracking-assignments)

ifdef CONFIG_DEBUG_INFO
ifdef CONFIG_DEBUG_INFO_SPLIT
KBUILD_CFLAGS   += $(call cc-option, -gsplit-dwarf, -g)
else
KBUILD_CFLAGS	+= -g
endif
KBUILD_AFLAGS	+= -Wa,-gdwarf-2
endif
ifdef CONFIG_DEBUG_INFO_DWARF4
KBUILD_CFLAGS	+= $(call cc-option, -gdwarf-4,)
endif

ifdef CONFIG_DEBUG_INFO_REDUCED
KBUILD_CFLAGS 	+= $(call cc-option, -femit-struct-debug-baseonly) \
		   $(call cc-option,-fno-var-tracking)
endif

ifdef CONFIG_FUNCTION_TRACER
ifndef CC_FLAGS_FTRACE
CC_FLAGS_FTRACE := -pg
endif
ifdef CONFIG_FTRACE_MCOUNT_RECORD
  # gcc 5 supports generating the mcount tables directly
  ifeq ($(call cc-option-yn,-mrecord-mcount),y)
    CC_FLAGS_FTRACE	+= -mrecord-mcount
    export CC_USING_RECORD_MCOUNT := 1
  endif
endif
export CC_FLAGS_FTRACE
ifdef CONFIG_HAVE_FENTRY
CC_USING_FENTRY	:= $(call cc-option, -mfentry -DCC_USING_FENTRY)
endif
KBUILD_CFLAGS	+= $(CC_FLAGS_FTRACE) $(CC_USING_FENTRY)
KBUILD_AFLAGS	+= $(CC_USING_FENTRY)
ifdef CONFIG_DYNAMIC_FTRACE
	ifdef CONFIG_HAVE_C_RECORDMCOUNT
		BUILD_C_RECORDMCOUNT := y
		export BUILD_C_RECORDMCOUNT
	endif
endif
endif

# We trigger additional mismatches with less inlining
ifdef CONFIG_DEBUG_SECTION_MISMATCH
KBUILD_CFLAGS += $(call cc-option, -fno-inline-functions-called-once)
endif

# arch Makefile may override CC so keep this after arch Makefile is included
NOSTDINC_FLAGS += -nostdinc -isystem $(shell $(CC) -print-file-name=include)
CHECKFLAGS     += $(NOSTDINC_FLAGS)

# warn about C99 declaration after statement
KBUILD_CFLAGS += $(call cc-option,-Wdeclaration-after-statement,)

# disable pointer signed / unsigned warnings in gcc 4.0
KBUILD_CFLAGS += $(call cc-disable-warning, pointer-sign)

# disable stringop warnings in gcc 8+
KBUILD_CFLAGS += $(call cc-disable-warning, stringop-truncation)

# We'll want to enable this eventually, but it's not going away for 5.7 at least
KBUILD_CFLAGS += $(call cc-disable-warning, zero-length-bounds)
KBUILD_CFLAGS += $(call cc-disable-warning, array-bounds)
KBUILD_CFLAGS += $(call cc-disable-warning, stringop-overflow)

# Another good warning that we'll want to enable eventually
KBUILD_CFLAGS += $(call cc-disable-warning, restrict)

# Enabled with W=2, disabled by default as noisy
KBUILD_CFLAGS += $(call cc-disable-warning, maybe-uninitialized)

# disable invalid "can't wrap" optimizations for signed / pointers
KBUILD_CFLAGS	+= $(call cc-option,-fno-strict-overflow)

# clang sets -fmerge-all-constants by default as optimization, but this
# is non-conforming behavior for C and in fact breaks the kernel, so we
# need to disable it here generally.
KBUILD_CFLAGS	+= $(call cc-option,-fno-merge-all-constants)

# for gcc -fno-merge-all-constants disables everything, but it is fine
# to have actual conforming behavior enabled.
KBUILD_CFLAGS	+= $(call cc-option,-fmerge-constants)

# Make sure -fstack-check isn't enabled (like gentoo apparently did)
KBUILD_CFLAGS  += $(call cc-option,-fno-stack-check,)

# conserve stack if available
KBUILD_CFLAGS   += $(call cc-option,-fconserve-stack)

# disallow errors like 'EXPORT_GPL(foo);' with missing header
KBUILD_CFLAGS   += $(call cc-option,-Werror=implicit-int)

# require functions to have arguments in prototypes, not empty 'int foo()'
KBUILD_CFLAGS   += $(call cc-option,-Werror=strict-prototypes)

# Prohibit date/time macros, which would make the build non-deterministic
KBUILD_CFLAGS   += $(call cc-option,-Werror=date-time)

# use the deterministic mode of AR if available
KBUILD_ARFLAGS := $(call ar-option,D)

include scripts/Makefile.kasan
include scripts/Makefile.extrawarn
include scripts/Makefile.ubsan

# Add any arch overrides and user supplied CPPFLAGS, AFLAGS and CFLAGS as the
# last assignments
KBUILD_CPPFLAGS += $(ARCH_CPPFLAGS) $(KCPPFLAGS)
KBUILD_AFLAGS   += $(ARCH_AFLAGS)   $(KAFLAGS)
KBUILD_CFLAGS   += $(ARCH_CFLAGS)   $(KCFLAGS)

# Use --build-id when available.
LDFLAGS_BUILD_ID = $(patsubst -Wl$(comma)%,%,\
			      $(call cc-ldoption, -Wl$(comma)--build-id,))
KBUILD_LDFLAGS_MODULE += $(LDFLAGS_BUILD_ID)
LDFLAGS_vmlinux += $(LDFLAGS_BUILD_ID)

ifeq ($(CONFIG_STRIP_ASM_SYMS),y)
LDFLAGS_vmlinux	+= $(call ld-option, -X,)
endif

# Default kernel image to build when no specific target is given.
# KBUILD_IMAGE may be overruled on the command line or
# set in the environment
# Also any assignments in arch/$(ARCH)/Makefile take precedence over
# this default value
export KBUILD_IMAGE ?= vmlinux

#
# INSTALL_PATH specifies where to place the updated kernel and system map
# images. Default is /boot, but you can set it to other values
export	INSTALL_PATH ?= /boot

#
# INSTALL_DTBS_PATH specifies a prefix for relocations required by build roots.
# Like INSTALL_MOD_PATH, it isn't defined in the Makefile, but can be passed as
# an argument if needed. Otherwise it defaults to the kernel install path
#
export INSTALL_DTBS_PATH ?= $(INSTALL_PATH)/dtbs/$(KERNELRELEASE)

#
# INSTALL_MOD_PATH specifies a prefix to MODLIB for module directory
# relocations required by build roots.  This is not defined in the
# makefile but the argument can be passed to make if needed.
#

MODLIB	= $(INSTALL_MOD_PATH)/lib/modules/$(KERNELRELEASE)
export MODLIB

#
# INSTALL_MOD_STRIP, if defined, will cause modules to be
# stripped after they are installed.  If INSTALL_MOD_STRIP is '1', then
# the default option --strip-debug will be used.  Otherwise,
# INSTALL_MOD_STRIP value will be used as the options to the strip command.

ifdef INSTALL_MOD_STRIP
ifeq ($(INSTALL_MOD_STRIP),1)
mod_strip_cmd = $(STRIP) --strip-debug
else
mod_strip_cmd = $(STRIP) $(INSTALL_MOD_STRIP)
endif # INSTALL_MOD_STRIP=1
else
mod_strip_cmd = true
endif # INSTALL_MOD_STRIP
export mod_strip_cmd

# CONFIG_MODULE_COMPRESS, if defined, will cause module to be compressed
# after they are installed in agreement with CONFIG_MODULE_COMPRESS_GZIP
# or CONFIG_MODULE_COMPRESS_XZ.

mod_compress_cmd = true
ifdef CONFIG_MODULE_COMPRESS
  ifdef CONFIG_MODULE_COMPRESS_GZIP
    mod_compress_cmd = gzip -n -f
  endif # CONFIG_MODULE_COMPRESS_GZIP
  ifdef CONFIG_MODULE_COMPRESS_XZ
    mod_compress_cmd = xz -f
  endif # CONFIG_MODULE_COMPRESS_XZ
endif # CONFIG_MODULE_COMPRESS
export mod_compress_cmd

# Select initial ramdisk compression format, default is gzip(1).
# This shall be used by the dracut(8) tool while creating an initramfs image.
#
INITRD_COMPRESS-y                  := gzip
INITRD_COMPRESS-$(CONFIG_RD_BZIP2) := bzip2
INITRD_COMPRESS-$(CONFIG_RD_LZMA)  := lzma
INITRD_COMPRESS-$(CONFIG_RD_XZ)    := xz
INITRD_COMPRESS-$(CONFIG_RD_LZO)   := lzo
INITRD_COMPRESS-$(CONFIG_RD_LZ4)   := lz4
# do not export INITRD_COMPRESS, since we didn't actually
# choose a sane default compression above.
# export INITRD_COMPRESS := $(INITRD_COMPRESS-y)

ifdef CONFIG_MODULE_SIG_ALL
$(eval $(call config_filename,MODULE_SIG_KEY))

mod_sign_cmd = scripts/sign-file $(CONFIG_MODULE_SIG_HASH) $(MODULE_SIG_KEY_SRCPREFIX)$(CONFIG_MODULE_SIG_KEY) certs/signing_key.x509
else
mod_sign_cmd = true
endif
export mod_sign_cmd


ifeq ($(KBUILD_EXTMOD),)
core-y		+= kernel/ certs/ mm/ fs/ ipc/ security/ crypto/ block/

vmlinux-dirs	:= $(patsubst %/,%,$(filter %/, $(init-y) $(init-m) \
		     $(core-y) $(core-m) $(drivers-y) $(drivers-m) \
		     $(net-y) $(net-m) $(libs-y) $(libs-m) $(virt-y)))

vmlinux-alldirs	:= $(sort $(vmlinux-dirs) $(patsubst %/,%,$(filter %/, \
		     $(init-) $(core-) $(drivers-) $(net-) $(libs-) $(virt-))))

init-y		:= $(patsubst %/, %/built-in.o, $(init-y))
core-y		:= $(patsubst %/, %/built-in.o, $(core-y))
drivers-y	:= $(patsubst %/, %/built-in.o, $(drivers-y))
net-y		:= $(patsubst %/, %/built-in.o, $(net-y))
libs-y1		:= $(patsubst %/, %/lib.a, $(libs-y))
libs-y2		:= $(patsubst %/, %/built-in.o, $(libs-y))
libs-y		:= $(libs-y1) $(libs-y2)
virt-y		:= $(patsubst %/, %/built-in.o, $(virt-y))

# Externally visible symbols (used by link-vmlinux.sh)
export KBUILD_VMLINUX_INIT := $(head-y) $(init-y)
export KBUILD_VMLINUX_MAIN := $(core-y) $(libs-y) $(drivers-y) $(net-y) $(virt-y)
export KBUILD_LDS          := arch/$(SRCARCH)/kernel/vmlinux.lds
export LDFLAGS_vmlinux
# used by scripts/pacmage/Makefile
export KBUILD_ALLDIRS := $(sort $(filter-out arch/%,$(vmlinux-alldirs)) arch Documentation include samples scripts tools)

vmlinux-deps := $(KBUILD_LDS) $(KBUILD_VMLINUX_INIT) $(KBUILD_VMLINUX_MAIN)

# Final link of vmlinux
      cmd_link-vmlinux = $(CONFIG_SHELL) $< $(LD) $(LDFLAGS) $(LDFLAGS_vmlinux)
quiet_cmd_link-vmlinux = LINK    $@

# Include targets which we want to
# execute if the rest of the kernel build went well.
vmlinux: scripts/link-vmlinux.sh $(vmlinux-deps) FORCE
ifdef CONFIG_HEADERS_CHECK
	$(Q)$(MAKE) -f $(srctree)/Makefile headers_check
endif
ifdef CONFIG_SAMPLES
	$(Q)$(MAKE) $(build)=samples
endif
ifdef CONFIG_BUILD_DOCSRC
	$(Q)$(MAKE) $(build)=Documentation
endif
ifdef CONFIG_GDB_SCRIPTS
	$(Q)ln -fsn `cd $(srctree) && /bin/pwd`/scripts/gdb/vmlinux-gdb.py
endif
	+$(call if_changed,link-vmlinux)

# The actual objects are generated when descending,
# make sure no implicit rule kicks in
$(sort $(vmlinux-deps)): $(vmlinux-dirs) ;

# Handle descending into subdirectories listed in $(vmlinux-dirs)
# Preset locale variables to speed up the build process. Limit locale
# tweaks to this spot to avoid wrong language settings when running
# make menuconfig etc.
# Error messages still appears in the original language

PHONY += $(vmlinux-dirs)
$(vmlinux-dirs): prepare scripts
	$(Q)$(MAKE) $(build)=$@

define filechk_kernel.release
	echo "$(KERNELVERSION)$$($(CONFIG_SHELL) $(srctree)/scripts/setlocalversion $(srctree))"
endef

# Store (new) KERNELRELEASE string in include/config/kernel.release
include/config/kernel.release: include/config/auto.conf FORCE
	$(call filechk,kernel.release)


# Things we need to do before we recursively start building the kernel
# or the modules are listed in "prepare".
# A multi level approach is used. prepareN is processed before prepareN-1.
# archprepare is used in arch Makefiles and when processed asm symlink,
# version.h and scripts_basic is processed / created.

# Listed in dependency order
PHONY += prepare archprepare prepare0 prepare1 prepare2 prepare3

# prepare3 is used to check if we are building in a separate output directory,
# and if so do:
# 1) Check that make has not been executed in the kernel src $(srctree)
prepare3: include/config/kernel.release
ifneq ($(KBUILD_SRC),)
	@$(kecho) '  Using $(srctree) as source for kernel'
	$(Q)if [ -f $(srctree)/.config -o -d $(srctree)/include/config ]; then \
		echo >&2 "  $(srctree) is not clean, please run 'make mrproper'"; \
		echo >&2 "  in the '$(srctree)' directory.";\
		/bin/false; \
	fi;
endif

# prepare2 creates a makefile if using a separate output directory
prepare2: prepare3 outputmakefile asm-generic

prepare1: prepare2 $(version_h) include/generated/utsrelease.h \
                   include/config/auto.conf
	$(cmd_crmodverdir)

archprepare: archheaders archscripts prepare1 scripts_basic

prepare0: archprepare
	$(Q)$(MAKE) $(build)=.

# All the preparing..
prepare: prepare0

# Generate some files
# ---------------------------------------------------------------------------

# KERNELRELEASE can change from a few different places, meaning version.h
# needs to be updated, so this check is forced on all builds

uts_len := 64
ifneq (,$(BUILD_NUMBER))
	UTS_RELEASE=$(KERNELRELEASE)-ab$(BUILD_NUMBER)
else
	UTS_RELEASE=$(KERNELRELEASE)
endif
define filechk_utsrelease.h
<<<<<<< HEAD
	if [ `echo -n "$(KERNELRELEASE)" | wc -c ` -gt $(uts_len) ]; then   \
	  echo '"$(KERNELRELEASE)" exceeds $(uts_len) characters' >&2;      \
	  exit 1;                                                           \
	fi;                                                                 \
	if [ -n "$(BUILD_NUMBER)" ]; then                                   \
	  (echo \#define UTS_RELEASE \"$(KERNELRELEASE)-ab$(BUILD_NUMBER)\";) \
	else                                                                \
	  (echo \#define UTS_RELEASE \"$(KERNELRELEASE)\";)                 \
	fi
=======
	if [ `echo -n "$(UTS_RELEASE)" | wc -c ` -gt $(uts_len) ]; then \
	  echo '"$(UTS_RELEASE)" exceeds $(uts_len) characters' >&2;    \
	  exit 1;                                                       \
	fi;                                                             \
	(echo \#define UTS_RELEASE \"$(UTS_RELEASE)\";)
>>>>>>> 449846c3
endef

define filechk_version.h
	(echo \#define LINUX_VERSION_CODE $(shell                         \
	expr $(VERSION) \* 65536 + 0$(PATCHLEVEL) \* 256 + 255); \
	echo '#define KERNEL_VERSION(a,b,c) (((a) << 16) + ((b) << 8) + (c))';)
endef

$(version_h): $(srctree)/Makefile FORCE
	$(call filechk,version.h)
	$(Q)rm -f $(old_version_h)

include/generated/utsrelease.h: include/config/kernel.release FORCE
	$(call filechk,utsrelease.h)

PHONY += headerdep
headerdep:
	$(Q)find $(srctree)/include/ -name '*.h' | xargs --max-args 1 \
	$(srctree)/scripts/headerdep.pl -I$(srctree)/include

# ---------------------------------------------------------------------------
# Firmware install
INSTALL_FW_PATH=$(INSTALL_MOD_PATH)/lib/firmware
export INSTALL_FW_PATH

PHONY += firmware_install
firmware_install:
	@mkdir -p $(objtree)/firmware
	$(Q)$(MAKE) -f $(srctree)/scripts/Makefile.fwinst obj=firmware __fw_install

# ---------------------------------------------------------------------------
# Kernel headers

#Default location for installed headers
export INSTALL_HDR_PATH = $(objtree)/usr

# If we do an all arch process set dst to asm-$(hdr-arch)
hdr-dst = $(if $(KBUILD_HEADERS), dst=include/asm-$(hdr-arch), dst=include/asm)

PHONY += archheaders
archheaders:

PHONY += archscripts
archscripts:

PHONY += __headers
__headers: $(version_h) scripts_basic asm-generic archheaders archscripts
	$(Q)$(MAKE) $(build)=scripts build_unifdef

PHONY += headers_install_all
headers_install_all:
	$(Q)$(CONFIG_SHELL) $(srctree)/scripts/headers.sh install

PHONY += headers_install
headers_install: __headers
	$(if $(wildcard $(srctree)/arch/$(hdr-arch)/include/uapi/asm/Kbuild),, \
	  $(error Headers not exportable for the $(SRCARCH) architecture))
	$(Q)$(MAKE) $(hdr-inst)=include/uapi
	$(Q)$(MAKE) $(hdr-inst)=arch/$(hdr-arch)/include/uapi/asm $(hdr-dst)

PHONY += headers_check_all
headers_check_all: headers_install_all
	$(Q)$(CONFIG_SHELL) $(srctree)/scripts/headers.sh check

PHONY += headers_check
headers_check: headers_install
	$(Q)$(MAKE) $(hdr-inst)=include/uapi HDRCHECK=1
	$(Q)$(MAKE) $(hdr-inst)=arch/$(hdr-arch)/include/uapi/asm $(hdr-dst) HDRCHECK=1

# ---------------------------------------------------------------------------
# Kernel selftest

PHONY += kselftest
kselftest:
	$(Q)$(MAKE) -C tools/testing/selftests run_tests

kselftest-clean:
	$(Q)$(MAKE) -C tools/testing/selftests clean

# ---------------------------------------------------------------------------
# Modules

ifdef CONFIG_MODULES

# By default, build modules as well

all: modules

# When we're building modules with modversions, we need to consider
# the built-in objects during the descend as well, in order to
# make sure the checksums are up to date before we record them.
ifdef CONFIG_MODVERSIONS
  KBUILD_BUILTIN := 1
endif

# Build modules
#
# A module can be listed more than once in obj-m resulting in
# duplicate lines in modules.order files.  Those are removed
# using awk while concatenating to the final file.

PHONY += modules
modules: $(vmlinux-dirs) $(if $(KBUILD_BUILTIN),vmlinux) modules.builtin
	$(Q)$(AWK) '!x[$$0]++' $(vmlinux-dirs:%=$(objtree)/%/modules.order) > $(objtree)/modules.order
	@$(kecho) '  Building modules, stage 2.';
	$(Q)$(MAKE) -f $(srctree)/scripts/Makefile.modpost
	$(Q)$(MAKE) -f $(srctree)/scripts/Makefile.fwinst obj=firmware __fw_modbuild

modules.builtin: $(vmlinux-dirs:%=%/modules.builtin)
	$(Q)$(AWK) '!x[$$0]++' $^ > $(objtree)/modules.builtin

%/modules.builtin: include/config/auto.conf
	$(Q)$(MAKE) $(modbuiltin)=$*


# Target to prepare building external modules
PHONY += modules_prepare
modules_prepare: prepare scripts

# Target to install modules
PHONY += modules_install
modules_install: _modinst_ _modinst_post

PHONY += _modinst_
_modinst_:
	@rm -rf $(MODLIB)/kernel
	@rm -f $(MODLIB)/source
	@mkdir -p $(MODLIB)/kernel
	@ln -s `cd $(srctree) && /bin/pwd` $(MODLIB)/source
	@if [ ! $(objtree) -ef  $(MODLIB)/build ]; then \
		rm -f $(MODLIB)/build ; \
		ln -s $(CURDIR) $(MODLIB)/build ; \
	fi
	@cp -f $(objtree)/modules.order $(MODLIB)/
	@cp -f $(objtree)/modules.builtin $(MODLIB)/
	$(Q)$(MAKE) -f $(srctree)/scripts/Makefile.modinst

# This depmod is only for convenience to give the initial
# boot a modules.dep even before / is mounted read-write.  However the
# boot script depmod is the master version.
PHONY += _modinst_post
_modinst_post: _modinst_
	$(Q)$(MAKE) -f $(srctree)/scripts/Makefile.fwinst obj=firmware __fw_modinst
	$(call cmd,depmod)

ifeq ($(CONFIG_MODULE_SIG), y)
PHONY += modules_sign
modules_sign:
	$(Q)$(MAKE) -f $(srctree)/scripts/Makefile.modsign
endif

else # CONFIG_MODULES

# Modules not configured
# ---------------------------------------------------------------------------

modules modules_install: FORCE
	@echo >&2
	@echo >&2 "The present kernel configuration has modules disabled."
	@echo >&2 "Type 'make config' and enable loadable module support."
	@echo >&2 "Then build a kernel with module support enabled."
	@echo >&2
	@exit 1

endif # CONFIG_MODULES

###
# Cleaning is done on three levels.
# make clean     Delete most generated files
#                Leave enough to build external modules
# make mrproper  Delete the current configuration, and all generated files
# make distclean Remove editor backup files, patch leftover files and the like

# Directories & files removed with 'make clean'
CLEAN_DIRS  += $(MODVERDIR)

# Directories & files removed with 'make mrproper'
MRPROPER_DIRS  += include/config usr/include include/generated          \
		  arch/*/include/generated .tmp_objdiff
MRPROPER_FILES += .config .config.old .version .old_version \
		  Module.symvers tags TAGS cscope* GPATH GTAGS GRTAGS GSYMS \
		  signing_key.pem signing_key.priv signing_key.x509	\
		  x509.genkey extra_certificates signing_key.x509.keyid	\
		  signing_key.x509.signer vmlinux-gdb.py

# clean - Delete most, but leave enough to build external modules
#
clean: rm-dirs  := $(CLEAN_DIRS)
clean: rm-files := $(CLEAN_FILES)
clean-dirs      := $(addprefix _clean_, . $(vmlinux-alldirs) Documentation samples)

PHONY += $(clean-dirs) clean archclean vmlinuxclean
$(clean-dirs):
	$(Q)$(MAKE) $(clean)=$(patsubst _clean_%,%,$@)

vmlinuxclean:
	$(Q)$(CONFIG_SHELL) $(srctree)/scripts/link-vmlinux.sh clean

clean: archclean vmlinuxclean

# mrproper - Delete all generated files, including .config
#
mrproper: rm-dirs  := $(wildcard $(MRPROPER_DIRS))
mrproper: rm-files := $(wildcard $(MRPROPER_FILES))
mrproper-dirs      := $(addprefix _mrproper_,Documentation/DocBook scripts)

PHONY += $(mrproper-dirs) mrproper archmrproper
$(mrproper-dirs):
	$(Q)$(MAKE) $(clean)=$(patsubst _mrproper_%,%,$@)

mrproper: clean archmrproper $(mrproper-dirs)
	$(call cmd,rmdirs)
	$(call cmd,rmfiles)

# distclean
#
PHONY += distclean

distclean: mrproper
	@find $(srctree) $(RCS_FIND_IGNORE) \
		\( -name '*.orig' -o -name '*.rej' -o -name '*~' \
		-o -name '*.bak' -o -name '#*#' -o -name '.*.orig' \
		-o -name '.*.rej' -o -name '*%'  -o -name 'core' \) \
		-type f -print | xargs rm -f


# Packaging of the kernel to various formats
# ---------------------------------------------------------------------------
# rpm target kept for backward compatibility
package-dir	:= scripts/package

%src-pkg: FORCE
	$(Q)$(MAKE) $(build)=$(package-dir) $@
%pkg: include/config/kernel.release FORCE
	$(Q)$(MAKE) $(build)=$(package-dir) $@
rpm: include/config/kernel.release FORCE
	$(Q)$(MAKE) $(build)=$(package-dir) $@


# Brief documentation of the typical targets used
# ---------------------------------------------------------------------------

boards := $(wildcard $(srctree)/arch/$(SRCARCH)/configs/*_defconfig)
boards := $(sort $(notdir $(boards)))
board-dirs := $(dir $(wildcard $(srctree)/arch/$(SRCARCH)/configs/*/*_defconfig))
board-dirs := $(sort $(notdir $(board-dirs:/=)))

help:
	@echo  'Cleaning targets:'
	@echo  '  clean		  - Remove most generated files but keep the config and'
	@echo  '                    enough build support to build external modules'
	@echo  '  mrproper	  - Remove all generated files + config + various backup files'
	@echo  '  distclean	  - mrproper + remove editor backup and patch files'
	@echo  ''
	@echo  'Configuration targets:'
	@$(MAKE) -f $(srctree)/scripts/kconfig/Makefile help
	@echo  ''
	@echo  'Other generic targets:'
	@echo  '  all		  - Build all targets marked with [*]'
	@echo  '* vmlinux	  - Build the bare kernel'
	@echo  '* modules	  - Build all modules'
	@echo  '  modules_install - Install all modules to INSTALL_MOD_PATH (default: /)'
	@echo  '  firmware_install- Install all firmware to INSTALL_FW_PATH'
	@echo  '                    (default: $$(INSTALL_MOD_PATH)/lib/firmware)'
	@echo  '  dir/            - Build all files in dir and below'
	@echo  '  dir/file.[ois]  - Build specified target only'
	@echo  '  dir/file.ll     - Build the LLVM assembly file'
	@echo  '                    (requires compiler support for LLVM assembly generation)'
	@echo  '  dir/file.lst    - Build specified mixed source/assembly target only'
	@echo  '                    (requires a recent binutils and recent build (System.map))'
	@echo  '  dir/file.ko     - Build module including final link'
	@echo  '  modules_prepare - Set up for building external modules'
	@echo  '  tags/TAGS	  - Generate tags file for editors'
	@echo  '  cscope	  - Generate cscope index'
	@echo  '  gtags           - Generate GNU GLOBAL index'
	@echo  '  kernelrelease	  - Output the release version string (use with make -s)'
	@echo  '  kernelversion	  - Output the version stored in Makefile (use with make -s)'
	@echo  '  image_name	  - Output the image name (use with make -s)'
	@echo  '  headers_install - Install sanitised kernel headers to INSTALL_HDR_PATH'; \
	 echo  '                    (default: $(INSTALL_HDR_PATH))'; \
	 echo  ''
	@echo  'Static analysers'
	@echo  '  checkstack      - Generate a list of stack hogs'
	@echo  '  namespacecheck  - Name space analysis on compiled kernel'
	@echo  '  versioncheck    - Sanity check on version.h usage'
	@echo  '  includecheck    - Check for duplicate included header files'
	@echo  '  export_report   - List the usages of all exported symbols'
	@echo  '  headers_check   - Sanity check on exported headers'
	@echo  '  headerdep       - Detect inclusion cycles in headers'
	@$(MAKE) -f $(srctree)/scripts/Makefile.help checker-help
	@echo  ''
	@echo  'Kernel selftest'
	@echo  '  kselftest       - Build and run kernel selftest (run as root)'
	@echo  '                    Build, install, and boot kernel before'
	@echo  '                    running kselftest on it'
	@echo  '  kselftest-clean - Remove all generated kselftest files'
	@echo  ''
	@echo  'Kernel packaging:'
	@$(MAKE) $(build)=$(package-dir) help
	@echo  ''
	@echo  'Documentation targets:'
	@$(MAKE) -f $(srctree)/Documentation/DocBook/Makefile dochelp
	@echo  ''
	@echo  'Architecture specific targets ($(SRCARCH)):'
	@$(if $(archhelp),$(archhelp),\
		echo '  No architecture specific help defined for $(SRCARCH)')
	@echo  ''
	@$(if $(boards), \
		$(foreach b, $(boards), \
		printf "  %-24s - Build for %s\\n" $(b) $(subst _defconfig,,$(b));) \
		echo '')
	@$(if $(board-dirs), \
		$(foreach b, $(board-dirs), \
		printf "  %-16s - Show %s-specific targets\\n" help-$(b) $(b);) \
		printf "  %-16s - Show all of the above\\n" help-boards; \
		echo '')

	@echo  '  make V=0|1 [targets] 0 => quiet build (default), 1 => verbose build'
	@echo  '  make V=2   [targets] 2 => give reason for rebuild of target'
	@echo  '  make O=dir [targets] Locate all output files in "dir", including .config'
	@echo  '  make C=1   [targets] Check all c source with $$CHECK (sparse by default)'
	@echo  '  make C=2   [targets] Force check of all c source with $$CHECK'
	@echo  '  make RECORDMCOUNT_WARN=1 [targets] Warn about ignored mcount sections'
	@echo  '  make W=n   [targets] Enable extra gcc checks, n=1,2,3 where'
	@echo  '		1: warnings which may be relevant and do not occur too often'
	@echo  '		2: warnings which occur quite often but may still be relevant'
	@echo  '		3: more obscure warnings, can most likely be ignored'
	@echo  '		Multiple levels can be combined with W=12 or W=123'
	@echo  ''
	@echo  'Execute "make" or "make all" to build all targets marked with [*] '
	@echo  'For further info see the ./README file'


help-board-dirs := $(addprefix help-,$(board-dirs))

help-boards: $(help-board-dirs)

boards-per-dir = $(sort $(notdir $(wildcard $(srctree)/arch/$(SRCARCH)/configs/$*/*_defconfig)))

$(help-board-dirs): help-%:
	@echo  'Architecture specific targets ($(SRCARCH) $*):'
	@$(if $(boards-per-dir), \
		$(foreach b, $(boards-per-dir), \
		printf "  %-24s - Build for %s\\n" $*/$(b) $(subst _defconfig,,$(b));) \
		echo '')


# Documentation targets
# ---------------------------------------------------------------------------
%docs: scripts_basic FORCE
	$(Q)$(MAKE) $(build)=scripts build_docproc build_check-lc_ctype
	$(Q)$(MAKE) $(build)=Documentation/DocBook $@

else # KBUILD_EXTMOD

###
# External module support.
# When building external modules the kernel used as basis is considered
# read-only, and no consistency checks are made and the make
# system is not used on the basis kernel. If updates are required
# in the basis kernel ordinary make commands (without M=...) must
# be used.
#
# The following are the only valid targets when building external
# modules.
# make M=dir clean     Delete all automatically generated files
# make M=dir modules   Make all modules in specified dir
# make M=dir	       Same as 'make M=dir modules'
# make M=dir modules_install
#                      Install the modules built in the module directory
#                      Assumes install directory is already created

# We are always building modules
KBUILD_MODULES := 1

PHONY += $(objtree)/Module.symvers
$(objtree)/Module.symvers:
	@test -e $(objtree)/Module.symvers || ( \
	echo; \
	echo "  WARNING: Symbol version dump $(objtree)/Module.symvers"; \
	echo "           is missing; modules will have no dependencies and modversions."; \
	echo )

module-dirs := $(addprefix _module_,$(KBUILD_EXTMOD))
PHONY += $(module-dirs) modules
$(module-dirs): prepare $(objtree)/Module.symvers
	$(Q)$(MAKE) $(build)=$(patsubst _module_%,%,$@)

modules: $(module-dirs)
	@$(kecho) '  Building modules, stage 2.';
	$(Q)$(MAKE) -f $(srctree)/scripts/Makefile.modpost

PHONY += modules_install
modules_install: _emodinst_ _emodinst_post

install-dir := $(if $(INSTALL_MOD_DIR),$(INSTALL_MOD_DIR),extra)
PHONY += _emodinst_
_emodinst_:
	$(Q)mkdir -p $(MODLIB)/$(install-dir)
	$(Q)$(MAKE) -f $(srctree)/scripts/Makefile.modinst

PHONY += _emodinst_post
_emodinst_post: _emodinst_
	$(call cmd,depmod)

clean-dirs := $(addprefix _clean_,$(KBUILD_EXTMOD))

PHONY += $(clean-dirs) clean
$(clean-dirs):
	$(Q)$(MAKE) $(clean)=$(patsubst _clean_%,%,$@)

clean:	rm-dirs := $(MODVERDIR)
clean: rm-files := $(KBUILD_EXTMOD)/Module.symvers

help:
	@echo  '  Building external modules.'
	@echo  '  Syntax: make -C path/to/kernel/src M=$$PWD target'
	@echo  ''
	@echo  '  modules         - default target, build the module(s)'
	@echo  '  modules_install - install the module'
	@echo  '  clean           - remove generated files in module directory only'
	@echo  ''

# Dummies...
PHONY += prepare scripts
prepare:
	$(cmd_crmodverdir)
scripts: ;
endif # KBUILD_EXTMOD

clean: $(clean-dirs)
	$(call cmd,rmdirs)
	$(call cmd,rmfiles)
	@find $(if $(KBUILD_EXTMOD), $(KBUILD_EXTMOD), .) $(RCS_FIND_IGNORE) \
		\( -name '*.[oas]' -o -name '*.ko' -o -name '.*.cmd' \
		-o -name '*.ko.*' \
		-o -name '*.dwo'  \
		-o -name '*.su'  \
		-o -name '.*.d' -o -name '.*.tmp' -o -name '*.mod.c' \
		-o -name '*.symtypes' -o -name 'modules.order' \
		-o -name modules.builtin -o -name '.tmp_*.o.*' \
		-o -name '*.ll' \
		-o -name '*.gcno' \
		-o -name '*.[oa].objects' \
		-o -name '*.o.symversions' \
		-o -name '*.modversions' \) -type f -print | xargs rm -f

# Generate tags for editors
# ---------------------------------------------------------------------------
quiet_cmd_tags = GEN     $@
      cmd_tags = $(CONFIG_SHELL) $(srctree)/scripts/tags.sh $@

tags TAGS cscope gtags: FORCE
	$(call cmd,tags)

# Scripts to check various things for consistency
# ---------------------------------------------------------------------------

PHONY += includecheck versioncheck coccicheck namespacecheck export_report

includecheck:
	find $(srctree)/* $(RCS_FIND_IGNORE) \
		-name '*.[hcS]' -type f -print | sort \
		| xargs $(PERL) -w $(srctree)/scripts/checkincludes.pl

versioncheck:
	find $(srctree)/* $(RCS_FIND_IGNORE) \
		-name '*.[hcS]' -type f -print | sort \
		| xargs $(PERL) -w $(srctree)/scripts/checkversion.pl

coccicheck:
	$(Q)$(CONFIG_SHELL) $(srctree)/scripts/$@

namespacecheck:
	$(PERL) $(srctree)/scripts/namespace.pl

export_report:
	$(PERL) $(srctree)/scripts/export_report.pl

endif #ifeq ($(config-targets),1)
endif #ifeq ($(mixed-targets),1)

PHONY += checkstack kernelrelease kernelversion image_name

# UML needs a little special treatment here.  It wants to use the host
# toolchain, so needs $(SUBARCH) passed to checkstack.pl.  Everyone
# else wants $(ARCH), including people doing cross-builds, which means
# that $(SUBARCH) doesn't work here.
ifeq ($(ARCH), um)
CHECKSTACK_ARCH := $(SUBARCH)
else
CHECKSTACK_ARCH := $(ARCH)
endif
checkstack:
	$(OBJDUMP) -d vmlinux $$(find . -name '*.ko') | \
	$(PERL) $(src)/scripts/checkstack.pl $(CHECKSTACK_ARCH)

kernelrelease:
	@echo "$(KERNELVERSION)$$($(CONFIG_SHELL) $(srctree)/scripts/setlocalversion $(srctree))"

kernelversion:
	@echo $(KERNELVERSION)

image_name:
	@echo $(KBUILD_IMAGE)

# Clear a bunch of variables before executing the submake
tools/: FORCE
	$(Q)mkdir -p $(objtree)/tools
	$(Q)$(MAKE) LDFLAGS= MAKEFLAGS="$(tools_silent) $(filter --j% -j,$(MAKEFLAGS))" O=$(shell cd $(objtree) && /bin/pwd) subdir=tools -C $(src)/tools/

tools/%: FORCE
	$(Q)mkdir -p $(objtree)/tools
	$(Q)$(MAKE) LDFLAGS= MAKEFLAGS="$(tools_silent) $(filter --j% -j,$(MAKEFLAGS))" O=$(shell cd $(objtree) && /bin/pwd) subdir=tools -C $(src)/tools/ $*

# Single targets
# ---------------------------------------------------------------------------
# Single targets are compatible with:
# - build with mixed source and output
# - build with separate output dir 'make O=...'
# - external modules
#
#  target-dir => where to store outputfile
#  build-dir  => directory in kernel source tree to use

ifeq ($(KBUILD_EXTMOD),)
        build-dir  = $(patsubst %/,%,$(dir $@))
        target-dir = $(dir $@)
else
        zap-slash=$(filter-out .,$(patsubst %/,%,$(dir $@)))
        build-dir  = $(KBUILD_EXTMOD)$(if $(zap-slash),/$(zap-slash))
        target-dir = $(if $(KBUILD_EXTMOD),$(dir $<),$(dir $@))
endif

%.s: %.c prepare scripts FORCE
	$(Q)$(MAKE) $(build)=$(build-dir) $(target-dir)$(notdir $@)
%.i: %.c prepare scripts FORCE
	$(Q)$(MAKE) $(build)=$(build-dir) $(target-dir)$(notdir $@)
%.o: %.c prepare scripts FORCE
	$(Q)$(MAKE) $(build)=$(build-dir) $(target-dir)$(notdir $@)
%.lst: %.c prepare scripts FORCE
	$(Q)$(MAKE) $(build)=$(build-dir) $(target-dir)$(notdir $@)
%.s: %.S prepare scripts FORCE
	$(Q)$(MAKE) $(build)=$(build-dir) $(target-dir)$(notdir $@)
%.o: %.S prepare scripts FORCE
	$(Q)$(MAKE) $(build)=$(build-dir) $(target-dir)$(notdir $@)
%.symtypes: %.c prepare scripts FORCE
	$(Q)$(MAKE) $(build)=$(build-dir) $(target-dir)$(notdir $@)
%.ll: %.c prepare scripts FORCE
	$(Q)$(MAKE) $(build)=$(build-dir) $(target-dir)$(notdir $@)

# Modules
/: prepare scripts FORCE
	$(Q)$(MAKE) KBUILD_MODULES=$(if $(CONFIG_MODULES),1) \
	$(build)=$(build-dir)
# Make sure the latest headers are built for Documentation
Documentation/: headers_install
%/: prepare scripts FORCE
	$(Q)$(MAKE) KBUILD_MODULES=$(if $(CONFIG_MODULES),1) \
	$(build)=$(build-dir)
%.ko: prepare scripts FORCE
	$(Q)$(MAKE) KBUILD_MODULES=$(if $(CONFIG_MODULES),1)   \
	$(build)=$(build-dir) $(@:.ko=.o)
	$(Q)$(MAKE) -f $(srctree)/scripts/Makefile.modpost

# FIXME Should go into a make.lib or something
# ===========================================================================

quiet_cmd_rmdirs = $(if $(wildcard $(rm-dirs)),CLEAN   $(wildcard $(rm-dirs)))
      cmd_rmdirs = rm -rf $(rm-dirs)

quiet_cmd_rmfiles = $(if $(wildcard $(rm-files)),CLEAN   $(wildcard $(rm-files)))
      cmd_rmfiles = rm -f $(rm-files)

# Run depmod only if we have System.map and depmod is executable
quiet_cmd_depmod = DEPMOD  $(KERNELRELEASE)
      cmd_depmod = $(CONFIG_SHELL) $(srctree)/scripts/depmod.sh $(DEPMOD) \
                   $(KERNELRELEASE) "$(patsubst y,_,$(CONFIG_HAVE_UNDERSCORE_SYMBOL_PREFIX))"

# Create temporary dir for module support files
# clean it up only when building all modules
cmd_crmodverdir = $(Q)mkdir -p $(MODVERDIR) \
                  $(if $(KBUILD_MODULES),; rm -f $(MODVERDIR)/*)

# read all saved command lines

targets := $(wildcard $(sort $(targets)))
cmd_files := $(wildcard .*.cmd $(foreach f,$(targets),$(dir $(f)).$(notdir $(f)).cmd))

ifneq ($(cmd_files),)
  $(cmd_files): ;	# Do not try to update included dependency files
  include $(cmd_files)
endif

endif	# skip-makefile

PHONY += FORCE
FORCE:

# Declare the contents of the .PHONY variable as phony.  We keep that
# information in a variable so we can use it in if_changed and friends.
.PHONY: $(PHONY)<|MERGE_RESOLUTION|>--- conflicted
+++ resolved
@@ -413,12 +413,8 @@
 export KBUILD_CPPFLAGS NOSTDINC_FLAGS LINUXINCLUDE OBJCOPYFLAGS LDFLAGS
 export KBUILD_CFLAGS CFLAGS_KERNEL CFLAGS_MODULE CFLAGS_GCOV
 export CFLAGS_KASAN CFLAGS_KASAN_NOSANITIZE
-<<<<<<< HEAD
 export DTC_FLAGS
 export CFLAGS_KCOV CFLAGS_UBSAN
-=======
-export CFLAGS_KCOV
->>>>>>> 449846c3
 export KBUILD_AFLAGS AFLAGS_KERNEL AFLAGS_MODULE
 export KBUILD_AFLAGS_MODULE KBUILD_CFLAGS_MODULE KBUILD_LDFLAGS_MODULE
 export KBUILD_AFLAGS_KERNEL KBUILD_CFLAGS_KERNEL
@@ -613,11 +609,7 @@
 
 ifeq ($(cc-name),clang)
 ifneq ($(CROSS_COMPILE),)
-<<<<<<< HEAD
 CLANG_TRIPLE	?= $(CROSS_COMPILE)
-=======
-CLANG_TRIPLE    ?= $(CROSS_COMPILE)
->>>>>>> 449846c3
 CLANG_TARGET	:= --target=$(notdir $(CLANG_TRIPLE:%-=%))
 GCC_TOOLCHAIN_DIR := $(dir $(shell which $(CROSS_COMPILE)elfedit))
 CLANG_PREFIX	:= --prefix=$(GCC_TOOLCHAIN_DIR)$(notdir $(CROSS_COMPILE))
@@ -734,15 +726,12 @@
 KBUILD_CPPFLAGS += $(call cc-option,-Qunused-arguments,)
 KBUILD_CFLAGS += $(call cc-disable-warning, format-invalid-specifier)
 KBUILD_CFLAGS += $(call cc-disable-warning, gnu)
-<<<<<<< HEAD
+KBUILD_CFLAGS += $(call cc-disable-warning, duplicate-decl-specifier)
 KBUILD_CFLAGS += $(call cc-disable-warning, pointer-bool-conversion)
 KBUILD_CFLAGS += -Wno-asm-operand-widths
 KBUILD_CFLAGS += -Wno-initializer-overrides
 KBUILD_CFLAGS += -fno-builtin
 
-=======
-KBUILD_CFLAGS += $(call cc-disable-warning, duplicate-decl-specifier)
->>>>>>> 449846c3
 # Quiet clang warning: comparison of unsigned expression < 0 is always false
 
 KBUILD_CFLAGS += $(call cc-disable-warning, tautological-compare)
@@ -1100,23 +1089,11 @@
 	UTS_RELEASE=$(KERNELRELEASE)
 endif
 define filechk_utsrelease.h
-<<<<<<< HEAD
-	if [ `echo -n "$(KERNELRELEASE)" | wc -c ` -gt $(uts_len) ]; then   \
-	  echo '"$(KERNELRELEASE)" exceeds $(uts_len) characters' >&2;      \
-	  exit 1;                                                           \
-	fi;                                                                 \
-	if [ -n "$(BUILD_NUMBER)" ]; then                                   \
-	  (echo \#define UTS_RELEASE \"$(KERNELRELEASE)-ab$(BUILD_NUMBER)\";) \
-	else                                                                \
-	  (echo \#define UTS_RELEASE \"$(KERNELRELEASE)\";)                 \
-	fi
-=======
 	if [ `echo -n "$(UTS_RELEASE)" | wc -c ` -gt $(uts_len) ]; then \
 	  echo '"$(UTS_RELEASE)" exceeds $(uts_len) characters' >&2;    \
 	  exit 1;                                                       \
 	fi;                                                             \
 	(echo \#define UTS_RELEASE \"$(UTS_RELEASE)\";)
->>>>>>> 449846c3
 endef
 
 define filechk_version.h
