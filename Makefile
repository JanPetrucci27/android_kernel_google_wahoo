VERSION = 4
PATCHLEVEL = 4
<<<<<<< HEAD
SUBLEVEL = 172
=======
SUBLEVEL = 155
>>>>>>> 89737487
EXTRAVERSION =
NAME = Blurry Fish Butt

# *DOCUMENTATION*
# To see a list of typical targets execute "make help"
# More info can be located in ./README
# Comments in this file are targeted only to the developer, do not
# expect to learn how to build the kernel reading this file.

# o Do not use make's built-in rules and variables
#   (this increases performance and avoids hard-to-debug behaviour);
# o Look for make include files relative to root of kernel src
MAKEFLAGS += -rR --include-dir=$(CURDIR)

# Avoid funny character set dependencies
unexport LC_ALL
LC_COLLATE=C
LC_NUMERIC=C
export LC_COLLATE LC_NUMERIC

# Avoid interference with shell env settings
unexport GREP_OPTIONS

# We are using a recursive build, so we need to do a little thinking
# to get the ordering right.
#
# Most importantly: sub-Makefiles should only ever modify files in
# their own directory. If in some directory we have a dependency on
# a file in another dir (which doesn't happen often, but it's often
# unavoidable when linking the built-in.o targets which finally
# turn into vmlinux), we will call a sub make in that other dir, and
# after that we are sure that everything which is in that other dir
# is now up to date.
#
# The only cases where we need to modify files which have global
# effects are thus separated out and done before the recursive
# descending is started. They are now explicitly listed as the
# prepare rule.

# Beautify output
# ---------------------------------------------------------------------------
#
# Normally, we echo the whole command before executing it. By making
# that echo $($(quiet)$(cmd)), we now have the possibility to set
# $(quiet) to choose other forms of output instead, e.g.
#
#         quiet_cmd_cc_o_c = Compiling $(RELDIR)/$@
#         cmd_cc_o_c       = $(CC) $(c_flags) -c -o $@ $<
#
# If $(quiet) is empty, the whole command will be printed.
# If it is set to "quiet_", only the short version will be printed.
# If it is set to "silent_", nothing will be printed at all, since
# the variable $(silent_cmd_cc_o_c) doesn't exist.
#
# A simple variant is to prefix commands with $(Q) - that's useful
# for commands that shall be hidden in non-verbose mode.
#
#	$(Q)ln $@ :<
#
# If KBUILD_VERBOSE equals 0 then the above command will be hidden.
# If KBUILD_VERBOSE equals 1 then the above command is displayed.
#
# To put more focus on warnings, be less verbose as default
# Use 'make V=1' to see the full commands

ifeq ("$(origin V)", "command line")
  KBUILD_VERBOSE = $(V)
endif
ifndef KBUILD_VERBOSE
  KBUILD_VERBOSE = 0
endif

ifeq ($(KBUILD_VERBOSE),1)
  quiet =
  Q =
else
  quiet=quiet_
  Q = @
endif

# If the user is running make -s (silent mode), suppress echoing of
# commands

ifneq ($(filter 4.%,$(MAKE_VERSION)),)	# make-4
ifneq ($(filter %s ,$(firstword x$(MAKEFLAGS))),)
  quiet=silent_
  tools_silent=s
endif
else					# make-3.8x
ifneq ($(filter s% -s%,$(MAKEFLAGS)),)
  quiet=silent_
  tools_silent=-s
endif
endif

export quiet Q KBUILD_VERBOSE

# kbuild supports saving output files in a separate directory.
# To locate output files in a separate directory two syntaxes are supported.
# In both cases the working directory must be the root of the kernel src.
# 1) O=
# Use "make O=dir/to/store/output/files/"
#
# 2) Set KBUILD_OUTPUT
# Set the environment variable KBUILD_OUTPUT to point to the directory
# where the output files shall be placed.
# export KBUILD_OUTPUT=dir/to/store/output/files/
# make
#
# The O= assignment takes precedence over the KBUILD_OUTPUT environment
# variable.

# KBUILD_SRC is set on invocation of make in OBJ directory
# KBUILD_SRC is not intended to be used by the regular user (for now)
ifeq ($(KBUILD_SRC),)

# OK, Make called in directory where kernel src resides
# Do we want to locate output files in a separate directory?
ifeq ("$(origin O)", "command line")
  KBUILD_OUTPUT := $(O)
endif

# That's our default target when none is given on the command line
PHONY := _all
_all:

# Cancel implicit rules on top Makefile
$(CURDIR)/Makefile Makefile: ;

ifneq ($(words $(subst :, ,$(CURDIR))), 1)
  $(error main directory cannot contain spaces nor colons)
endif

ifneq ($(KBUILD_OUTPUT),)
# Invoke a second make in the output directory, passing relevant variables
# check that the output directory actually exists
saved-output := $(KBUILD_OUTPUT)
KBUILD_OUTPUT := $(shell mkdir -p $(KBUILD_OUTPUT) && cd $(KBUILD_OUTPUT) \
								&& /bin/pwd)
$(if $(KBUILD_OUTPUT),, \
     $(error failed to create output directory "$(saved-output)"))

PHONY += $(MAKECMDGOALS) sub-make

$(filter-out _all sub-make $(CURDIR)/Makefile, $(MAKECMDGOALS)) _all: sub-make
	@:

sub-make:
	$(Q)$(MAKE) -C $(KBUILD_OUTPUT) KBUILD_SRC=$(CURDIR) \
	-f $(CURDIR)/Makefile $(filter-out _all sub-make,$(MAKECMDGOALS))

# Leave processing to above invocation of make
skip-makefile := 1
endif # ifneq ($(KBUILD_OUTPUT),)
endif # ifeq ($(KBUILD_SRC),)

# We process the rest of the Makefile if this is the final invocation of make
ifeq ($(skip-makefile),)

# Do not print "Entering directory ...",
# but we want to display it when entering to the output directory
# so that IDEs/editors are able to understand relative filenames.
MAKEFLAGS += --no-print-directory

# Call a source code checker (by default, "sparse") as part of the
# C compilation.
#
# Use 'make C=1' to enable checking of only re-compiled files.
# Use 'make C=2' to enable checking of *all* source files, regardless
# of whether they are re-compiled or not.
#
# See the file "Documentation/sparse.txt" for more details, including
# where to get the "sparse" utility.

ifeq ("$(origin C)", "command line")
  KBUILD_CHECKSRC = $(C)
endif
ifndef KBUILD_CHECKSRC
  KBUILD_CHECKSRC = 0
endif

# Use make M=dir to specify directory of external module to build
# Old syntax make ... SUBDIRS=$PWD is still supported
# Setting the environment variable KBUILD_EXTMOD take precedence
ifdef SUBDIRS
  KBUILD_EXTMOD ?= $(SUBDIRS)
endif

ifeq ("$(origin M)", "command line")
  KBUILD_EXTMOD := $(M)
endif

# If building an external module we do not care about the all: rule
# but instead _all depend on modules
PHONY += all
ifeq ($(KBUILD_EXTMOD),)
_all: all
else
_all: modules
endif

ifeq ($(KBUILD_SRC),)
        # building in the source tree
        srctree := .
else
        ifeq ($(KBUILD_SRC)/,$(dir $(CURDIR)))
                # building in a subdirectory of the source tree
                srctree := ..
        else
                srctree := $(KBUILD_SRC)
        endif
endif
objtree		:= .
src		:= $(srctree)
obj		:= $(objtree)

VPATH		:= $(srctree)$(if $(KBUILD_EXTMOD),:$(KBUILD_EXTMOD))

export srctree objtree VPATH

# SUBARCH tells the usermode build what the underlying arch is.  That is set
# first, and if a usermode build is happening, the "ARCH=um" on the command
# line overrides the setting of ARCH below.  If a native build is happening,
# then ARCH is assigned, getting whatever value it gets normally, and
# SUBARCH is subsequently ignored.

SUBARCH := $(shell uname -m | sed -e s/i.86/x86/ -e s/x86_64/x86/ \
				  -e s/sun4u/sparc64/ \
				  -e s/arm.*/arm/ -e s/sa110/arm/ \
				  -e s/s390x/s390/ -e s/parisc64/parisc/ \
				  -e s/ppc.*/powerpc/ -e s/mips.*/mips/ \
				  -e s/sh[234].*/sh/ -e s/aarch64.*/arm64/ )

# Cross compiling and selecting different set of gcc/bin-utils
# ---------------------------------------------------------------------------
#
# When performing cross compilation for other architectures ARCH shall be set
# to the target architecture. (See arch/* for the possibilities).
# ARCH can be set during invocation of make:
# make ARCH=ia64
# Another way is to have ARCH set in the environment.
# The default ARCH is the host where make is executed.

# CROSS_COMPILE specify the prefix used for all executables used
# during compilation. Only gcc and related bin-utils executables
# are prefixed with $(CROSS_COMPILE).
# CROSS_COMPILE can be set on the command line
# make CROSS_COMPILE=ia64-linux-
# Alternatively CROSS_COMPILE can be set in the environment.
# A third alternative is to store a setting in .config so that plain
# "make" in the configured kernel build directory always uses that.
# Default value for CROSS_COMPILE is not to prefix executables
# Note: Some architectures assign CROSS_COMPILE in their arch/*/Makefile
ARCH		?= $(SUBARCH)
CROSS_COMPILE	?= $(CONFIG_CROSS_COMPILE:"%"=%)

# Architecture as present in compile.h
UTS_MACHINE 	:= $(ARCH)
SRCARCH 	:= $(ARCH)

# Additional ARCH settings for x86
ifeq ($(ARCH),i386)
        SRCARCH := x86
endif
ifeq ($(ARCH),x86_64)
        SRCARCH := x86
endif

# Additional ARCH settings for sparc
ifeq ($(ARCH),sparc32)
       SRCARCH := sparc
endif
ifeq ($(ARCH),sparc64)
       SRCARCH := sparc
endif

# Additional ARCH settings for sh
ifeq ($(ARCH),sh64)
       SRCARCH := sh
endif

# Additional ARCH settings for tile
ifeq ($(ARCH),tilepro)
       SRCARCH := tile
endif
ifeq ($(ARCH),tilegx)
       SRCARCH := tile
endif

# Where to locate arch specific headers
hdr-arch  := $(SRCARCH)

KCONFIG_CONFIG	?= .config
export KCONFIG_CONFIG

# SHELL used by kbuild
CONFIG_SHELL := $(shell if [ -x "$$BASH" ]; then echo $$BASH; \
	  else if [ -x /bin/bash ]; then echo /bin/bash; \
	  else echo sh; fi ; fi)

HOSTCC       = gcc
HOSTCXX      = g++
HOSTCFLAGS   := -Wall -Wmissing-prototypes -Wstrict-prototypes -O2 -fomit-frame-pointer -std=gnu89
HOSTCXXFLAGS = -O2

# Decide whether to build built-in, modular, or both.
# Normally, just do built-in.

KBUILD_MODULES :=
KBUILD_BUILTIN := 1

# If we have only "make modules", don't compile built-in objects.
# When we're building modules with modversions, we need to consider
# the built-in objects during the descend as well, in order to
# make sure the checksums are up to date before we record them.

ifeq ($(MAKECMDGOALS),modules)
  KBUILD_BUILTIN := $(if $(CONFIG_MODVERSIONS),1)
endif

# If we have "make <whatever> modules", compile modules
# in addition to whatever we do anyway.
# Just "make" or "make all" shall build modules as well

ifneq ($(filter all _all modules,$(MAKECMDGOALS)),)
  KBUILD_MODULES := 1
endif

ifeq ($(MAKECMDGOALS),)
  KBUILD_MODULES := 1
endif

export KBUILD_MODULES KBUILD_BUILTIN
export KBUILD_CHECKSRC KBUILD_SRC KBUILD_EXTMOD

# We need some generic definitions (do not try to remake the file).
scripts/Kbuild.include: ;
include scripts/Kbuild.include

# Make variables (CC, etc...)
AS		= $(CROSS_COMPILE)as
LD		= $(CROSS_COMPILE)ld
CC		= $(CROSS_COMPILE)gcc
CPP		= $(CC) -E
AR		= $(CROSS_COMPILE)ar
NM		= $(CROSS_COMPILE)nm
STRIP		= $(CROSS_COMPILE)strip
OBJCOPY		= $(CROSS_COMPILE)objcopy
OBJDUMP		= $(CROSS_COMPILE)objdump
DTC		= scripts/dtc/dtc
AWK		= awk
GENKSYMS	= scripts/genksyms/genksyms
INSTALLKERNEL  := installkernel
DEPMOD		= /sbin/depmod
PERL		= perl
PYTHON		= python
CHECK		= sparse

CHECKFLAGS     := -D__linux__ -Dlinux -D__STDC__ -Dunix -D__unix__ \
		  -Wbitwise -Wno-return-void $(CF)
CFLAGS_MODULE   =
AFLAGS_MODULE   =
LDFLAGS_MODULE  =
CFLAGS_KERNEL	=
AFLAGS_KERNEL	=
CFLAGS_GCOV	= -fprofile-arcs -ftest-coverage -fno-tree-loop-im
CFLAGS_KCOV	= -fsanitize-coverage=trace-pc


# Use USERINCLUDE when you must reference the UAPI directories only.
USERINCLUDE    := \
		-I$(srctree)/arch/$(hdr-arch)/include/uapi \
		-Iarch/$(hdr-arch)/include/generated/uapi \
		-I$(srctree)/include/uapi \
		-Iinclude/generated/uapi \
                -include $(srctree)/include/linux/kconfig.h

# Use LINUXINCLUDE when you must reference the include/ directory.
# Needed to be compatible with the O= option
LINUXINCLUDE    := \
		-I$(srctree)/arch/$(hdr-arch)/include \
		-Iarch/$(hdr-arch)/include/generated/uapi \
		-Iarch/$(hdr-arch)/include/generated \
		$(if $(KBUILD_SRC), -I$(srctree)/include) \
		-Iinclude \
		$(USERINCLUDE)

KBUILD_CPPFLAGS := -D__KERNEL__ $(CLANG_FLAGS)

KBUILD_CFLAGS   := -Wall -Wundef -Wstrict-prototypes -Wno-trigraphs \
		   -fno-strict-aliasing -fno-common \
		   -Werror-implicit-function-declaration \
		   -Wno-format-security \
		   -std=gnu89 $(CLANG_FLAGS)

KBUILD_AFLAGS_KERNEL :=
KBUILD_CFLAGS_KERNEL :=
KBUILD_AFLAGS   := -D__ASSEMBLY__ $(CLANG_FLAGS)
KBUILD_AFLAGS_MODULE  := -DMODULE
KBUILD_CFLAGS_MODULE  := -DMODULE
KBUILD_LDFLAGS_MODULE := -T $(srctree)/scripts/module-common.lds

# Read KERNELRELEASE from include/config/kernel.release (if it exists)
KERNELRELEASE = $(shell cat include/config/kernel.release 2> /dev/null)
KERNELVERSION = $(VERSION)$(if $(PATCHLEVEL),.$(PATCHLEVEL)$(if $(SUBLEVEL),.$(SUBLEVEL)))$(EXTRAVERSION)

export VERSION PATCHLEVEL SUBLEVEL KERNELRELEASE KERNELVERSION
export ARCH SRCARCH CONFIG_SHELL HOSTCC HOSTCFLAGS CROSS_COMPILE AS LD CC
export CPP AR NM STRIP OBJCOPY OBJDUMP DTC
export MAKE AWK GENKSYMS INSTALLKERNEL PERL PYTHON UTS_MACHINE
export HOSTCXX HOSTCXXFLAGS LDFLAGS_MODULE CHECK CHECKFLAGS

export KBUILD_CPPFLAGS NOSTDINC_FLAGS LINUXINCLUDE OBJCOPYFLAGS LDFLAGS
export KBUILD_CFLAGS CFLAGS_KERNEL CFLAGS_MODULE CFLAGS_GCOV
export CFLAGS_KASAN CFLAGS_KASAN_NOSANITIZE
export DTC_FLAGS
export CFLAGS_KCOV CFLAGS_UBSAN
export KBUILD_AFLAGS AFLAGS_KERNEL AFLAGS_MODULE
export KBUILD_AFLAGS_MODULE KBUILD_CFLAGS_MODULE KBUILD_LDFLAGS_MODULE
export KBUILD_AFLAGS_KERNEL KBUILD_CFLAGS_KERNEL
export KBUILD_ARFLAGS

# When compiling out-of-tree modules, put MODVERDIR in the module
# tree rather than in the kernel tree. The kernel tree might
# even be read-only.
export MODVERDIR := $(if $(KBUILD_EXTMOD),$(firstword $(KBUILD_EXTMOD))/).tmp_versions

# Files to ignore in find ... statements

export RCS_FIND_IGNORE := \( -name SCCS -o -name BitKeeper -o -name .svn -o    \
			  -name CVS -o -name .pc -o -name .hg -o -name .git \) \
			  -prune -o
export RCS_TAR_IGNORE := --exclude SCCS --exclude BitKeeper --exclude .svn \
			 --exclude CVS --exclude .pc --exclude .hg --exclude .git

# ===========================================================================
# Rules shared between *config targets and build targets

# Basic helpers built in scripts/
PHONY += scripts_basic
scripts_basic:
	$(Q)$(MAKE) $(build)=scripts/basic
	$(Q)rm -f .tmp_quiet_recordmcount

# To avoid any implicit rule to kick in, define an empty command.
scripts/basic/%: scripts_basic ;

PHONY += outputmakefile
# outputmakefile generates a Makefile in the output directory, if using a
# separate output directory. This allows convenient use of make in the
# output directory.
outputmakefile:
ifneq ($(KBUILD_SRC),)
	$(Q)ln -fsn $(srctree) source
	$(Q)$(CONFIG_SHELL) $(srctree)/scripts/mkmakefile \
	    $(srctree) $(objtree) $(VERSION) $(PATCHLEVEL)
endif

# Support for using generic headers in asm-generic
PHONY += asm-generic
asm-generic:
	$(Q)$(MAKE) -f $(srctree)/scripts/Makefile.asm-generic \
	            src=asm obj=arch/$(SRCARCH)/include/generated/asm
	$(Q)$(MAKE) -f $(srctree)/scripts/Makefile.asm-generic \
	            src=uapi/asm obj=arch/$(SRCARCH)/include/generated/uapi/asm

# To make sure we do not include .config for any of the *config targets
# catch them early, and hand them over to scripts/kconfig/Makefile
# It is allowed to specify more targets when calling make, including
# mixing *config targets and build targets.
# For example 'make oldconfig all'.
# Detect when mixed targets is specified, and make a second invocation
# of make so .config is not included in this case either (for *config).

version_h := include/generated/uapi/linux/version.h
old_version_h := include/linux/version.h

no-dot-config-targets := clean mrproper distclean \
			 cscope gtags TAGS tags help% %docs check% coccicheck \
			 $(version_h) headers_% archheaders archscripts \
			 kernelversion %src-pkg

config-targets := 0
mixed-targets  := 0
dot-config     := 1

ifneq ($(filter $(no-dot-config-targets), $(MAKECMDGOALS)),)
	ifeq ($(filter-out $(no-dot-config-targets), $(MAKECMDGOALS)),)
		dot-config := 0
	endif
endif

ifeq ($(KBUILD_EXTMOD),)
        ifneq ($(filter config %config,$(MAKECMDGOALS)),)
                config-targets := 1
                ifneq ($(words $(MAKECMDGOALS)),1)
                        mixed-targets := 1
                endif
        endif
endif
# install and module_install need also be processed one by one
ifneq ($(filter install,$(MAKECMDGOALS)),)
        ifneq ($(filter modules_install,$(MAKECMDGOALS)),)
	        mixed-targets := 1
        endif
endif

ifeq ($(mixed-targets),1)
# ===========================================================================
# We're called with mixed targets (*config and build targets).
# Handle them one by one.

PHONY += $(MAKECMDGOALS) __build_one_by_one

$(filter-out __build_one_by_one, $(MAKECMDGOALS)): __build_one_by_one
	@:

__build_one_by_one:
	$(Q)set -e; \
	for i in $(MAKECMDGOALS); do \
		$(MAKE) -f $(srctree)/Makefile $$i; \
	done

else
ifeq ($(config-targets),1)
# ===========================================================================
# *config targets only - make sure prerequisites are updated, and descend
# in scripts/kconfig to make the *config target

# Read arch specific Makefile to set KBUILD_DEFCONFIG as needed.
# KBUILD_DEFCONFIG may point out an alternative default configuration
# used for 'make defconfig'
include arch/$(SRCARCH)/Makefile
export KBUILD_DEFCONFIG KBUILD_KCONFIG

config: scripts_basic outputmakefile FORCE
	$(Q)$(MAKE) $(build)=scripts/kconfig $@

%config: scripts_basic outputmakefile FORCE
	$(Q)$(MAKE) $(build)=scripts/kconfig $@

else
# ===========================================================================
# Build targets only - this includes vmlinux, arch specific targets, clean
# targets and others. In general all targets except *config targets.

ifeq ($(KBUILD_EXTMOD),)
# Additional helpers built in scripts/
# Carefully list dependencies so we do not try to build scripts twice
# in parallel
PHONY += scripts
scripts: scripts_basic include/config/auto.conf include/config/tristate.conf \
	 asm-generic
	$(Q)$(MAKE) $(build)=$(@)

# Objects we will link into vmlinux / subdirs we need to visit
init-y		:= init/
drivers-y	:= drivers/ sound/ firmware/
net-y		:= net/
libs-y		:= lib/
core-y		:= usr/
virt-y		:= virt/
endif # KBUILD_EXTMOD

ifeq ($(dot-config),1)
# Read in config
-include include/config/auto.conf

ifeq ($(KBUILD_EXTMOD),)
# Read in dependencies to all Kconfig* files, make sure to run
# oldconfig if changes are detected.
-include include/config/auto.conf.cmd

# To avoid any implicit rule to kick in, define an empty command
$(KCONFIG_CONFIG) include/config/auto.conf.cmd: ;

# If .config is newer than include/config/auto.conf, someone tinkered
# with it and forgot to run make oldconfig.
# if auto.conf.cmd is missing then we are probably in a cleaned tree so
# we execute the config step to be sure to catch updated Kconfig files
include/config/%.conf: $(KCONFIG_CONFIG) include/config/auto.conf.cmd
	$(Q)$(MAKE) -f $(srctree)/Makefile silentoldconfig
else
# external modules needs include/generated/autoconf.h and include/config/auto.conf
# but do not care if they are up-to-date. Use auto.conf to trigger the test
PHONY += include/config/auto.conf

include/config/auto.conf:
	$(Q)test -e include/generated/autoconf.h -a -e $@ || (		\
	echo >&2;							\
	echo >&2 "  ERROR: Kernel configuration is invalid.";		\
	echo >&2 "         include/generated/autoconf.h or $@ are missing.";\
	echo >&2 "         Run 'make oldconfig && make prepare' on kernel src to fix it.";	\
	echo >&2 ;							\
	/bin/false)

endif # KBUILD_EXTMOD

else
# Dummy target needed, because used as prerequisite
include/config/auto.conf: ;
endif # $(dot-config)

# The all: target is the default when no target is given on the
# command line.
# This allow a user to issue only 'make' to build a kernel including modules
# Defaults to vmlinux, but the arch makefile usually adds further targets
all: vmlinux

ifeq ($(cc-name),clang)
ifneq ($(CROSS_COMPILE),)
CLANG_TRIPLE	?= $(CROSS_COMPILE)
CLANG_TARGET	:= --target=$(notdir $(CLANG_TRIPLE:%-=%))
GCC_TOOLCHAIN_DIR := $(dir $(shell which $(LD)))
CLANG_PREFIX	:= --prefix=$(GCC_TOOLCHAIN_DIR)
GCC_TOOLCHAIN	:= $(realpath $(GCC_TOOLCHAIN_DIR)/..)
endif
ifneq ($(GCC_TOOLCHAIN),)
CLANG_GCC_TC	:= --gcc-toolchain=$(GCC_TOOLCHAIN)
endif
KBUILD_CFLAGS += $(CLANG_TARGET) $(CLANG_GCC_TC) $(CLANG_PREFIX)
KBUILD_AFLAGS += $(CLANG_TARGET) $(CLANG_GCC_TC) $(CLANG_PREFIX)
KBUILD_CFLAGS += $(call cc-option, -no-integrated-as)
KBUILD_AFLAGS += $(call cc-option, -no-integrated-as)
endif

# The arch Makefile can set ARCH_{CPP,A,C}FLAGS to override the default
# values of the respective KBUILD_* variables
ARCH_CPPFLAGS :=
ARCH_AFLAGS :=
ARCH_CFLAGS :=
include arch/$(SRCARCH)/Makefile

KBUILD_CFLAGS	+= $(call cc-option,-fno-delete-null-pointer-checks,)
KBUILD_CFLAGS	+= $(call cc-disable-warning,maybe-uninitialized,)
KBUILD_CFLAGS	+= $(call cc-disable-warning,frame-address,)
KBUILD_CFLAGS	+= $(call cc-disable-warning, format-truncation)
KBUILD_CFLAGS	+= $(call cc-disable-warning, format-overflow)
KBUILD_CFLAGS	+= $(call cc-disable-warning, int-in-bool-context)
KBUILD_CFLAGS	+= $(call cc-disable-warning, attribute-alias)

ifdef CONFIG_LD_DEAD_CODE_DATA_ELIMINATION
KBUILD_CFLAGS	+= $(call cc-option,-ffunction-sections,)
KBUILD_CFLAGS	+= $(call cc-option,-fdata-sections,)
endif

ifdef CONFIG_CC_OPTIMIZE_FOR_SIZE
KBUILD_CFLAGS	+= $(call cc-option,-Oz,-Os)
KBUILD_CFLAGS	+= $(call cc-disable-warning,maybe-uninitialized,)
else
ifdef CONFIG_PROFILE_ALL_BRANCHES
KBUILD_CFLAGS	+= -O2
else
KBUILD_CFLAGS   += -O2
endif
endif

ifdef CONFIG_CC_WERROR
KBUILD_CFLAGS	+= -Werror
endif

# Tell gcc to never replace conditional load with a non-conditional one
KBUILD_CFLAGS	+= $(call cc-option,--param=allow-store-data-races=0)

# check for 'asm goto'
ifeq ($(shell $(CONFIG_SHELL) $(srctree)/scripts/gcc-goto.sh $(CC) $(KBUILD_CFLAGS)), y)
	KBUILD_CFLAGS += -DCC_HAVE_ASM_GOTO
	KBUILD_AFLAGS += -DCC_HAVE_ASM_GOTO
endif

ifdef CONFIG_READABLE_ASM
# Disable optimizations that make assembler listings hard to read.
# reorder blocks reorders the control in the function
# ipa clone creates specialized cloned functions
# partial inlining inlines only parts of functions
KBUILD_CFLAGS += $(call cc-option,-fno-reorder-blocks,) \
                 $(call cc-option,-fno-ipa-cp-clone,) \
                 $(call cc-option,-fno-partial-inlining)
endif

ifneq ($(CONFIG_FRAME_WARN),0)
KBUILD_CFLAGS += $(call cc-option,-Wframe-larger-than=${CONFIG_FRAME_WARN})
endif

# Handle stack protector mode.
#
# Since kbuild can potentially perform two passes (first with the old
# .config values and then with updated .config values), we cannot error out
# if a desired compiler option is unsupported. If we were to error, kbuild
# could never get to the second pass and actually notice that we changed
# the option to something that was supported.
#
# Additionally, we don't want to fallback and/or silently change which compiler
# flags will be used, since that leads to producing kernels with different
# security feature characteristics depending on the compiler used. ("But I
# selected CC_STACKPROTECTOR_STRONG! Why did it build with _REGULAR?!")
#
# The middle ground is to warn here so that the failed option is obvious, but
# to let the build fail with bad compiler flags so that we can't produce a
# kernel when there is a CONFIG and compiler mismatch.
#
ifdef CONFIG_CC_STACKPROTECTOR_REGULAR
  stackp-flag := -fstack-protector
  ifeq ($(call cc-option, $(stackp-flag)),)
    $(warning Cannot use CONFIG_CC_STACKPROTECTOR_REGULAR: \
             -fstack-protector not supported by compiler)
  endif
else
ifdef CONFIG_CC_STACKPROTECTOR_STRONG
  stackp-flag := -fstack-protector-strong
  ifeq ($(call cc-option, $(stackp-flag)),)
    $(warning Cannot use CONFIG_CC_STACKPROTECTOR_STRONG: \
	      -fstack-protector-strong not supported by compiler)
  endif
else
  # Force off for distro compilers that enable stack protector by default.
  stackp-flag := $(call cc-option, -fno-stack-protector)
endif
endif
KBUILD_CFLAGS += $(stackp-flag)

ifdef CONFIG_KCOV
  ifeq ($(call cc-option, $(CFLAGS_KCOV)),)
    $(warning Cannot use CONFIG_KCOV: \
             -fsanitize-coverage=trace-pc is not supported by compiler)
    CFLAGS_KCOV =
  endif
endif

ifeq ($(cc-name),clang)
KBUILD_CPPFLAGS += $(call cc-option,-Qunused-arguments,)
KBUILD_CFLAGS += $(call cc-disable-warning, format-invalid-specifier)
KBUILD_CFLAGS += $(call cc-disable-warning, gnu)
KBUILD_CFLAGS += $(call cc-disable-warning, pointer-bool-conversion)
KBUILD_CFLAGS += $(call cc-disable-warning, address-of-packed-member)
KBUILD_CFLAGS += -Wno-asm-operand-widths
KBUILD_CFLAGS += -Wno-initializer-overrides
KBUILD_CFLAGS += -fno-builtin

# Quiet clang warning: comparison of unsigned expression < 0 is always false

KBUILD_CFLAGS += $(call cc-disable-warning, tautological-compare)
# CLANG uses a _MergedGlobals as optimization, but this breaks modpost, as the
# source of a reference will be _MergedGlobals and not on of the whitelisted names.
# See modpost pattern 2
KBUILD_CFLAGS += $(call cc-option, -mno-global-merge,)

else

KBUILD_CFLAGS += $(call cc-option,-fno-delete-null-pointer-checks,)
# These warnings generated too much noise in a regular build.
# Use make W=1 to enable them (see scripts/Makefile.extrawarn)
KBUILD_CFLAGS += $(call cc-disable-warning, unused-but-set-variable)
endif

KBUILD_CFLAGS += $(call cc-disable-warning, unused-const-variable)
ifdef CONFIG_FRAME_POINTER
KBUILD_CFLAGS	+= -fno-omit-frame-pointer -fno-optimize-sibling-calls
else
# Some targets (ARM with Thumb2, for example), can't be built with frame
# pointers.  For those, we don't have FUNCTION_TRACER automatically
# select FRAME_POINTER.  However, FUNCTION_TRACER adds -pg, and this is
# incompatible with -fomit-frame-pointer with current GCC, so we don't use
# -fomit-frame-pointer with FUNCTION_TRACER.
ifndef CONFIG_FUNCTION_TRACER
KBUILD_CFLAGS	+= -fomit-frame-pointer
endif
endif

KBUILD_CFLAGS   += $(call cc-option, -fno-var-tracking-assignments)

ifdef CONFIG_DEBUG_INFO
ifdef CONFIG_DEBUG_INFO_SPLIT
KBUILD_CFLAGS   += $(call cc-option, -gsplit-dwarf, -g)
else
KBUILD_CFLAGS	+= -g
endif
KBUILD_AFLAGS	+= -Wa,-gdwarf-2
endif
ifdef CONFIG_DEBUG_INFO_DWARF4
KBUILD_CFLAGS	+= $(call cc-option, -gdwarf-4,)
endif

ifdef CONFIG_DEBUG_INFO_REDUCED
KBUILD_CFLAGS 	+= $(call cc-option, -femit-struct-debug-baseonly) \
		   $(call cc-option,-fno-var-tracking)
endif

ifdef CONFIG_FUNCTION_TRACER
ifndef CC_FLAGS_FTRACE
CC_FLAGS_FTRACE := -pg
endif
export CC_FLAGS_FTRACE
ifdef CONFIG_HAVE_FENTRY
CC_USING_FENTRY	:= $(call cc-option, -mfentry -DCC_USING_FENTRY)
endif
KBUILD_CFLAGS	+= $(CC_FLAGS_FTRACE) $(CC_USING_FENTRY)
KBUILD_AFLAGS	+= $(CC_USING_FENTRY)
ifdef CONFIG_DYNAMIC_FTRACE
	ifdef CONFIG_HAVE_C_RECORDMCOUNT
		BUILD_C_RECORDMCOUNT := y
		export BUILD_C_RECORDMCOUNT
	endif
endif
endif

# We trigger additional mismatches with less inlining
ifdef CONFIG_DEBUG_SECTION_MISMATCH
KBUILD_CFLAGS += $(call cc-option, -fno-inline-functions-called-once)
endif

ifdef CONFIG_CC_LTO
KBUILD_CFLAGS   += -fvisibility=hidden
LDFLAGS_GOLD	+= -plugin LLVMgold.so
DISABLE_LTO     := -fno-lto
export DISABLE_LTO LD_FINAL_VMLINUX LDFLAGS_FINAL_VMLINUX
ifdef CONFIG_MODVERSIONS
LLVM_DIS	:= llvm-dis
export LLVM_DIS
endif
endif

ifdef CONFIG_CLANG_LTO
KBUILD_CFLAGS   += -flto
endif

# arch Makefile may override CC so keep this after arch Makefile is included
NOSTDINC_FLAGS += -nostdinc -isystem $(shell $(CC) -print-file-name=include)
CHECKFLAGS     += $(NOSTDINC_FLAGS)

# warn about C99 declaration after statement
KBUILD_CFLAGS += $(call cc-option,-Wdeclaration-after-statement,)

# disable pointer signed / unsigned warnings in gcc 4.0
KBUILD_CFLAGS += $(call cc-disable-warning, pointer-sign)

# disable stringop warnings in gcc 8+
KBUILD_CFLAGS += $(call cc-disable-warning, stringop-truncation)

# disable invalid "can't wrap" optimizations for signed / pointers
KBUILD_CFLAGS	+= $(call cc-option,-fno-strict-overflow)

# clang sets -fmerge-all-constants by default as optimization, but this
# is non-conforming behavior for C and in fact breaks the kernel, so we
# need to disable it here generally.
KBUILD_CFLAGS	+= $(call cc-option,-fno-merge-all-constants)

# for gcc -fno-merge-all-constants disables everything, but it is fine
# to have actual conforming behavior enabled.
KBUILD_CFLAGS	+= $(call cc-option,-fmerge-constants)

# Make sure -fstack-check isn't enabled (like gentoo apparently did)
KBUILD_CFLAGS  += $(call cc-option,-fno-stack-check,)

# conserve stack if available
KBUILD_CFLAGS   += $(call cc-option,-fconserve-stack)

# disallow errors like 'EXPORT_GPL(foo);' with missing header
KBUILD_CFLAGS   += $(call cc-option,-Werror=implicit-int)

# require functions to have arguments in prototypes, not empty 'int foo()'
KBUILD_CFLAGS   += $(call cc-option,-Werror=strict-prototypes)

# Prohibit date/time macros, which would make the build non-deterministic
KBUILD_CFLAGS   += $(call cc-option,-Werror=date-time)

# use the deterministic mode of AR if available
KBUILD_ARFLAGS := $(call ar-option,D)

include scripts/Makefile.kasan
include scripts/Makefile.extrawarn
include scripts/Makefile.ubsan

# Add any flags specific to ld.gold
ifeq ($(ld-name),gold)
LDFLAGS		+= $(LDFLAGS_GOLD)
endif

# Add any arch overrides and user supplied CPPFLAGS, AFLAGS and CFLAGS as the
# last assignments
KBUILD_CPPFLAGS += $(ARCH_CPPFLAGS) $(KCPPFLAGS)
KBUILD_AFLAGS   += $(ARCH_AFLAGS)   $(KAFLAGS)
KBUILD_CFLAGS   += $(ARCH_CFLAGS)   $(KCFLAGS)

# Use --build-id when available.
LDFLAGS_BUILD_ID = $(patsubst -Wl$(comma)%,%,\
			      $(call cc-ldoption, -Wl$(comma)--build-id,))
KBUILD_LDFLAGS_MODULE += $(LDFLAGS_BUILD_ID)
LDFLAGS_vmlinux += $(LDFLAGS_BUILD_ID)

ifdef CONFIG_LD_DEAD_CODE_DATA_ELIMINATION
LDFLAGS_vmlinux	+= $(call ld-option, --gc-sections,)
endif

ifeq ($(CONFIG_STRIP_ASM_SYMS),y)
LDFLAGS_vmlinux	+= $(call ld-option, -X,)
endif

# Default kernel image to build when no specific target is given.
# KBUILD_IMAGE may be overruled on the command line or
# set in the environment
# Also any assignments in arch/$(ARCH)/Makefile take precedence over
# this default value
export KBUILD_IMAGE ?= vmlinux

#
# INSTALL_PATH specifies where to place the updated kernel and system map
# images. Default is /boot, but you can set it to other values
export	INSTALL_PATH ?= /boot

#
# INSTALL_DTBS_PATH specifies a prefix for relocations required by build roots.
# Like INSTALL_MOD_PATH, it isn't defined in the Makefile, but can be passed as
# an argument if needed. Otherwise it defaults to the kernel install path
#
export INSTALL_DTBS_PATH ?= $(INSTALL_PATH)/dtbs/$(KERNELRELEASE)

#
# INSTALL_MOD_PATH specifies a prefix to MODLIB for module directory
# relocations required by build roots.  This is not defined in the
# makefile but the argument can be passed to make if needed.
#

MODLIB	= $(INSTALL_MOD_PATH)/lib/modules/$(KERNELRELEASE)
export MODLIB

#
# INSTALL_MOD_STRIP, if defined, will cause modules to be
# stripped after they are installed.  If INSTALL_MOD_STRIP is '1', then
# the default option --strip-debug will be used.  Otherwise,
# INSTALL_MOD_STRIP value will be used as the options to the strip command.

ifdef INSTALL_MOD_STRIP
ifeq ($(INSTALL_MOD_STRIP),1)
mod_strip_cmd = $(STRIP) --strip-debug
else
mod_strip_cmd = $(STRIP) $(INSTALL_MOD_STRIP)
endif # INSTALL_MOD_STRIP=1
else
mod_strip_cmd = true
endif # INSTALL_MOD_STRIP
export mod_strip_cmd

# CONFIG_MODULE_COMPRESS, if defined, will cause module to be compressed
# after they are installed in agreement with CONFIG_MODULE_COMPRESS_GZIP
# or CONFIG_MODULE_COMPRESS_XZ.

mod_compress_cmd = true
ifdef CONFIG_MODULE_COMPRESS
  ifdef CONFIG_MODULE_COMPRESS_GZIP
    mod_compress_cmd = gzip -n -f
  endif # CONFIG_MODULE_COMPRESS_GZIP
  ifdef CONFIG_MODULE_COMPRESS_XZ
    mod_compress_cmd = xz -f
  endif # CONFIG_MODULE_COMPRESS_XZ
endif # CONFIG_MODULE_COMPRESS
export mod_compress_cmd

# Select initial ramdisk compression format, default is gzip(1).
# This shall be used by the dracut(8) tool while creating an initramfs image.
#
INITRD_COMPRESS-y                  := gzip
INITRD_COMPRESS-$(CONFIG_RD_BZIP2) := bzip2
INITRD_COMPRESS-$(CONFIG_RD_LZMA)  := lzma
INITRD_COMPRESS-$(CONFIG_RD_XZ)    := xz
INITRD_COMPRESS-$(CONFIG_RD_LZO)   := lzo
INITRD_COMPRESS-$(CONFIG_RD_LZ4)   := lz4
# do not export INITRD_COMPRESS, since we didn't actually
# choose a sane default compression above.
# export INITRD_COMPRESS := $(INITRD_COMPRESS-y)

ifdef CONFIG_MODULE_SIG_ALL
$(eval $(call config_filename,MODULE_SIG_KEY))

mod_sign_cmd = scripts/sign-file $(CONFIG_MODULE_SIG_HASH) $(MODULE_SIG_KEY_SRCPREFIX)$(CONFIG_MODULE_SIG_KEY) certs/signing_key.x509
else
mod_sign_cmd = true
endif
export mod_sign_cmd


ifeq ($(KBUILD_EXTMOD),)
core-y		+= kernel/ certs/ mm/ fs/ ipc/ security/ crypto/ block/

vmlinux-dirs	:= $(patsubst %/,%,$(filter %/, $(init-y) $(init-m) \
		     $(core-y) $(core-m) $(drivers-y) $(drivers-m) \
		     $(net-y) $(net-m) $(libs-y) $(libs-m) $(virt-y)))

vmlinux-alldirs	:= $(sort $(vmlinux-dirs) $(patsubst %/,%,$(filter %/, \
		     $(init-) $(core-) $(drivers-) $(net-) $(libs-) $(virt-))))

init-y		:= $(patsubst %/, %/built-in.o, $(init-y))
core-y		:= $(patsubst %/, %/built-in.o, $(core-y))
drivers-y	:= $(patsubst %/, %/built-in.o, $(drivers-y))
net-y		:= $(patsubst %/, %/built-in.o, $(net-y))
libs-y1		:= $(patsubst %/, %/lib.a, $(libs-y))
libs-y2		:= $(patsubst %/, %/built-in.o, $(libs-y))
libs-y		:= $(libs-y1) $(libs-y2)
virt-y		:= $(patsubst %/, %/built-in.o, $(virt-y))

# Externally visible symbols (used by link-vmlinux.sh)
export KBUILD_VMLINUX_INIT := $(head-y) $(init-y)
export KBUILD_VMLINUX_MAIN := $(core-y) $(libs-y) $(drivers-y) $(net-y) $(virt-y)
export KBUILD_LDS          := arch/$(SRCARCH)/kernel/vmlinux.lds
export LDFLAGS_vmlinux
# used by scripts/pacmage/Makefile
export KBUILD_ALLDIRS := $(sort $(filter-out arch/%,$(vmlinux-alldirs)) arch Documentation include samples scripts tools)

vmlinux-deps := $(KBUILD_LDS) $(KBUILD_VMLINUX_INIT) $(KBUILD_VMLINUX_MAIN)

# Final link of vmlinux
      cmd_link-vmlinux = $(CONFIG_SHELL) $< $(LD) $(LDFLAGS) $(LDFLAGS_vmlinux)
quiet_cmd_link-vmlinux = LINK    $@

# Include targets which we want to
# execute if the rest of the kernel build went well.
vmlinux: scripts/link-vmlinux.sh $(vmlinux-deps) FORCE
ifdef CONFIG_HEADERS_CHECK
	$(Q)$(MAKE) -f $(srctree)/Makefile headers_check
endif
ifdef CONFIG_SAMPLES
	$(Q)$(MAKE) $(build)=samples
endif
ifdef CONFIG_BUILD_DOCSRC
	$(Q)$(MAKE) $(build)=Documentation
endif
ifdef CONFIG_GDB_SCRIPTS
	$(Q)ln -fsn `cd $(srctree) && /bin/pwd`/scripts/gdb/vmlinux-gdb.py
endif
	+$(call if_changed,link-vmlinux)

# The actual objects are generated when descending,
# make sure no implicit rule kicks in
$(sort $(vmlinux-deps)): $(vmlinux-dirs) ;

# Handle descending into subdirectories listed in $(vmlinux-dirs)
# Preset locale variables to speed up the build process. Limit locale
# tweaks to this spot to avoid wrong language settings when running
# make menuconfig etc.
# Error messages still appears in the original language

PHONY += $(vmlinux-dirs)
$(vmlinux-dirs): prepare scripts
	$(Q)$(MAKE) $(build)=$@

define filechk_kernel.release
	echo "$(KERNELVERSION)$$($(CONFIG_SHELL) $(srctree)/scripts/setlocalversion $(srctree))"
endef

# Store (new) KERNELRELEASE string in include/config/kernel.release
include/config/kernel.release: include/config/auto.conf FORCE
	$(call filechk,kernel.release)


# Things we need to do before we recursively start building the kernel
# or the modules are listed in "prepare".
# A multi level approach is used. prepareN is processed before prepareN-1.
# archprepare is used in arch Makefiles and when processed asm symlink,
# version.h and scripts_basic is processed / created.

# Listed in dependency order
PHONY += prepare archprepare prepare0 prepare1 prepare2 prepare3

# prepare3 is used to check if we are building in a separate output directory,
# and if so do:
# 1) Check that make has not been executed in the kernel src $(srctree)
prepare3: include/config/kernel.release
ifneq ($(KBUILD_SRC),)
	@$(kecho) '  Using $(srctree) as source for kernel'
	$(Q)if [ -f $(srctree)/.config -o -d $(srctree)/include/config ]; then \
		echo >&2 "  $(srctree) is not clean, please run 'make mrproper'"; \
		echo >&2 "  in the '$(srctree)' directory.";\
		/bin/false; \
	fi;
endif

# prepare2 creates a makefile if using a separate output directory
prepare2: prepare3 outputmakefile asm-generic

prepare1: prepare2 $(version_h) include/generated/utsrelease.h \
                   include/config/auto.conf
	$(cmd_crmodverdir)

archprepare: archheaders archscripts prepare1 scripts_basic

prepare0: archprepare
	$(Q)$(MAKE) $(build)=.

# All the preparing..
prepare: prepare0

# Generate some files
# ---------------------------------------------------------------------------

# KERNELRELEASE can change from a few different places, meaning version.h
# needs to be updated, so this check is forced on all builds

uts_len := 64
define filechk_utsrelease.h
	if [ `echo -n "$(KERNELRELEASE)" | wc -c ` -gt $(uts_len) ]; then \
	  echo '"$(KERNELRELEASE)" exceeds $(uts_len) characters' >&2;    \
	  exit 1;                                                         \
	fi;                                                               \
	(echo \#define UTS_RELEASE \"$(KERNELRELEASE)\";)
endef

define filechk_version.h
	(echo \#define LINUX_VERSION_CODE $(shell                         \
	expr $(VERSION) \* 65536 + 0$(PATCHLEVEL) \* 256 + 0$(SUBLEVEL)); \
	echo '#define KERNEL_VERSION(a,b,c) (((a) << 16) + ((b) << 8) + (c))';)
endef

$(version_h): $(srctree)/Makefile FORCE
	$(call filechk,version.h)
	$(Q)rm -f $(old_version_h)

include/generated/utsrelease.h: include/config/kernel.release FORCE
	$(call filechk,utsrelease.h)

PHONY += headerdep
headerdep:
	$(Q)find $(srctree)/include/ -name '*.h' | xargs --max-args 1 \
	$(srctree)/scripts/headerdep.pl -I$(srctree)/include

# ---------------------------------------------------------------------------
# Firmware install
INSTALL_FW_PATH=$(INSTALL_MOD_PATH)/lib/firmware
export INSTALL_FW_PATH

PHONY += firmware_install
firmware_install:
	@mkdir -p $(objtree)/firmware
	$(Q)$(MAKE) -f $(srctree)/scripts/Makefile.fwinst obj=firmware __fw_install

# ---------------------------------------------------------------------------
# Kernel headers

#Default location for installed headers
export INSTALL_HDR_PATH = $(objtree)/usr

# If we do an all arch process set dst to asm-$(hdr-arch)
hdr-dst = $(if $(KBUILD_HEADERS), dst=include/asm-$(hdr-arch), dst=include/asm)

PHONY += archheaders
archheaders:

PHONY += archscripts
archscripts:

PHONY += __headers
__headers: $(version_h) scripts_basic asm-generic archheaders archscripts
	$(Q)$(MAKE) $(build)=scripts build_unifdef

PHONY += headers_install_all
headers_install_all:
	$(Q)$(CONFIG_SHELL) $(srctree)/scripts/headers.sh install

PHONY += headers_install
headers_install: __headers
	$(if $(wildcard $(srctree)/arch/$(hdr-arch)/include/uapi/asm/Kbuild),, \
	  $(error Headers not exportable for the $(SRCARCH) architecture))
	$(Q)$(MAKE) $(hdr-inst)=include/uapi
	$(Q)$(MAKE) $(hdr-inst)=arch/$(hdr-arch)/include/uapi/asm $(hdr-dst)

PHONY += headers_check_all
headers_check_all: headers_install_all
	$(Q)$(CONFIG_SHELL) $(srctree)/scripts/headers.sh check

PHONY += headers_check
headers_check: headers_install
	$(Q)$(MAKE) $(hdr-inst)=include/uapi HDRCHECK=1
	$(Q)$(MAKE) $(hdr-inst)=arch/$(hdr-arch)/include/uapi/asm $(hdr-dst) HDRCHECK=1

# ---------------------------------------------------------------------------
# Kernel selftest

PHONY += kselftest
kselftest:
	$(Q)$(MAKE) -C tools/testing/selftests run_tests

kselftest-clean:
	$(Q)$(MAKE) -C tools/testing/selftests clean

# ---------------------------------------------------------------------------
# Modules

ifdef CONFIG_MODULES

# By default, build modules as well

all: modules

# Build modules
#
# A module can be listed more than once in obj-m resulting in
# duplicate lines in modules.order files.  Those are removed
# using awk while concatenating to the final file.

PHONY += modules
modules: $(vmlinux-dirs) $(if $(KBUILD_BUILTIN),vmlinux) modules.builtin
	$(Q)$(AWK) '!x[$$0]++' $(vmlinux-dirs:%=$(objtree)/%/modules.order) > $(objtree)/modules.order
	@$(kecho) '  Building modules, stage 2.';
	$(Q)$(MAKE) -f $(srctree)/scripts/Makefile.modpost
	$(Q)$(MAKE) -f $(srctree)/scripts/Makefile.fwinst obj=firmware __fw_modbuild

modules.builtin: $(vmlinux-dirs:%=%/modules.builtin)
	$(Q)$(AWK) '!x[$$0]++' $^ > $(objtree)/modules.builtin

%/modules.builtin: include/config/auto.conf
	$(Q)$(MAKE) $(modbuiltin)=$*


# Target to prepare building external modules
PHONY += modules_prepare
modules_prepare: prepare scripts

# Target to install modules
PHONY += modules_install
modules_install: _modinst_ _modinst_post

PHONY += _modinst_
_modinst_:
	@rm -rf $(MODLIB)/kernel
	@rm -f $(MODLIB)/source
	@mkdir -p $(MODLIB)/kernel
	@ln -s `cd $(srctree) && /bin/pwd` $(MODLIB)/source
	@if [ ! $(objtree) -ef  $(MODLIB)/build ]; then \
		rm -f $(MODLIB)/build ; \
		ln -s $(CURDIR) $(MODLIB)/build ; \
	fi
	@cp -f $(objtree)/modules.order $(MODLIB)/
	@cp -f $(objtree)/modules.builtin $(MODLIB)/
	$(Q)$(MAKE) -f $(srctree)/scripts/Makefile.modinst

# This depmod is only for convenience to give the initial
# boot a modules.dep even before / is mounted read-write.  However the
# boot script depmod is the master version.
PHONY += _modinst_post
_modinst_post: _modinst_
	$(Q)$(MAKE) -f $(srctree)/scripts/Makefile.fwinst obj=firmware __fw_modinst
	$(call cmd,depmod)

ifeq ($(CONFIG_MODULE_SIG), y)
PHONY += modules_sign
modules_sign:
	$(Q)$(MAKE) -f $(srctree)/scripts/Makefile.modsign
endif

else # CONFIG_MODULES

# Modules not configured
# ---------------------------------------------------------------------------

modules modules_install: FORCE
	@echo >&2
	@echo >&2 "The present kernel configuration has modules disabled."
	@echo >&2 "Type 'make config' and enable loadable module support."
	@echo >&2 "Then build a kernel with module support enabled."
	@echo >&2
	@exit 1

endif # CONFIG_MODULES

###
# Cleaning is done on three levels.
# make clean     Delete most generated files
#                Leave enough to build external modules
# make mrproper  Delete the current configuration, and all generated files
# make distclean Remove editor backup files, patch leftover files and the like

# Directories & files removed with 'make clean'
CLEAN_DIRS  += $(MODVERDIR)

# Directories & files removed with 'make mrproper'
MRPROPER_DIRS  += include/config usr/include include/generated          \
		  arch/*/include/generated .tmp_objdiff
MRPROPER_FILES += .config .config.old .version .old_version \
		  Module.symvers tags TAGS cscope* GPATH GTAGS GRTAGS GSYMS \
		  signing_key.pem signing_key.priv signing_key.x509	\
		  x509.genkey extra_certificates signing_key.x509.keyid	\
		  signing_key.x509.signer vmlinux-gdb.py

# clean - Delete most, but leave enough to build external modules
#
clean: rm-dirs  := $(CLEAN_DIRS)
clean: rm-files := $(CLEAN_FILES)
clean-dirs      := $(addprefix _clean_, . $(vmlinux-alldirs) Documentation samples)

PHONY += $(clean-dirs) clean archclean vmlinuxclean
$(clean-dirs):
	$(Q)$(MAKE) $(clean)=$(patsubst _clean_%,%,$@)

vmlinuxclean:
	$(Q)$(CONFIG_SHELL) $(srctree)/scripts/link-vmlinux.sh clean

clean: archclean vmlinuxclean

# mrproper - Delete all generated files, including .config
#
mrproper: rm-dirs  := $(wildcard $(MRPROPER_DIRS))
mrproper: rm-files := $(wildcard $(MRPROPER_FILES))
mrproper-dirs      := $(addprefix _mrproper_,Documentation/DocBook scripts)

PHONY += $(mrproper-dirs) mrproper archmrproper
$(mrproper-dirs):
	$(Q)$(MAKE) $(clean)=$(patsubst _mrproper_%,%,$@)

mrproper: clean archmrproper $(mrproper-dirs)
	$(call cmd,rmdirs)
	$(call cmd,rmfiles)

# distclean
#
PHONY += distclean

distclean: mrproper
	@find $(srctree) $(RCS_FIND_IGNORE) \
		\( -name '*.orig' -o -name '*.rej' -o -name '*~' \
		-o -name '*.bak' -o -name '#*#' -o -name '.*.orig' \
		-o -name '.*.rej' -o -name '*%'  -o -name 'core' \) \
		-type f -print | xargs rm -f


# Packaging of the kernel to various formats
# ---------------------------------------------------------------------------
# rpm target kept for backward compatibility
package-dir	:= scripts/package

%src-pkg: FORCE
	$(Q)$(MAKE) $(build)=$(package-dir) $@
%pkg: include/config/kernel.release FORCE
	$(Q)$(MAKE) $(build)=$(package-dir) $@
rpm: include/config/kernel.release FORCE
	$(Q)$(MAKE) $(build)=$(package-dir) $@


# Brief documentation of the typical targets used
# ---------------------------------------------------------------------------

boards := $(wildcard $(srctree)/arch/$(SRCARCH)/configs/*_defconfig)
boards := $(sort $(notdir $(boards)))
board-dirs := $(dir $(wildcard $(srctree)/arch/$(SRCARCH)/configs/*/*_defconfig))
board-dirs := $(sort $(notdir $(board-dirs:/=)))

help:
	@echo  'Cleaning targets:'
	@echo  '  clean		  - Remove most generated files but keep the config and'
	@echo  '                    enough build support to build external modules'
	@echo  '  mrproper	  - Remove all generated files + config + various backup files'
	@echo  '  distclean	  - mrproper + remove editor backup and patch files'
	@echo  ''
	@echo  'Configuration targets:'
	@$(MAKE) -f $(srctree)/scripts/kconfig/Makefile help
	@echo  ''
	@echo  'Other generic targets:'
	@echo  '  all		  - Build all targets marked with [*]'
	@echo  '* vmlinux	  - Build the bare kernel'
	@echo  '* modules	  - Build all modules'
	@echo  '  modules_install - Install all modules to INSTALL_MOD_PATH (default: /)'
	@echo  '  firmware_install- Install all firmware to INSTALL_FW_PATH'
	@echo  '                    (default: $$(INSTALL_MOD_PATH)/lib/firmware)'
	@echo  '  dir/            - Build all files in dir and below'
	@echo  '  dir/file.[ois]  - Build specified target only'
	@echo  '  dir/file.ll     - Build the LLVM assembly file'
	@echo  '                    (requires compiler support for LLVM assembly generation)'
	@echo  '  dir/file.lst    - Build specified mixed source/assembly target only'
	@echo  '                    (requires a recent binutils and recent build (System.map))'
	@echo  '  dir/file.ko     - Build module including final link'
	@echo  '  modules_prepare - Set up for building external modules'
	@echo  '  tags/TAGS	  - Generate tags file for editors'
	@echo  '  cscope	  - Generate cscope index'
	@echo  '  gtags           - Generate GNU GLOBAL index'
	@echo  '  kernelrelease	  - Output the release version string (use with make -s)'
	@echo  '  kernelversion	  - Output the version stored in Makefile (use with make -s)'
	@echo  '  image_name	  - Output the image name (use with make -s)'
	@echo  '  headers_install - Install sanitised kernel headers to INSTALL_HDR_PATH'; \
	 echo  '                    (default: $(INSTALL_HDR_PATH))'; \
	 echo  ''
	@echo  'Static analysers'
	@echo  '  checkstack      - Generate a list of stack hogs'
	@echo  '  namespacecheck  - Name space analysis on compiled kernel'
	@echo  '  versioncheck    - Sanity check on version.h usage'
	@echo  '  includecheck    - Check for duplicate included header files'
	@echo  '  export_report   - List the usages of all exported symbols'
	@echo  '  headers_check   - Sanity check on exported headers'
	@echo  '  headerdep       - Detect inclusion cycles in headers'
	@$(MAKE) -f $(srctree)/scripts/Makefile.help checker-help
	@echo  ''
	@echo  'Kernel selftest'
	@echo  '  kselftest       - Build and run kernel selftest (run as root)'
	@echo  '                    Build, install, and boot kernel before'
	@echo  '                    running kselftest on it'
	@echo  '  kselftest-clean - Remove all generated kselftest files'
	@echo  ''
	@echo  'Kernel packaging:'
	@$(MAKE) $(build)=$(package-dir) help
	@echo  ''
	@echo  'Documentation targets:'
	@$(MAKE) -f $(srctree)/Documentation/DocBook/Makefile dochelp
	@echo  ''
	@echo  'Architecture specific targets ($(SRCARCH)):'
	@$(if $(archhelp),$(archhelp),\
		echo '  No architecture specific help defined for $(SRCARCH)')
	@echo  ''
	@$(if $(boards), \
		$(foreach b, $(boards), \
		printf "  %-24s - Build for %s\\n" $(b) $(subst _defconfig,,$(b));) \
		echo '')
	@$(if $(board-dirs), \
		$(foreach b, $(board-dirs), \
		printf "  %-16s - Show %s-specific targets\\n" help-$(b) $(b);) \
		printf "  %-16s - Show all of the above\\n" help-boards; \
		echo '')

	@echo  '  make V=0|1 [targets] 0 => quiet build (default), 1 => verbose build'
	@echo  '  make V=2   [targets] 2 => give reason for rebuild of target'
	@echo  '  make O=dir [targets] Locate all output files in "dir", including .config'
	@echo  '  make C=1   [targets] Check all c source with $$CHECK (sparse by default)'
	@echo  '  make C=2   [targets] Force check of all c source with $$CHECK'
	@echo  '  make RECORDMCOUNT_WARN=1 [targets] Warn about ignored mcount sections'
	@echo  '  make W=n   [targets] Enable extra gcc checks, n=1,2,3 where'
	@echo  '		1: warnings which may be relevant and do not occur too often'
	@echo  '		2: warnings which occur quite often but may still be relevant'
	@echo  '		3: more obscure warnings, can most likely be ignored'
	@echo  '		Multiple levels can be combined with W=12 or W=123'
	@echo  ''
	@echo  'Execute "make" or "make all" to build all targets marked with [*] '
	@echo  'For further info see the ./README file'


help-board-dirs := $(addprefix help-,$(board-dirs))

help-boards: $(help-board-dirs)

boards-per-dir = $(sort $(notdir $(wildcard $(srctree)/arch/$(SRCARCH)/configs/$*/*_defconfig)))

$(help-board-dirs): help-%:
	@echo  'Architecture specific targets ($(SRCARCH) $*):'
	@$(if $(boards-per-dir), \
		$(foreach b, $(boards-per-dir), \
		printf "  %-24s - Build for %s\\n" $*/$(b) $(subst _defconfig,,$(b));) \
		echo '')


# Documentation targets
# ---------------------------------------------------------------------------
%docs: scripts_basic FORCE
	$(Q)$(MAKE) $(build)=scripts build_docproc build_check-lc_ctype
	$(Q)$(MAKE) $(build)=Documentation/DocBook $@

else # KBUILD_EXTMOD

###
# External module support.
# When building external modules the kernel used as basis is considered
# read-only, and no consistency checks are made and the make
# system is not used on the basis kernel. If updates are required
# in the basis kernel ordinary make commands (without M=...) must
# be used.
#
# The following are the only valid targets when building external
# modules.
# make M=dir clean     Delete all automatically generated files
# make M=dir modules   Make all modules in specified dir
# make M=dir	       Same as 'make M=dir modules'
# make M=dir modules_install
#                      Install the modules built in the module directory
#                      Assumes install directory is already created

# We are always building modules
KBUILD_MODULES := 1
PHONY += crmodverdir
crmodverdir:
	$(cmd_crmodverdir)

PHONY += $(objtree)/Module.symvers
$(objtree)/Module.symvers:
	@test -e $(objtree)/Module.symvers || ( \
	echo; \
	echo "  WARNING: Symbol version dump $(objtree)/Module.symvers"; \
	echo "           is missing; modules will have no dependencies and modversions."; \
	echo )

module-dirs := $(addprefix _module_,$(KBUILD_EXTMOD))
PHONY += $(module-dirs) modules
$(module-dirs): crmodverdir $(objtree)/Module.symvers
	$(Q)$(MAKE) $(build)=$(patsubst _module_%,%,$@)

modules: $(module-dirs)
	@$(kecho) '  Building modules, stage 2.';
	$(Q)$(MAKE) -f $(srctree)/scripts/Makefile.modpost

PHONY += modules_install
modules_install: _emodinst_ _emodinst_post

install-dir := $(if $(INSTALL_MOD_DIR),$(INSTALL_MOD_DIR),extra)
PHONY += _emodinst_
_emodinst_:
	$(Q)mkdir -p $(MODLIB)/$(install-dir)
	$(Q)$(MAKE) -f $(srctree)/scripts/Makefile.modinst

PHONY += _emodinst_post
_emodinst_post: _emodinst_
	$(call cmd,depmod)

clean-dirs := $(addprefix _clean_,$(KBUILD_EXTMOD))

PHONY += $(clean-dirs) clean
$(clean-dirs):
	$(Q)$(MAKE) $(clean)=$(patsubst _clean_%,%,$@)

clean:	rm-dirs := $(MODVERDIR)
clean: rm-files := $(KBUILD_EXTMOD)/Module.symvers

help:
	@echo  '  Building external modules.'
	@echo  '  Syntax: make -C path/to/kernel/src M=$$PWD target'
	@echo  ''
	@echo  '  modules         - default target, build the module(s)'
	@echo  '  modules_install - install the module'
	@echo  '  clean           - remove generated files in module directory only'
	@echo  ''

# Dummies...
PHONY += prepare scripts
prepare: ;
scripts: ;
endif # KBUILD_EXTMOD

clean: $(clean-dirs)
	$(call cmd,rmdirs)
	$(call cmd,rmfiles)
	@find $(if $(KBUILD_EXTMOD), $(KBUILD_EXTMOD), .) $(RCS_FIND_IGNORE) \
		\( -name '*.[oas]' -o -name '*.ko' -o -name '.*.cmd' \
		-o -name '*.ko.*' \
		-o -name '*.dwo'  \
		-o -name '*.su'  \
		-o -name '.*.d' -o -name '.*.tmp' -o -name '*.mod.c' \
		-o -name '*.symtypes' -o -name 'modules.order' \
		-o -name modules.builtin -o -name '.tmp_*.o.*' \
		-o -name '*.ll' \
		-o -name '*.gcno' \
		-o -name '*.[oa].objects' \
		-o -name '*.o.symversions' \
		-o -name '*.modversions' \) -type f -print | xargs rm -f

# Generate tags for editors
# ---------------------------------------------------------------------------
quiet_cmd_tags = GEN     $@
      cmd_tags = $(CONFIG_SHELL) $(srctree)/scripts/tags.sh $@

tags TAGS cscope gtags: FORCE
	$(call cmd,tags)

# Scripts to check various things for consistency
# ---------------------------------------------------------------------------

PHONY += includecheck versioncheck coccicheck namespacecheck export_report

includecheck:
	find $(srctree)/* $(RCS_FIND_IGNORE) \
		-name '*.[hcS]' -type f -print | sort \
		| xargs $(PERL) -w $(srctree)/scripts/checkincludes.pl

versioncheck:
	find $(srctree)/* $(RCS_FIND_IGNORE) \
		-name '*.[hcS]' -type f -print | sort \
		| xargs $(PERL) -w $(srctree)/scripts/checkversion.pl

coccicheck:
	$(Q)$(CONFIG_SHELL) $(srctree)/scripts/$@

namespacecheck:
	$(PERL) $(srctree)/scripts/namespace.pl

export_report:
	$(PERL) $(srctree)/scripts/export_report.pl

endif #ifeq ($(config-targets),1)
endif #ifeq ($(mixed-targets),1)

PHONY += checkstack kernelrelease kernelversion image_name

# UML needs a little special treatment here.  It wants to use the host
# toolchain, so needs $(SUBARCH) passed to checkstack.pl.  Everyone
# else wants $(ARCH), including people doing cross-builds, which means
# that $(SUBARCH) doesn't work here.
ifeq ($(ARCH), um)
CHECKSTACK_ARCH := $(SUBARCH)
else
CHECKSTACK_ARCH := $(ARCH)
endif
checkstack:
	$(OBJDUMP) -d vmlinux $$(find . -name '*.ko') | \
	$(PERL) $(src)/scripts/checkstack.pl $(CHECKSTACK_ARCH)

kernelrelease:
	@echo "$(KERNELVERSION)$$($(CONFIG_SHELL) $(srctree)/scripts/setlocalversion $(srctree))"

kernelversion:
	@echo $(KERNELVERSION)

image_name:
	@echo $(KBUILD_IMAGE)

# Clear a bunch of variables before executing the submake
tools/: FORCE
	$(Q)mkdir -p $(objtree)/tools
	$(Q)$(MAKE) LDFLAGS= MAKEFLAGS="$(tools_silent) $(filter --j% -j,$(MAKEFLAGS))" O=$(shell cd $(objtree) && /bin/pwd) subdir=tools -C $(src)/tools/

tools/%: FORCE
	$(Q)mkdir -p $(objtree)/tools
	$(Q)$(MAKE) LDFLAGS= MAKEFLAGS="$(tools_silent) $(filter --j% -j,$(MAKEFLAGS))" O=$(shell cd $(objtree) && /bin/pwd) subdir=tools -C $(src)/tools/ $*

# Single targets
# ---------------------------------------------------------------------------
# Single targets are compatible with:
# - build with mixed source and output
# - build with separate output dir 'make O=...'
# - external modules
#
#  target-dir => where to store outputfile
#  build-dir  => directory in kernel source tree to use

ifeq ($(KBUILD_EXTMOD),)
        build-dir  = $(patsubst %/,%,$(dir $@))
        target-dir = $(dir $@)
else
        zap-slash=$(filter-out .,$(patsubst %/,%,$(dir $@)))
        build-dir  = $(KBUILD_EXTMOD)$(if $(zap-slash),/$(zap-slash))
        target-dir = $(if $(KBUILD_EXTMOD),$(dir $<),$(dir $@))
endif

%.s: %.c prepare scripts FORCE
	$(Q)$(MAKE) $(build)=$(build-dir) $(target-dir)$(notdir $@)
%.i: %.c prepare scripts FORCE
	$(Q)$(MAKE) $(build)=$(build-dir) $(target-dir)$(notdir $@)
%.o: %.c prepare scripts FORCE
	$(Q)$(MAKE) $(build)=$(build-dir) $(target-dir)$(notdir $@)
%.lst: %.c prepare scripts FORCE
	$(Q)$(MAKE) $(build)=$(build-dir) $(target-dir)$(notdir $@)
%.s: %.S prepare scripts FORCE
	$(Q)$(MAKE) $(build)=$(build-dir) $(target-dir)$(notdir $@)
%.o: %.S prepare scripts FORCE
	$(Q)$(MAKE) $(build)=$(build-dir) $(target-dir)$(notdir $@)
%.symtypes: %.c prepare scripts FORCE
	$(Q)$(MAKE) $(build)=$(build-dir) $(target-dir)$(notdir $@)
%.ll: %.c prepare scripts FORCE
	$(Q)$(MAKE) $(build)=$(build-dir) $(target-dir)$(notdir $@)

# Modules
/: prepare scripts FORCE
	$(cmd_crmodverdir)
	$(Q)$(MAKE) KBUILD_MODULES=$(if $(CONFIG_MODULES),1) \
	$(build)=$(build-dir)
# Make sure the latest headers are built for Documentation
Documentation/: headers_install
%/: prepare scripts FORCE
	$(cmd_crmodverdir)
	$(Q)$(MAKE) KBUILD_MODULES=$(if $(CONFIG_MODULES),1) \
	$(build)=$(build-dir)
%.ko: prepare scripts FORCE
	$(cmd_crmodverdir)
	$(Q)$(MAKE) KBUILD_MODULES=$(if $(CONFIG_MODULES),1)   \
	$(build)=$(build-dir) $(@:.ko=.o)
	$(Q)$(MAKE) -f $(srctree)/scripts/Makefile.modpost

# FIXME Should go into a make.lib or something
# ===========================================================================

quiet_cmd_rmdirs = $(if $(wildcard $(rm-dirs)),CLEAN   $(wildcard $(rm-dirs)))
      cmd_rmdirs = rm -rf $(rm-dirs)

quiet_cmd_rmfiles = $(if $(wildcard $(rm-files)),CLEAN   $(wildcard $(rm-files)))
      cmd_rmfiles = rm -f $(rm-files)

# Run depmod only if we have System.map and depmod is executable
quiet_cmd_depmod = DEPMOD  $(KERNELRELEASE)
      cmd_depmod = $(CONFIG_SHELL) $(srctree)/scripts/depmod.sh $(DEPMOD) \
                   $(KERNELRELEASE) "$(patsubst y,_,$(CONFIG_HAVE_UNDERSCORE_SYMBOL_PREFIX))"

# Create temporary dir for module support files
# clean it up only when building all modules
cmd_crmodverdir = $(Q)mkdir -p $(MODVERDIR) \
                  $(if $(KBUILD_MODULES),; rm -f $(MODVERDIR)/*)

# read all saved command lines

targets := $(wildcard $(sort $(targets)))
cmd_files := $(wildcard .*.cmd $(foreach f,$(targets),$(dir $(f)).$(notdir $(f)).cmd))

ifneq ($(cmd_files),)
  $(cmd_files): ;	# Do not try to update included dependency files
  include $(cmd_files)
endif

endif	# skip-makefile

PHONY += FORCE
FORCE:

# Declare the contents of the .PHONY variable as phony.  We keep that
# information in a variable so we can use it in if_changed and friends.
.PHONY: $(PHONY)<|MERGE_RESOLUTION|>--- conflicted
+++ resolved
@@ -1,10 +1,6 @@
 VERSION = 4
 PATCHLEVEL = 4
-<<<<<<< HEAD
 SUBLEVEL = 172
-=======
-SUBLEVEL = 155
->>>>>>> 89737487
 EXTRAVERSION =
 NAME = Blurry Fish Butt
 
